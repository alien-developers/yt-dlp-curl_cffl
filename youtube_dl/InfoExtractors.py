#!/usr/bin/env python
# -*- coding: utf-8 -*-

import datetime
import HTMLParser
import httplib
import netrc
import os
import re
import socket
import time
import urllib
import urllib2
import email.utils
import xml.etree.ElementTree
import random
import math
from urlparse import parse_qs

try:
	import cStringIO as StringIO
except ImportError:
	import StringIO

from utils import *


class InfoExtractor(object):
	"""Information Extractor class.

	Information extractors are the classes that, given a URL, extract
	information from the video (or videos) the URL refers to. This
	information includes the real video URL, the video title and simplified
	title, author and others. The information is stored in a dictionary
	which is then passed to the FileDownloader. The FileDownloader
	processes this information possibly downloading the video to the file
	system, among other possible outcomes. The dictionaries must include
	the following fields:

	id:		Video identifier.
	url:		Final video URL.
	uploader:	Nickname of the video uploader.
	title:		Literal title.
	ext:		Video filename extension.
	format:		Video format.
	player_url:	SWF Player URL (may be None).

	The following fields are optional. Their primary purpose is to allow
	youtube-dl to serve as the backend for a video search function, such
	as the one in youtube2mp3.  They are only used when their respective
	forced printing functions are called:

	thumbnail:	Full URL to a video thumbnail image.
	description:	One-line video description.

	Subclasses of this one should re-define the _real_initialize() and
	_real_extract() methods and define a _VALID_URL regexp.
	Probably, they should also be added to the list of extractors.
	"""

	_ready = False
	_downloader = None

	def __init__(self, downloader=None):
		"""Constructor. Receives an optional downloader."""
		self._ready = False
		self.set_downloader(downloader)

	def suitable(self, url):
		"""Receives a URL and returns True if suitable for this IE."""
		return re.match(self._VALID_URL, url) is not None

	def initialize(self):
		"""Initializes an instance (authentication, etc)."""
		if not self._ready:
			self._real_initialize()
			self._ready = True

	def extract(self, url):
		"""Extracts URL information and returns it in list of dicts."""
		self.initialize()
		return self._real_extract(url)

	def set_downloader(self, downloader):
		"""Sets the downloader for this IE."""
		self._downloader = downloader

	def _real_initialize(self):
		"""Real initialization process. Redefine in subclasses."""
		pass

	def _real_extract(self, url):
		"""Real extraction process. Redefine in subclasses."""
		pass


class YoutubeIE(InfoExtractor):
	"""Information extractor for youtube.com."""

	_VALID_URL = r"""^
	                 (
	                     (?:https?://)?                                       # http(s):// (optional)
	                     (?:youtu\.be/|(?:\w+\.)?youtube(?:-nocookie)?\.com/|
	                     	tube\.majestyc\.net/)                             # the various hostnames, with wildcard subdomains
	                     (?!view_play_list|my_playlists|artist|playlist)      # ignore playlist URLs
	                     (?:                                                  # the various things that can precede the ID:
	                         (?:(?:v|embed|e)/)                               # v/ or embed/ or e/
	                         |(?:                                             # or the v= param in all its forms
	                             (?:watch(?:_popup)?(?:\.php)?)?              # preceding watch(_popup|.php) or nothing (like /?v=xxxx)
	                             (?:\?|\#!?)                                  # the params delimiter ? or # or #!
	                             (?:.+&)?                                     # any other preceding param (like /?s=tuff&v=xxxx)
	                             v=
	                         )
	                     )?                                                   # optional -> youtube.com/xxxx is OK
	                 )?                                                       # all until now is optional -> you can pass the naked ID
	                 ([0-9A-Za-z_-]+)                                         # here is it! the YouTube video ID
	                 (?(1).+)?                                                # if we found the ID, everything can follow
	                 $"""
	_LANG_URL = r'http://www.youtube.com/?hl=en&persist_hl=1&gl=US&persist_gl=1&opt_out_ackd=1'
	_LOGIN_URL = 'https://www.youtube.com/signup?next=/&gl=US&hl=en'
	_AGE_URL = 'http://www.youtube.com/verify_age?next_url=/&gl=US&hl=en'
	_NEXT_URL_RE = r'[\?&]next_url=([^&]+)'
	_NETRC_MACHINE = 'youtube'
	# Listed in order of quality
	_available_formats = ['38', '37', '46', '22', '45', '35', '44', '34', '18', '43', '6', '5', '17', '13']
	_available_formats_prefer_free = ['38', '46', '37', '45', '22', '44', '35', '43', '34', '18', '6', '5', '17', '13']
	_video_extensions = {
		'13': '3gp',
		'17': 'mp4',
		'18': 'mp4',
		'22': 'mp4',
		'37': 'mp4',
		'38': 'video', # You actually don't know if this will be MOV, AVI or whatever
		'43': 'webm',
		'44': 'webm',
		'45': 'webm',
		'46': 'webm',
	}
	_video_dimensions = {
		'5': '240x400',
		'6': '???',
		'13': '???',
		'17': '144x176',
		'18': '360x640',
		'22': '720x1280',
		'34': '360x640',
		'35': '480x854',
		'37': '1080x1920',
		'38': '3072x4096',
		'43': '360x640',
		'44': '480x854',
		'45': '720x1280',
		'46': '1080x1920',
	}	
	IE_NAME = u'youtube'

	def suitable(self, url):
		"""Receives a URL and returns True if suitable for this IE."""
		return re.match(self._VALID_URL, url, re.VERBOSE) is not None

	def report_lang(self):
		"""Report attempt to set language."""
		self._downloader.to_screen(u'[youtube] Setting language')

	def report_login(self):
		"""Report attempt to log in."""
		self._downloader.to_screen(u'[youtube] Logging in')

	def report_age_confirmation(self):
		"""Report attempt to confirm age."""
		self._downloader.to_screen(u'[youtube] Confirming age')

	def report_video_webpage_download(self, video_id):
		"""Report attempt to download video webpage."""
		self._downloader.to_screen(u'[youtube] %s: Downloading video webpage' % video_id)

	def report_video_info_webpage_download(self, video_id):
		"""Report attempt to download video info webpage."""
		self._downloader.to_screen(u'[youtube] %s: Downloading video info webpage' % video_id)

	def report_video_subtitles_download(self, video_id):
		"""Report attempt to download video info webpage."""
		self._downloader.to_screen(u'[youtube] %s: Downloading video subtitles' % video_id)

	def report_information_extraction(self, video_id):
		"""Report attempt to extract video information."""
		self._downloader.to_screen(u'[youtube] %s: Extracting video information' % video_id)

	def report_unavailable_format(self, video_id, format):
		"""Report extracted video URL."""
		self._downloader.to_screen(u'[youtube] %s: Format %s not available' % (video_id, format))

	def report_rtmp_download(self):
		"""Indicate the download will use the RTMP protocol."""
		self._downloader.to_screen(u'[youtube] RTMP download detected')

	def _closed_captions_xml_to_srt(self, xml_string):
		srt = ''
		texts = re.findall(r'<text start="([\d\.]+)"( dur="([\d\.]+)")?>([^<]+)</text>', xml_string, re.MULTILINE)
		# TODO parse xml instead of regex
		for n, (start, dur_tag, dur, caption) in enumerate(texts):
			if not dur: dur = '4'
			start = float(start)
			end = start + float(dur)
			start = "%02i:%02i:%02i,%03i" %(start/(60*60), start/60%60, start%60, start%1*1000)
			end = "%02i:%02i:%02i,%03i" %(end/(60*60), end/60%60, end%60, end%1*1000)
			caption = unescapeHTML(caption)
			caption = unescapeHTML(caption) # double cycle, intentional
			srt += str(n+1) + '\n'
			srt += start + ' --> ' + end + '\n'
			srt += caption + '\n\n'
		return srt

	def _print_formats(self, formats):
		print 'Available formats:'
		for x in formats:
			print '%s\t:\t%s\t[%s]' %(x, self._video_extensions.get(x, 'flv'), self._video_dimensions.get(x, '???'))

	def _real_initialize(self):
		if self._downloader is None:
			return

		username = None
		password = None
		downloader_params = self._downloader.params

		# Attempt to use provided username and password or .netrc data
		if downloader_params.get('username', None) is not None:
			username = downloader_params['username']
			password = downloader_params['password']
		elif downloader_params.get('usenetrc', False):
			try:
				info = netrc.netrc().authenticators(self._NETRC_MACHINE)
				if info is not None:
					username = info[0]
					password = info[2]
				else:
					raise netrc.NetrcParseError('No authenticators for %s' % self._NETRC_MACHINE)
			except (IOError, netrc.NetrcParseError), err:
				self._downloader.to_stderr(u'WARNING: parsing .netrc: %s' % str(err))
				return

		# Set language
		request = urllib2.Request(self._LANG_URL)
		try:
			self.report_lang()
			urllib2.urlopen(request).read()
		except (urllib2.URLError, httplib.HTTPException, socket.error), err:
			self._downloader.to_stderr(u'WARNING: unable to set language: %s' % str(err))
			return

		# No authentication to be performed
		if username is None:
			return

		# Log in
		login_form = {
				'current_form': 'loginForm',
				'next':		'/',
				'action_login':	'Log In',
				'username':	username,
				'password':	password,
				}
		request = urllib2.Request(self._LOGIN_URL, urllib.urlencode(login_form))
		try:
			self.report_login()
			login_results = urllib2.urlopen(request).read()
			if re.search(r'(?i)<form[^>]* name="loginForm"', login_results) is not None:
				self._downloader.to_stderr(u'WARNING: unable to log in: bad username or password')
				return
		except (urllib2.URLError, httplib.HTTPException, socket.error), err:
			self._downloader.to_stderr(u'WARNING: unable to log in: %s' % str(err))
			return

		# Confirm age
		age_form = {
				'next_url':		'/',
				'action_confirm':	'Confirm',
				}
		request = urllib2.Request(self._AGE_URL, urllib.urlencode(age_form))
		try:
			self.report_age_confirmation()
			age_results = urllib2.urlopen(request).read()
		except (urllib2.URLError, httplib.HTTPException, socket.error), err:
			self._downloader.trouble(u'ERROR: unable to confirm age: %s' % str(err))
			return

	def _real_extract(self, url):
		# Extract original video URL from URL with redirection, like age verification, using next_url parameter
		mobj = re.search(self._NEXT_URL_RE, url)
		if mobj:
			url = 'http://www.youtube.com/' + urllib.unquote(mobj.group(1)).lstrip('/')

		# Extract video id from URL
		mobj = re.match(self._VALID_URL, url, re.VERBOSE)
		if mobj is None:
			self._downloader.trouble(u'ERROR: invalid URL: %s' % url)
			return
		video_id = mobj.group(2)

		# Get video webpage
		self.report_video_webpage_download(video_id)
		request = urllib2.Request('http://www.youtube.com/watch?v=%s&gl=US&hl=en&has_verified=1' % video_id)
		try:
			video_webpage = urllib2.urlopen(request).read()
		except (urllib2.URLError, httplib.HTTPException, socket.error), err:
			self._downloader.trouble(u'ERROR: unable to download video webpage: %s' % str(err))
			return

		# Attempt to extract SWF player URL
		mobj = re.search(r'swfConfig.*?"(http:\\/\\/.*?watch.*?-.*?\.swf)"', video_webpage)
		if mobj is not None:
			player_url = re.sub(r'\\(.)', r'\1', mobj.group(1))
		else:
			player_url = None

		# Get video info
		self.report_video_info_webpage_download(video_id)
		for el_type in ['&el=embedded', '&el=detailpage', '&el=vevo', '']:
			video_info_url = ('http://www.youtube.com/get_video_info?&video_id=%s%s&ps=default&eurl=&gl=US&hl=en'
					% (video_id, el_type))
			request = urllib2.Request(video_info_url)
			try:
				video_info_webpage = urllib2.urlopen(request).read()
				video_info = parse_qs(video_info_webpage)
				if 'token' in video_info:
					break
			except (urllib2.URLError, httplib.HTTPException, socket.error), err:
				self._downloader.trouble(u'ERROR: unable to download video info webpage: %s' % str(err))
				return
		if 'token' not in video_info:
			if 'reason' in video_info:
				self._downloader.trouble(u'ERROR: YouTube said: %s' % video_info['reason'][0].decode('utf-8'))
			else:
				self._downloader.trouble(u'ERROR: "token" parameter not in video info for unknown reason')
			return

		# Check for "rental" videos
		if 'ypc_video_rental_bar_text' in video_info and 'author' not in video_info:
			self._downloader.trouble(u'ERROR: "rental" videos not supported')
			return

		# Start extracting information
		self.report_information_extraction(video_id)

		# uploader
		if 'author' not in video_info:
			self._downloader.trouble(u'ERROR: unable to extract uploader nickname')
			return
		video_uploader = urllib.unquote_plus(video_info['author'][0])

		# title
		if 'title' not in video_info:
			self._downloader.trouble(u'ERROR: unable to extract video title')
			return
		video_title = urllib.unquote_plus(video_info['title'][0])
		video_title = video_title.decode('utf-8')

		# thumbnail image
		if 'thumbnail_url' not in video_info:
			self._downloader.trouble(u'WARNING: unable to extract video thumbnail')
			video_thumbnail = ''
		else:	# don't panic if we can't find it
			video_thumbnail = urllib.unquote_plus(video_info['thumbnail_url'][0])

		# upload date
		upload_date = u'NA'
		mobj = re.search(r'id="eow-date.*?>(.*?)</span>', video_webpage, re.DOTALL)
		if mobj is not None:
			upload_date = ' '.join(re.sub(r'[/,-]', r' ', mobj.group(1)).split())
			format_expressions = ['%d %B %Y', '%B %d %Y', '%b %d %Y']
			for expression in format_expressions:
				try:
					upload_date = datetime.datetime.strptime(upload_date, expression).strftime('%Y%m%d')
				except:
					pass

		# description
		video_description = get_element_by_id("eow-description", video_webpage.decode('utf8'))
		if video_description: video_description = clean_html(video_description)
		else: video_description = ''
			
		# closed captions
		video_subtitles = None
		if self._downloader.params.get('writesubtitles', False):
			try:
				self.report_video_subtitles_download(video_id)
				request = urllib2.Request('http://video.google.com/timedtext?hl=en&type=list&v=%s' % video_id)
				try:
					srt_list = urllib2.urlopen(request).read()
				except (urllib2.URLError, httplib.HTTPException, socket.error), err:
					raise Trouble(u'WARNING: unable to download video subtitles: %s' % str(err))
				srt_lang_list = re.findall(r'name="([^"]*)"[^>]+lang_code="([\w\-]+)"', srt_list)
				srt_lang_list = dict((l[1], l[0]) for l in srt_lang_list)
				if not srt_lang_list:
					raise Trouble(u'WARNING: video has no closed captions')
				if self._downloader.params.get('subtitleslang', False):
					srt_lang = self._downloader.params.get('subtitleslang')
				elif 'en' in srt_lang_list:
					srt_lang = 'en'
				else:
					srt_lang = srt_lang_list.keys()[0]
				if not srt_lang in srt_lang_list:
					raise Trouble(u'WARNING: no closed captions found in the specified language')
				request = urllib2.Request('http://www.youtube.com/api/timedtext?lang=%s&name=%s&v=%s' % (srt_lang, srt_lang_list[srt_lang], video_id))
				try:
					srt_xml = urllib2.urlopen(request).read()
				except (urllib2.URLError, httplib.HTTPException, socket.error), err:
					raise Trouble(u'WARNING: unable to download video subtitles: %s' % str(err))
				if not srt_xml:
					raise Trouble(u'WARNING: unable to download video subtitles')
				video_subtitles = self._closed_captions_xml_to_srt(srt_xml.decode('utf-8'))
			except Trouble as trouble:
				self._downloader.trouble(trouble[0])

		# token
		video_token = urllib.unquote_plus(video_info['token'][0])

		# Decide which formats to download
		req_format = self._downloader.params.get('format', None)

		if 'conn' in video_info and video_info['conn'][0].startswith('rtmp'):
			self.report_rtmp_download()
			video_url_list = [(None, video_info['conn'][0])]
		elif 'url_encoded_fmt_stream_map' in video_info and len(video_info['url_encoded_fmt_stream_map']) >= 1:
			url_data_strs = video_info['url_encoded_fmt_stream_map'][0].split(',')
			url_data = [parse_qs(uds) for uds in url_data_strs]
			url_data = filter(lambda ud: 'itag' in ud and 'url' in ud, url_data)
			url_map = dict((ud['itag'][0], ud['url'][0] + '&signature=' + ud['sig'][0]) for ud in url_data)

			format_limit = self._downloader.params.get('format_limit', None)
			available_formats = self._available_formats_prefer_free if self._downloader.params.get('prefer_free_formats', False) else self._available_formats
			if format_limit is not None and format_limit in available_formats:
				format_list = available_formats[available_formats.index(format_limit):]
			else:
				format_list = available_formats
			existing_formats = [x for x in format_list if x in url_map]
			if len(existing_formats) == 0:
				self._downloader.trouble(u'ERROR: no known formats available for video')
				return
			if self._downloader.params.get('listformats', None):
				self._print_formats(existing_formats)
				return
			if req_format is None or req_format == 'best':
				video_url_list = [(existing_formats[0], url_map[existing_formats[0]])] # Best quality
			elif req_format == 'worst':
				video_url_list = [(existing_formats[len(existing_formats)-1], url_map[existing_formats[len(existing_formats)-1]])] # worst quality
			elif req_format in ('-1', 'all'):
				video_url_list = [(f, url_map[f]) for f in existing_formats] # All formats
			else:
				# Specific formats. We pick the first in a slash-delimeted sequence.
				# For example, if '1/2/3/4' is requested and '2' and '4' are available, we pick '2'.
				req_formats = req_format.split('/')
				video_url_list = None
				for rf in req_formats:
					if rf in url_map:
						video_url_list = [(rf, url_map[rf])]
						break
				if video_url_list is None:
					self._downloader.trouble(u'ERROR: requested format not available')
					return
		else:
			self._downloader.trouble(u'ERROR: no conn or url_encoded_fmt_stream_map information found in video info')
			return

		results = []
		for format_param, video_real_url in video_url_list:
			# Extension
			video_extension = self._video_extensions.get(format_param, 'flv')

			results.append({
				'id':		video_id.decode('utf-8'),
				'url':		video_real_url.decode('utf-8'),
				'uploader':	video_uploader.decode('utf-8'),
				'upload_date':	upload_date,
				'title':	video_title,
				'ext':		video_extension.decode('utf-8'),
				'format':	(format_param is None and u'NA' or format_param.decode('utf-8')),
				'thumbnail':	video_thumbnail.decode('utf-8'),
				'description':	video_description,
				'player_url':	player_url,
				'subtitles':	video_subtitles
			})
		return results


class MetacafeIE(InfoExtractor):
	"""Information Extractor for metacafe.com."""

	_VALID_URL = r'(?:http://)?(?:www\.)?metacafe\.com/watch/([^/]+)/([^/]+)/.*'
	_DISCLAIMER = 'http://www.metacafe.com/family_filter/'
	_FILTER_POST = 'http://www.metacafe.com/f/index.php?inputType=filter&controllerGroup=user'
	IE_NAME = u'metacafe'

	def __init__(self, downloader=None):
		InfoExtractor.__init__(self, downloader)

	def report_disclaimer(self):
		"""Report disclaimer retrieval."""
		self._downloader.to_screen(u'[metacafe] Retrieving disclaimer')

	def report_age_confirmation(self):
		"""Report attempt to confirm age."""
		self._downloader.to_screen(u'[metacafe] Confirming age')

	def report_download_webpage(self, video_id):
		"""Report webpage download."""
		self._downloader.to_screen(u'[metacafe] %s: Downloading webpage' % video_id)

	def report_extraction(self, video_id):
		"""Report information extraction."""
		self._downloader.to_screen(u'[metacafe] %s: Extracting information' % video_id)

	def _real_initialize(self):
		# Retrieve disclaimer
		request = urllib2.Request(self._DISCLAIMER)
		try:
			self.report_disclaimer()
			disclaimer = urllib2.urlopen(request).read()
		except (urllib2.URLError, httplib.HTTPException, socket.error), err:
			self._downloader.trouble(u'ERROR: unable to retrieve disclaimer: %s' % str(err))
			return

		# Confirm age
		disclaimer_form = {
			'filters': '0',
			'submit': "Continue - I'm over 18",
			}
		request = urllib2.Request(self._FILTER_POST, urllib.urlencode(disclaimer_form))
		try:
			self.report_age_confirmation()
			disclaimer = urllib2.urlopen(request).read()
		except (urllib2.URLError, httplib.HTTPException, socket.error), err:
			self._downloader.trouble(u'ERROR: unable to confirm age: %s' % str(err))
			return

	def _real_extract(self, url):
		# Extract id and simplified title from URL
		mobj = re.match(self._VALID_URL, url)
		if mobj is None:
			self._downloader.trouble(u'ERROR: invalid URL: %s' % url)
			return

		video_id = mobj.group(1)

		# Check if video comes from YouTube
		mobj2 = re.match(r'^yt-(.*)$', video_id)
		if mobj2 is not None:
			self._downloader.download(['http://www.youtube.com/watch?v=%s' % mobj2.group(1)])
			return

		# Retrieve video webpage to extract further information
		request = urllib2.Request('http://www.metacafe.com/watch/%s/' % video_id)
		try:
			self.report_download_webpage(video_id)
			webpage = urllib2.urlopen(request).read()
		except (urllib2.URLError, httplib.HTTPException, socket.error), err:
			self._downloader.trouble(u'ERROR: unable retrieve video webpage: %s' % str(err))
			return

		# Extract URL, uploader and title from webpage
		self.report_extraction(video_id)
		mobj = re.search(r'(?m)&mediaURL=([^&]+)', webpage)
		if mobj is not None:
			mediaURL = urllib.unquote(mobj.group(1))
			video_extension = mediaURL[-3:]

			# Extract gdaKey if available
			mobj = re.search(r'(?m)&gdaKey=(.*?)&', webpage)
			if mobj is None:
				video_url = mediaURL
			else:
				gdaKey = mobj.group(1)
				video_url = '%s?__gda__=%s' % (mediaURL, gdaKey)
		else:
			mobj = re.search(r' name="flashvars" value="(.*?)"', webpage)
			if mobj is None:
				self._downloader.trouble(u'ERROR: unable to extract media URL')
				return
			vardict = parse_qs(mobj.group(1))
			if 'mediaData' not in vardict:
				self._downloader.trouble(u'ERROR: unable to extract media URL')
				return
			mobj = re.search(r'"mediaURL":"(http.*?)","key":"(.*?)"', vardict['mediaData'][0])
			if mobj is None:
				self._downloader.trouble(u'ERROR: unable to extract media URL')
				return
			mediaURL = mobj.group(1).replace('\\/', '/')
			video_extension = mediaURL[-3:]
			video_url = '%s?__gda__=%s' % (mediaURL, mobj.group(2))

		mobj = re.search(r'(?im)<title>(.*) - Video</title>', webpage)
		if mobj is None:
			self._downloader.trouble(u'ERROR: unable to extract title')
			return
		video_title = mobj.group(1).decode('utf-8')

		mobj = re.search(r'(?ms)By:\s*<a .*?>(.+?)<', webpage)
		if mobj is None:
			self._downloader.trouble(u'ERROR: unable to extract uploader nickname')
			return
		video_uploader = mobj.group(1)

		return [{
			'id':		video_id.decode('utf-8'),
			'url':		video_url.decode('utf-8'),
			'uploader':	video_uploader.decode('utf-8'),
			'upload_date':	u'NA',
			'title':	video_title,
			'ext':		video_extension.decode('utf-8'),
			'format':	u'NA',
			'player_url':	None,
		}]


class DailymotionIE(InfoExtractor):
	"""Information Extractor for Dailymotion"""

	_VALID_URL = r'(?i)(?:https?://)?(?:www\.)?dailymotion\.[a-z]{2,3}/video/([^/]+)'
	IE_NAME = u'dailymotion'

	def __init__(self, downloader=None):
		InfoExtractor.__init__(self, downloader)

	def report_download_webpage(self, video_id):
		"""Report webpage download."""
		self._downloader.to_screen(u'[dailymotion] %s: Downloading webpage' % video_id)

	def report_extraction(self, video_id):
		"""Report information extraction."""
		self._downloader.to_screen(u'[dailymotion] %s: Extracting information' % video_id)

	def _real_extract(self, url):
		# Extract id and simplified title from URL
		mobj = re.match(self._VALID_URL, url)
		if mobj is None:
			self._downloader.trouble(u'ERROR: invalid URL: %s' % url)
			return

		video_id = mobj.group(1).split('_')[0].split('?')[0]

		video_extension = 'mp4'

		# Retrieve video webpage to extract further information
		request = urllib2.Request(url)
		request.add_header('Cookie', 'family_filter=off')
		try:
			self.report_download_webpage(video_id)
			webpage = urllib2.urlopen(request).read()
		except (urllib2.URLError, httplib.HTTPException, socket.error), err:
			self._downloader.trouble(u'ERROR: unable retrieve video webpage: %s' % str(err))
			return

		# Extract URL, uploader and title from webpage
		self.report_extraction(video_id)
		mobj = re.search(r'\s*var flashvars = (.*)', webpage)
		if mobj is None:
			self._downloader.trouble(u'ERROR: unable to extract media URL')
			return
		flashvars = urllib.unquote(mobj.group(1))
		if 'hqURL' in flashvars: max_quality = 'hqURL'
		elif 'sdURL' in flashvars: max_quality = 'sdURL'
		else: max_quality = 'ldURL'
		mobj = re.search(r'"' + max_quality + r'":"(.+?)"', flashvars)
		if mobj is None:
			mobj = re.search(r'"video_url":"(.*?)",', flashvars)
		if mobj is None:
			self._downloader.trouble(u'ERROR: unable to extract media URL')
			return
		video_url = urllib.unquote(mobj.group(1)).replace('\\/', '/')

		# TODO: support choosing qualities

		mobj = re.search(r'<meta property="og:title" content="(?P<title>[^"]*)" />', webpage)
		if mobj is None:
			self._downloader.trouble(u'ERROR: unable to extract title')
			return
		video_title = unescapeHTML(mobj.group('title').decode('utf-8'))

		mobj = re.search(r'(?im)<span class="owner[^\"]+?">[^<]+?<a [^>]+?>([^<]+?)</a></span>', webpage)
		if mobj is None:
			self._downloader.trouble(u'ERROR: unable to extract uploader nickname')
			return
		video_uploader = mobj.group(1)

		video_upload_date = u'NA'
		mobj = re.search(r'<div class="[^"]*uploaded_cont[^"]*" title="[^"]*">([0-9]{2})-([0-9]{2})-([0-9]{4})</div>', webpage)
		if mobj is not None:
			video_upload_date = mobj.group(3) + mobj.group(2) + mobj.group(1)

		return [{
			'id':		video_id.decode('utf-8'),
			'url':		video_url.decode('utf-8'),
			'uploader':	video_uploader.decode('utf-8'),
			'upload_date':	video_upload_date,
			'title':	video_title,
			'ext':		video_extension.decode('utf-8'),
			'format':	u'NA',
			'player_url':	None,
		}]


class GoogleIE(InfoExtractor):
	"""Information extractor for video.google.com."""

	_VALID_URL = r'(?:http://)?video\.google\.(?:com(?:\.au)?|co\.(?:uk|jp|kr|cr)|ca|de|es|fr|it|nl|pl)/videoplay\?docid=([^\&]+).*'
	IE_NAME = u'video.google'

	def __init__(self, downloader=None):
		InfoExtractor.__init__(self, downloader)

	def report_download_webpage(self, video_id):
		"""Report webpage download."""
		self._downloader.to_screen(u'[video.google] %s: Downloading webpage' % video_id)

	def report_extraction(self, video_id):
		"""Report information extraction."""
		self._downloader.to_screen(u'[video.google] %s: Extracting information' % video_id)

	def _real_extract(self, url):
		# Extract id from URL
		mobj = re.match(self._VALID_URL, url)
		if mobj is None:
			self._downloader.trouble(u'ERROR: Invalid URL: %s' % url)
			return

		video_id = mobj.group(1)

		video_extension = 'mp4'

		# Retrieve video webpage to extract further information
		request = urllib2.Request('http://video.google.com/videoplay?docid=%s&hl=en&oe=utf-8' % video_id)
		try:
			self.report_download_webpage(video_id)
			webpage = urllib2.urlopen(request).read()
		except (urllib2.URLError, httplib.HTTPException, socket.error), err:
			self._downloader.trouble(u'ERROR: Unable to retrieve video webpage: %s' % str(err))
			return

		# Extract URL, uploader, and title from webpage
		self.report_extraction(video_id)
		mobj = re.search(r"download_url:'([^']+)'", webpage)
		if mobj is None:
			video_extension = 'flv'
			mobj = re.search(r"(?i)videoUrl\\x3d(.+?)\\x26", webpage)
		if mobj is None:
			self._downloader.trouble(u'ERROR: unable to extract media URL')
			return
		mediaURL = urllib.unquote(mobj.group(1))
		mediaURL = mediaURL.replace('\\x3d', '\x3d')
		mediaURL = mediaURL.replace('\\x26', '\x26')

		video_url = mediaURL

		mobj = re.search(r'<title>(.*)</title>', webpage)
		if mobj is None:
			self._downloader.trouble(u'ERROR: unable to extract title')
			return
		video_title = mobj.group(1).decode('utf-8')

		# Extract video description
		mobj = re.search(r'<span id=short-desc-content>([^<]*)</span>', webpage)
		if mobj is None:
			self._downloader.trouble(u'ERROR: unable to extract video description')
			return
		video_description = mobj.group(1).decode('utf-8')
		if not video_description:
			video_description = 'No description available.'

		# Extract video thumbnail
		if self._downloader.params.get('forcethumbnail', False):
			request = urllib2.Request('http://video.google.com/videosearch?q=%s+site:video.google.com&hl=en' % abs(int(video_id)))
			try:
				webpage = urllib2.urlopen(request).read()
			except (urllib2.URLError, httplib.HTTPException, socket.error), err:
				self._downloader.trouble(u'ERROR: Unable to retrieve video webpage: %s' % str(err))
				return
			mobj = re.search(r'<img class=thumbnail-img (?:.* )?src=(http.*)>', webpage)
			if mobj is None:
				self._downloader.trouble(u'ERROR: unable to extract video thumbnail')
				return
			video_thumbnail = mobj.group(1)
		else:	# we need something to pass to process_info
			video_thumbnail = ''

		return [{
			'id':		video_id.decode('utf-8'),
			'url':		video_url.decode('utf-8'),
			'uploader':	u'NA',
			'upload_date':	u'NA',
			'title':	video_title,
			'ext':		video_extension.decode('utf-8'),
			'format':	u'NA',
			'player_url':	None,
		}]


class PhotobucketIE(InfoExtractor):
	"""Information extractor for photobucket.com."""

	_VALID_URL = r'(?:http://)?(?:[a-z0-9]+\.)?photobucket\.com/.*[\?\&]current=(.*\.flv)'
	IE_NAME = u'photobucket'

	def __init__(self, downloader=None):
		InfoExtractor.__init__(self, downloader)

	def report_download_webpage(self, video_id):
		"""Report webpage download."""
		self._downloader.to_screen(u'[photobucket] %s: Downloading webpage' % video_id)

	def report_extraction(self, video_id):
		"""Report information extraction."""
		self._downloader.to_screen(u'[photobucket] %s: Extracting information' % video_id)

	def _real_extract(self, url):
		# Extract id from URL
		mobj = re.match(self._VALID_URL, url)
		if mobj is None:
			self._downloader.trouble(u'ERROR: Invalid URL: %s' % url)
			return

		video_id = mobj.group(1)

		video_extension = 'flv'

		# Retrieve video webpage to extract further information
		request = urllib2.Request(url)
		try:
			self.report_download_webpage(video_id)
			webpage = urllib2.urlopen(request).read()
		except (urllib2.URLError, httplib.HTTPException, socket.error), err:
			self._downloader.trouble(u'ERROR: Unable to retrieve video webpage: %s' % str(err))
			return

		# Extract URL, uploader, and title from webpage
		self.report_extraction(video_id)
		mobj = re.search(r'<link rel="video_src" href=".*\?file=([^"]+)" />', webpage)
		if mobj is None:
			self._downloader.trouble(u'ERROR: unable to extract media URL')
			return
		mediaURL = urllib.unquote(mobj.group(1))

		video_url = mediaURL

		mobj = re.search(r'<title>(.*) video by (.*) - Photobucket</title>', webpage)
		if mobj is None:
			self._downloader.trouble(u'ERROR: unable to extract title')
			return
		video_title = mobj.group(1).decode('utf-8')

		video_uploader = mobj.group(2).decode('utf-8')

		return [{
			'id':		video_id.decode('utf-8'),
			'url':		video_url.decode('utf-8'),
			'uploader':	video_uploader,
			'upload_date':	u'NA',
			'title':	video_title,
			'ext':		video_extension.decode('utf-8'),
			'format':	u'NA',
			'player_url':	None,
		}]


class YahooIE(InfoExtractor):
	"""Information extractor for video.yahoo.com."""

	# _VALID_URL matches all Yahoo! Video URLs
	# _VPAGE_URL matches only the extractable '/watch/' URLs
	_VALID_URL = r'(?:http://)?(?:[a-z]+\.)?video\.yahoo\.com/(?:watch|network)/([0-9]+)(?:/|\?v=)([0-9]+)(?:[#\?].*)?'
	_VPAGE_URL = r'(?:http://)?video\.yahoo\.com/watch/([0-9]+)/([0-9]+)(?:[#\?].*)?'
	IE_NAME = u'video.yahoo'

	def __init__(self, downloader=None):
		InfoExtractor.__init__(self, downloader)

	def report_download_webpage(self, video_id):
		"""Report webpage download."""
		self._downloader.to_screen(u'[video.yahoo] %s: Downloading webpage' % video_id)

	def report_extraction(self, video_id):
		"""Report information extraction."""
		self._downloader.to_screen(u'[video.yahoo] %s: Extracting information' % video_id)

	def _real_extract(self, url, new_video=True):
		# Extract ID from URL
		mobj = re.match(self._VALID_URL, url)
		if mobj is None:
			self._downloader.trouble(u'ERROR: Invalid URL: %s' % url)
			return

		video_id = mobj.group(2)
		video_extension = 'flv'

		# Rewrite valid but non-extractable URLs as
		# extractable English language /watch/ URLs
		if re.match(self._VPAGE_URL, url) is None:
			request = urllib2.Request(url)
			try:
				webpage = urllib2.urlopen(request).read()
			except (urllib2.URLError, httplib.HTTPException, socket.error), err:
				self._downloader.trouble(u'ERROR: Unable to retrieve video webpage: %s' % str(err))
				return

			mobj = re.search(r'\("id", "([0-9]+)"\);', webpage)
			if mobj is None:
				self._downloader.trouble(u'ERROR: Unable to extract id field')
				return
			yahoo_id = mobj.group(1)

			mobj = re.search(r'\("vid", "([0-9]+)"\);', webpage)
			if mobj is None:
				self._downloader.trouble(u'ERROR: Unable to extract vid field')
				return
			yahoo_vid = mobj.group(1)

			url = 'http://video.yahoo.com/watch/%s/%s' % (yahoo_vid, yahoo_id)
			return self._real_extract(url, new_video=False)

		# Retrieve video webpage to extract further information
		request = urllib2.Request(url)
		try:
			self.report_download_webpage(video_id)
			webpage = urllib2.urlopen(request).read()
		except (urllib2.URLError, httplib.HTTPException, socket.error), err:
			self._downloader.trouble(u'ERROR: Unable to retrieve video webpage: %s' % str(err))
			return

		# Extract uploader and title from webpage
		self.report_extraction(video_id)
		mobj = re.search(r'<meta name="title" content="(.*)" />', webpage)
		if mobj is None:
			self._downloader.trouble(u'ERROR: unable to extract video title')
			return
		video_title = mobj.group(1).decode('utf-8')

		mobj = re.search(r'<h2 class="ti-5"><a href="http://video\.yahoo\.com/(people|profile)/[0-9]+" beacon=".*">(.*)</a></h2>', webpage)
		if mobj is None:
			self._downloader.trouble(u'ERROR: unable to extract video uploader')
			return
		video_uploader = mobj.group(1).decode('utf-8')

		# Extract video thumbnail
		mobj = re.search(r'<link rel="image_src" href="(.*)" />', webpage)
		if mobj is None:
			self._downloader.trouble(u'ERROR: unable to extract video thumbnail')
			return
		video_thumbnail = mobj.group(1).decode('utf-8')

		# Extract video description
		mobj = re.search(r'<meta name="description" content="(.*)" />', webpage)
		if mobj is None:
			self._downloader.trouble(u'ERROR: unable to extract video description')
			return
		video_description = mobj.group(1).decode('utf-8')
		if not video_description:
			video_description = 'No description available.'

		# Extract video height and width
		mobj = re.search(r'<meta name="video_height" content="([0-9]+)" />', webpage)
		if mobj is None:
			self._downloader.trouble(u'ERROR: unable to extract video height')
			return
		yv_video_height = mobj.group(1)

		mobj = re.search(r'<meta name="video_width" content="([0-9]+)" />', webpage)
		if mobj is None:
			self._downloader.trouble(u'ERROR: unable to extract video width')
			return
		yv_video_width = mobj.group(1)

		# Retrieve video playlist to extract media URL
		# I'm not completely sure what all these options are, but we
		# seem to need most of them, otherwise the server sends a 401.
		yv_lg = 'R0xx6idZnW2zlrKP8xxAIR'  # not sure what this represents
		yv_bitrate = '700'  # according to Wikipedia this is hard-coded
		request = urllib2.Request('http://cosmos.bcst.yahoo.com/up/yep/process/getPlaylistFOP.php?node_id=' + video_id +
				'&tech=flash&mode=playlist&lg=' + yv_lg + '&bitrate=' + yv_bitrate + '&vidH=' + yv_video_height +
				'&vidW=' + yv_video_width + '&swf=as3&rd=video.yahoo.com&tk=null&adsupported=v1,v2,&eventid=1301797')
		try:
			self.report_download_webpage(video_id)
			webpage = urllib2.urlopen(request).read()
		except (urllib2.URLError, httplib.HTTPException, socket.error), err:
			self._downloader.trouble(u'ERROR: Unable to retrieve video webpage: %s' % str(err))
			return

		# Extract media URL from playlist XML
		mobj = re.search(r'<STREAM APP="(http://.*)" FULLPATH="/?(/.*\.flv\?[^"]*)"', webpage)
		if mobj is None:
			self._downloader.trouble(u'ERROR: Unable to extract media URL')
			return
		video_url = urllib.unquote(mobj.group(1) + mobj.group(2)).decode('utf-8')
		video_url = unescapeHTML(video_url)

		return [{
			'id':		video_id.decode('utf-8'),
			'url':		video_url,
			'uploader':	video_uploader,
			'upload_date':	u'NA',
			'title':	video_title,
			'ext':		video_extension.decode('utf-8'),
			'thumbnail':	video_thumbnail.decode('utf-8'),
			'description':	video_description,
			'thumbnail':	video_thumbnail,
			'player_url':	None,
		}]


class VimeoIE(InfoExtractor):
	"""Information extractor for vimeo.com."""

	# _VALID_URL matches Vimeo URLs
	_VALID_URL = r'(?:https?://)?(?:(?:www|player).)?vimeo\.com/(?:groups/[^/]+/)?(?:videos?/)?([0-9]+)'
	IE_NAME = u'vimeo'

	def __init__(self, downloader=None):
		InfoExtractor.__init__(self, downloader)

	def report_download_webpage(self, video_id):
		"""Report webpage download."""
		self._downloader.to_screen(u'[vimeo] %s: Downloading webpage' % video_id)

	def report_extraction(self, video_id):
		"""Report information extraction."""
		self._downloader.to_screen(u'[vimeo] %s: Extracting information' % video_id)

	def _real_extract(self, url, new_video=True):
		# Extract ID from URL
		mobj = re.match(self._VALID_URL, url)
		if mobj is None:
			self._downloader.trouble(u'ERROR: Invalid URL: %s' % url)
			return

		video_id = mobj.group(1)

		# Retrieve video webpage to extract further information
		request = urllib2.Request(url, None, std_headers)
		try:
			self.report_download_webpage(video_id)
			webpage = urllib2.urlopen(request).read()
		except (urllib2.URLError, httplib.HTTPException, socket.error), err:
			self._downloader.trouble(u'ERROR: Unable to retrieve video webpage: %s' % str(err))
			return

		# Now we begin extracting as much information as we can from what we
		# retrieved. First we extract the information common to all extractors,
		# and latter we extract those that are Vimeo specific.
		self.report_extraction(video_id)

		# Extract the config JSON
		config = webpage.split(' = {config:')[1].split(',assets:')[0]
		try:
			config = json.loads(config)
		except:
			self._downloader.trouble(u'ERROR: unable to extract info section')
			return
		
		# Extract title
		video_title = config["video"]["title"]

		# Extract uploader
		video_uploader = config["video"]["owner"]["name"]

		# Extract video thumbnail
		video_thumbnail = config["video"]["thumbnail"]

		# Extract video description
		video_description = get_element_by_id("description", webpage.decode('utf8'))
		if video_description: video_description = clean_html(video_description)
		else: video_description = ''

		# Extract upload date
		video_upload_date = u'NA'
		mobj = re.search(r'<span id="clip-date" style="display:none">[^:]*: (.*?)( \([^\(]*\))?</span>', webpage)
		if mobj is not None:
			video_upload_date = mobj.group(1)

		# Vimeo specific: extract request signature and timestamp
		sig = config['request']['signature']
		timestamp = config['request']['timestamp']

		# Vimeo specific: extract video codec and quality information
		# TODO bind to format param
		codecs = [('h264', 'mp4'), ('vp8', 'flv'), ('vp6', 'flv')]
		for codec in codecs:
			if codec[0] in config["video"]["files"]:
				video_codec = codec[0]
				video_extension = codec[1]
				if 'hd' in config["video"]["files"][codec[0]]: quality = 'hd'
				else: quality = 'sd'
				break
		else:
			self._downloader.trouble(u'ERROR: no known codec found')
			return

		video_url = "http://player.vimeo.com/play_redirect?clip_id=%s&sig=%s&time=%s&quality=%s&codecs=%s&type=moogaloop_local&embed_location=" \
					%(video_id, sig, timestamp, quality, video_codec.upper())

		return [{
			'id':		video_id,
			'url':		video_url,
			'uploader':	video_uploader,
			'upload_date':	video_upload_date,
			'title':	video_title,
			'ext':		video_extension,
			'thumbnail':	video_thumbnail,
			'description':	video_description,
			'player_url':	None,
		}]


class GenericIE(InfoExtractor):
	"""Generic last-resort information extractor."""

	_VALID_URL = r'.*'
	IE_NAME = u'generic'

	def __init__(self, downloader=None):
		InfoExtractor.__init__(self, downloader)

	def report_download_webpage(self, video_id):
		"""Report webpage download."""
		self._downloader.to_screen(u'WARNING: Falling back on generic information extractor.')
		self._downloader.to_screen(u'[generic] %s: Downloading webpage' % video_id)

	def report_extraction(self, video_id):
		"""Report information extraction."""
		self._downloader.to_screen(u'[generic] %s: Extracting information' % video_id)

	def report_following_redirect(self, new_url):
		"""Report information extraction."""
		self._downloader.to_screen(u'[redirect] Following redirect to %s' % new_url)
		
	def _test_redirect(self, url):
		"""Check if it is a redirect, like url shorteners, in case restart chain."""
		class HeadRequest(urllib2.Request):
			def get_method(self):
				return "HEAD"

		class HEADRedirectHandler(urllib2.HTTPRedirectHandler):
			"""
			Subclass the HTTPRedirectHandler to make it use our 
			HeadRequest also on the redirected URL
			"""
			def redirect_request(self, req, fp, code, msg, headers, newurl): 
				if code in (301, 302, 303, 307):
					newurl = newurl.replace(' ', '%20') 
					newheaders = dict((k,v) for k,v in req.headers.items()
									  if k.lower() not in ("content-length", "content-type"))
					return HeadRequest(newurl, 
									   headers=newheaders,
									   origin_req_host=req.get_origin_req_host(), 
									   unverifiable=True) 
				else: 
					raise urllib2.HTTPError(req.get_full_url(), code, msg, headers, fp) 

		class HTTPMethodFallback(urllib2.BaseHandler):
			"""
			Fallback to GET if HEAD is not allowed (405 HTTP error)
			"""
			def http_error_405(self, req, fp, code, msg, headers): 
				fp.read()
				fp.close()

				newheaders = dict((k,v) for k,v in req.headers.items()
								  if k.lower() not in ("content-length", "content-type"))
				return self.parent.open(urllib2.Request(req.get_full_url(), 
												 headers=newheaders, 
												 origin_req_host=req.get_origin_req_host(), 
												 unverifiable=True))

		# Build our opener
		opener = urllib2.OpenerDirector() 
		for handler in [urllib2.HTTPHandler, urllib2.HTTPDefaultErrorHandler,
						HTTPMethodFallback, HEADRedirectHandler,
						urllib2.HTTPErrorProcessor, urllib2.HTTPSHandler]:
			opener.add_handler(handler())

		response = opener.open(HeadRequest(url))
		new_url = response.geturl()
		
		if url == new_url: return False
		
		self.report_following_redirect(new_url)
		self._downloader.download([new_url])
		return True

	def _real_extract(self, url):
		if self._test_redirect(url): return

		video_id = url.split('/')[-1]
		request = urllib2.Request(url)
		try:
			self.report_download_webpage(video_id)
			webpage = urllib2.urlopen(request).read()
		except (urllib2.URLError, httplib.HTTPException, socket.error), err:
			self._downloader.trouble(u'ERROR: Unable to retrieve video webpage: %s' % str(err))
			return
		except ValueError, err:
			# since this is the last-resort InfoExtractor, if
			# this error is thrown, it'll be thrown here
			self._downloader.trouble(u'ERROR: Invalid URL: %s' % url)
			return

		self.report_extraction(video_id)
		# Start with something easy: JW Player in SWFObject
		mobj = re.search(r'flashvars: [\'"](?:.*&)?file=(http[^\'"&]*)', webpage)
		if mobj is None:
			# Broaden the search a little bit
			mobj = re.search(r'[^A-Za-z0-9]?(?:file|source)=(http[^\'"&]*)', webpage)
		if mobj is None:
			self._downloader.trouble(u'ERROR: Invalid URL: %s' % url)
			return

		# It's possible that one of the regexes
		# matched, but returned an empty group:
		if mobj.group(1) is None:
			self._downloader.trouble(u'ERROR: Invalid URL: %s' % url)
			return

		video_url = urllib.unquote(mobj.group(1))
		video_id = os.path.basename(video_url)

		# here's a fun little line of code for you:
		video_extension = os.path.splitext(video_id)[1][1:]
		video_id = os.path.splitext(video_id)[0]

		# it's tempting to parse this further, but you would
		# have to take into account all the variations like
		#   Video Title - Site Name
		#   Site Name | Video Title
		#   Video Title - Tagline | Site Name
		# and so on and so forth; it's just not practical
		mobj = re.search(r'<title>(.*)</title>', webpage)
		if mobj is None:
			self._downloader.trouble(u'ERROR: unable to extract title')
			return
		video_title = mobj.group(1).decode('utf-8')

		# video uploader is domain name
		mobj = re.match(r'(?:https?://)?([^/]*)/.*', url)
		if mobj is None:
			self._downloader.trouble(u'ERROR: unable to extract title')
			return
		video_uploader = mobj.group(1).decode('utf-8')

		return [{
			'id':		video_id.decode('utf-8'),
			'url':		video_url.decode('utf-8'),
			'uploader':	video_uploader,
			'upload_date':	u'NA',
			'title':	video_title,
			'ext':		video_extension.decode('utf-8'),
			'format':	u'NA',
			'player_url':	None,
		}]


class YoutubeSearchIE(InfoExtractor):
	"""Information Extractor for YouTube search queries."""
	_VALID_URL = r'ytsearch(\d+|all)?:[\s\S]+'
	_API_URL = 'https://gdata.youtube.com/feeds/api/videos?q=%s&start-index=%i&max-results=50&v=2&alt=jsonc'
	_max_youtube_results = 1000
	IE_NAME = u'youtube:search'

	def __init__(self, downloader=None):
		InfoExtractor.__init__(self, downloader)

	def report_download_page(self, query, pagenum):
		"""Report attempt to download search page with given number."""
		query = query.decode(preferredencoding())
		self._downloader.to_screen(u'[youtube] query "%s": Downloading page %s' % (query, pagenum))

	def _real_extract(self, query):
		mobj = re.match(self._VALID_URL, query)
		if mobj is None:
			self._downloader.trouble(u'ERROR: invalid search query "%s"' % query)
			return

		prefix, query = query.split(':')
		prefix = prefix[8:]
		query = query.encode('utf-8')
		if prefix == '':
			self._download_n_results(query, 1)
			return
		elif prefix == 'all':
			self._download_n_results(query, self._max_youtube_results)
			return
		else:
			try:
				n = long(prefix)
				if n <= 0:
					self._downloader.trouble(u'ERROR: invalid download number %s for query "%s"' % (n, query))
					return
				elif n > self._max_youtube_results:
					self._downloader.to_stderr(u'WARNING: ytsearch returns max %i results (you requested %i)' % (self._max_youtube_results, n))
					n = self._max_youtube_results
				self._download_n_results(query, n)
				return
			except ValueError: # parsing prefix as integer fails
				self._download_n_results(query, 1)
				return

	def _download_n_results(self, query, n):
		"""Downloads a specified number of results for a query"""

		video_ids = []
		pagenum = 0
		limit = n

		while (50 * pagenum) < limit:
			self.report_download_page(query, pagenum+1)
			result_url = self._API_URL % (urllib.quote_plus(query), (50*pagenum)+1)
			request = urllib2.Request(result_url)
			try:
				data = urllib2.urlopen(request).read()
			except (urllib2.URLError, httplib.HTTPException, socket.error), err:
				self._downloader.trouble(u'ERROR: unable to download API page: %s' % str(err))
				return
			api_response = json.loads(data)['data']

			new_ids = list(video['id'] for video in api_response['items'])
			video_ids += new_ids

			limit = min(n, api_response['totalItems'])
			pagenum += 1

		if len(video_ids) > n:
			video_ids = video_ids[:n]
		for id in video_ids:
			self._downloader.download(['http://www.youtube.com/watch?v=%s' % id])
		return


class GoogleSearchIE(InfoExtractor):
	"""Information Extractor for Google Video search queries."""
	_VALID_URL = r'gvsearch(\d+|all)?:[\s\S]+'
	_TEMPLATE_URL = 'http://video.google.com/videosearch?q=%s+site:video.google.com&start=%s&hl=en'
	_VIDEO_INDICATOR = r'<a href="http://video\.google\.com/videoplay\?docid=([^"\&]+)'
	_MORE_PAGES_INDICATOR = r'class="pn" id="pnnext"'
	_max_google_results = 1000
	IE_NAME = u'video.google:search'

	def __init__(self, downloader=None):
		InfoExtractor.__init__(self, downloader)

	def report_download_page(self, query, pagenum):
		"""Report attempt to download playlist page with given number."""
		query = query.decode(preferredencoding())
		self._downloader.to_screen(u'[video.google] query "%s": Downloading page %s' % (query, pagenum))

	def _real_extract(self, query):
		mobj = re.match(self._VALID_URL, query)
		if mobj is None:
			self._downloader.trouble(u'ERROR: invalid search query "%s"' % query)
			return

		prefix, query = query.split(':')
		prefix = prefix[8:]
		query = query.encode('utf-8')
		if prefix == '':
			self._download_n_results(query, 1)
			return
		elif prefix == 'all':
			self._download_n_results(query, self._max_google_results)
			return
		else:
			try:
				n = long(prefix)
				if n <= 0:
					self._downloader.trouble(u'ERROR: invalid download number %s for query "%s"' % (n, query))
					return
				elif n > self._max_google_results:
					self._downloader.to_stderr(u'WARNING: gvsearch returns max %i results (you requested %i)' % (self._max_google_results, n))
					n = self._max_google_results
				self._download_n_results(query, n)
				return
			except ValueError: # parsing prefix as integer fails
				self._download_n_results(query, 1)
				return

	def _download_n_results(self, query, n):
		"""Downloads a specified number of results for a query"""

		video_ids = []
		pagenum = 0

		while True:
			self.report_download_page(query, pagenum)
			result_url = self._TEMPLATE_URL % (urllib.quote_plus(query), pagenum*10)
			request = urllib2.Request(result_url)
			try:
				page = urllib2.urlopen(request).read()
			except (urllib2.URLError, httplib.HTTPException, socket.error), err:
				self._downloader.trouble(u'ERROR: unable to download webpage: %s' % str(err))
				return

			# Extract video identifiers
			for mobj in re.finditer(self._VIDEO_INDICATOR, page):
				video_id = mobj.group(1)
				if video_id not in video_ids:
					video_ids.append(video_id)
					if len(video_ids) == n:
						# Specified n videos reached
						for id in video_ids:
							self._downloader.download(['http://video.google.com/videoplay?docid=%s' % id])
						return

			if re.search(self._MORE_PAGES_INDICATOR, page) is None:
				for id in video_ids:
					self._downloader.download(['http://video.google.com/videoplay?docid=%s' % id])
				return

			pagenum = pagenum + 1


class YahooSearchIE(InfoExtractor):
	"""Information Extractor for Yahoo! Video search queries."""
	_VALID_URL = r'yvsearch(\d+|all)?:[\s\S]+'
	_TEMPLATE_URL = 'http://video.yahoo.com/search/?p=%s&o=%s'
	_VIDEO_INDICATOR = r'href="http://video\.yahoo\.com/watch/([0-9]+/[0-9]+)"'
	_MORE_PAGES_INDICATOR = r'\s*Next'
	_max_yahoo_results = 1000
	IE_NAME = u'video.yahoo:search'

	def __init__(self, downloader=None):
		InfoExtractor.__init__(self, downloader)

	def report_download_page(self, query, pagenum):
		"""Report attempt to download playlist page with given number."""
		query = query.decode(preferredencoding())
		self._downloader.to_screen(u'[video.yahoo] query "%s": Downloading page %s' % (query, pagenum))

	def _real_extract(self, query):
		mobj = re.match(self._VALID_URL, query)
		if mobj is None:
			self._downloader.trouble(u'ERROR: invalid search query "%s"' % query)
			return

		prefix, query = query.split(':')
		prefix = prefix[8:]
		query = query.encode('utf-8')
		if prefix == '':
			self._download_n_results(query, 1)
			return
		elif prefix == 'all':
			self._download_n_results(query, self._max_yahoo_results)
			return
		else:
			try:
				n = long(prefix)
				if n <= 0:
					self._downloader.trouble(u'ERROR: invalid download number %s for query "%s"' % (n, query))
					return
				elif n > self._max_yahoo_results:
					self._downloader.to_stderr(u'WARNING: yvsearch returns max %i results (you requested %i)' % (self._max_yahoo_results, n))
					n = self._max_yahoo_results
				self._download_n_results(query, n)
				return
			except ValueError: # parsing prefix as integer fails
				self._download_n_results(query, 1)
				return

	def _download_n_results(self, query, n):
		"""Downloads a specified number of results for a query"""

		video_ids = []
		already_seen = set()
		pagenum = 1

		while True:
			self.report_download_page(query, pagenum)
			result_url = self._TEMPLATE_URL % (urllib.quote_plus(query), pagenum)
			request = urllib2.Request(result_url)
			try:
				page = urllib2.urlopen(request).read()
			except (urllib2.URLError, httplib.HTTPException, socket.error), err:
				self._downloader.trouble(u'ERROR: unable to download webpage: %s' % str(err))
				return

			# Extract video identifiers
			for mobj in re.finditer(self._VIDEO_INDICATOR, page):
				video_id = mobj.group(1)
				if video_id not in already_seen:
					video_ids.append(video_id)
					already_seen.add(video_id)
					if len(video_ids) == n:
						# Specified n videos reached
						for id in video_ids:
							self._downloader.download(['http://video.yahoo.com/watch/%s' % id])
						return

			if re.search(self._MORE_PAGES_INDICATOR, page) is None:
				for id in video_ids:
					self._downloader.download(['http://video.yahoo.com/watch/%s' % id])
				return

			pagenum = pagenum + 1


class YoutubePlaylistIE(InfoExtractor):
	"""Information Extractor for YouTube playlists."""

	_VALID_URL = r'(?:https?://)?(?:\w+\.)?youtube\.com/(?:(?:course|view_play_list|my_playlists|artist|playlist)\?.*?(p|a|list)=|user/.*?/user/|p/|user/.*?#[pg]/c/)(?:PL)?([0-9A-Za-z-_]+)(?:/.*?/([0-9A-Za-z_-]+))?.*'
	_TEMPLATE_URL = 'http://www.youtube.com/%s?%s=%s&page=%s&gl=US&hl=en'
	_VIDEO_INDICATOR_TEMPLATE = r'/watch\?v=(.+?)&amp;list=.*?%s'
	_MORE_PAGES_INDICATOR = r'yt-uix-pager-next'
	IE_NAME = u'youtube:playlist'

	def __init__(self, downloader=None):
		InfoExtractor.__init__(self, downloader)

	def report_download_page(self, playlist_id, pagenum):
		"""Report attempt to download playlist page with given number."""
		self._downloader.to_screen(u'[youtube] PL %s: Downloading page #%s' % (playlist_id, pagenum))

	def _real_extract(self, url):
		# Extract playlist id
		mobj = re.match(self._VALID_URL, url)
		if mobj is None:
			self._downloader.trouble(u'ERROR: invalid url: %s' % url)
			return

		# Single video case
		if mobj.group(3) is not None:
			self._downloader.download([mobj.group(3)])
			return

		# Download playlist pages
		# prefix is 'p' as default for playlists but there are other types that need extra care
		playlist_prefix = mobj.group(1)
		if playlist_prefix == 'a':
			playlist_access = 'artist'
		else:
			playlist_prefix = 'p'
			playlist_access = 'view_play_list'
		playlist_id = mobj.group(2)
		video_ids = []
		pagenum = 1

		while True:
			self.report_download_page(playlist_id, pagenum)
			url = self._TEMPLATE_URL % (playlist_access, playlist_prefix, playlist_id, pagenum)
			request = urllib2.Request(url)
			try:
				page = urllib2.urlopen(request).read()
			except (urllib2.URLError, httplib.HTTPException, socket.error), err:
				self._downloader.trouble(u'ERROR: unable to download webpage: %s' % str(err))
				return

			# Extract video identifiers
			ids_in_page = []
			for mobj in re.finditer(self._VIDEO_INDICATOR_TEMPLATE % playlist_id, page):
				if mobj.group(1) not in ids_in_page:
					ids_in_page.append(mobj.group(1))
			video_ids.extend(ids_in_page)

			if re.search(self._MORE_PAGES_INDICATOR, page) is None:
				break
			pagenum = pagenum + 1

		playliststart = self._downloader.params.get('playliststart', 1) - 1
		playlistend = self._downloader.params.get('playlistend', -1)
		if playlistend == -1:
			video_ids = video_ids[playliststart:]
		else:
			video_ids = video_ids[playliststart:playlistend]

		for id in video_ids:
			self._downloader.download(['http://www.youtube.com/watch?v=%s' % id])
		return


class YoutubeUserIE(InfoExtractor):
	"""Information Extractor for YouTube users."""

	_VALID_URL = r'(?:(?:(?:https?://)?(?:\w+\.)?youtube\.com/user/)|ytuser:)([A-Za-z0-9_-]+)'
	_TEMPLATE_URL = 'http://gdata.youtube.com/feeds/api/users/%s'
	_GDATA_PAGE_SIZE = 50
	_GDATA_URL = 'http://gdata.youtube.com/feeds/api/users/%s/uploads?max-results=%d&start-index=%d'
	_VIDEO_INDICATOR = r'/watch\?v=(.+?)[\<&]'
	IE_NAME = u'youtube:user'

	def __init__(self, downloader=None):
		InfoExtractor.__init__(self, downloader)

	def report_download_page(self, username, start_index):
		"""Report attempt to download user page."""
		self._downloader.to_screen(u'[youtube] user %s: Downloading video ids from %d to %d' %
				(username, start_index, start_index + self._GDATA_PAGE_SIZE))

	def _real_extract(self, url):
		# Extract username
		mobj = re.match(self._VALID_URL, url)
		if mobj is None:
			self._downloader.trouble(u'ERROR: invalid url: %s' % url)
			return

		username = mobj.group(1)

		# Download video ids using YouTube Data API. Result size per
		# query is limited (currently to 50 videos) so we need to query
		# page by page until there are no video ids - it means we got
		# all of them.

		video_ids = []
		pagenum = 0

		while True:
			start_index = pagenum * self._GDATA_PAGE_SIZE + 1
			self.report_download_page(username, start_index)

			request = urllib2.Request(self._GDATA_URL % (username, self._GDATA_PAGE_SIZE, start_index))

			try:
				page = urllib2.urlopen(request).read()
			except (urllib2.URLError, httplib.HTTPException, socket.error), err:
				self._downloader.trouble(u'ERROR: unable to download webpage: %s' % str(err))
				return

			# Extract video identifiers
			ids_in_page = []

			for mobj in re.finditer(self._VIDEO_INDICATOR, page):
				if mobj.group(1) not in ids_in_page:
					ids_in_page.append(mobj.group(1))

			video_ids.extend(ids_in_page)

			# A little optimization - if current page is not
			# "full", ie. does not contain PAGE_SIZE video ids then
			# we can assume that this page is the last one - there
			# are no more ids on further pages - no need to query
			# again.

			if len(ids_in_page) < self._GDATA_PAGE_SIZE:
				break

			pagenum += 1

		all_ids_count = len(video_ids)
		playliststart = self._downloader.params.get('playliststart', 1) - 1
		playlistend = self._downloader.params.get('playlistend', -1)

		if playlistend == -1:
			video_ids = video_ids[playliststart:]
		else:
			video_ids = video_ids[playliststart:playlistend]

		self._downloader.to_screen(u"[youtube] user %s: Collected %d video ids (downloading %d of them)" %
				(username, all_ids_count, len(video_ids)))

		for video_id in video_ids:
			self._downloader.download(['http://www.youtube.com/watch?v=%s' % video_id])


class BlipTVUserIE(InfoExtractor):
	"""Information Extractor for blip.tv users."""

	_VALID_URL = r'(?:(?:(?:https?://)?(?:\w+\.)?blip\.tv/)|bliptvuser:)([^/]+)/*$'
	_PAGE_SIZE = 12
	IE_NAME = u'blip.tv:user'

	def __init__(self, downloader=None):
		InfoExtractor.__init__(self, downloader)

	def report_download_page(self, username, pagenum):
		"""Report attempt to download user page."""
		self._downloader.to_screen(u'[%s] user %s: Downloading video ids from page %d' %
				(self.IE_NAME, username, pagenum))

	def _real_extract(self, url):
		# Extract username
		mobj = re.match(self._VALID_URL, url)
		if mobj is None:
			self._downloader.trouble(u'ERROR: invalid url: %s' % url)
			return

		username = mobj.group(1)

		page_base = 'http://m.blip.tv/pr/show_get_full_episode_list?users_id=%s&lite=0&esi=1'

		request = urllib2.Request(url)

		try:
			page = urllib2.urlopen(request).read().decode('utf-8')
			mobj = re.search(r'data-users-id="([^"]+)"', page)
			page_base = page_base % mobj.group(1)
		except (urllib2.URLError, httplib.HTTPException, socket.error), err:
			self._downloader.trouble(u'ERROR: unable to download webpage: %s' % str(err))
			return


		# Download video ids using BlipTV Ajax calls. Result size per
		# query is limited (currently to 12 videos) so we need to query
		# page by page until there are no video ids - it means we got
		# all of them.

		video_ids = []
		pagenum = 1

		while True:
			self.report_download_page(username, pagenum)

			request = urllib2.Request( page_base + "&page=" + str(pagenum) )

			try:
				page = urllib2.urlopen(request).read().decode('utf-8')
			except (urllib2.URLError, httplib.HTTPException, socket.error), err:
				self._downloader.trouble(u'ERROR: unable to download webpage: %s' % str(err))
				return

			# Extract video identifiers
			ids_in_page = []

			for mobj in re.finditer(r'href="/([^"]+)"', page):
				if mobj.group(1) not in ids_in_page:
					ids_in_page.append(unescapeHTML(mobj.group(1)))

			video_ids.extend(ids_in_page)

			# A little optimization - if current page is not
			# "full", ie. does not contain PAGE_SIZE video ids then
			# we can assume that this page is the last one - there
			# are no more ids on further pages - no need to query
			# again.

			if len(ids_in_page) < self._PAGE_SIZE:
				break

			pagenum += 1

		all_ids_count = len(video_ids)
		playliststart = self._downloader.params.get('playliststart', 1) - 1
		playlistend = self._downloader.params.get('playlistend', -1)

		if playlistend == -1:
			video_ids = video_ids[playliststart:]
		else:
			video_ids = video_ids[playliststart:playlistend]

		self._downloader.to_screen(u"[%s] user %s: Collected %d video ids (downloading %d of them)" %
				(self.IE_NAME, username, all_ids_count, len(video_ids)))

		for video_id in video_ids:
			self._downloader.download([u'http://blip.tv/'+video_id])


class DepositFilesIE(InfoExtractor):
	"""Information extractor for depositfiles.com"""

	_VALID_URL = r'(?:http://)?(?:\w+\.)?depositfiles\.com/(?:../(?#locale))?files/(.+)'
	IE_NAME = u'DepositFiles'

	def __init__(self, downloader=None):
		InfoExtractor.__init__(self, downloader)

	def report_download_webpage(self, file_id):
		"""Report webpage download."""
		self._downloader.to_screen(u'[DepositFiles] %s: Downloading webpage' % file_id)

	def report_extraction(self, file_id):
		"""Report information extraction."""
		self._downloader.to_screen(u'[DepositFiles] %s: Extracting information' % file_id)

	def _real_extract(self, url):
		file_id = url.split('/')[-1]
		# Rebuild url in english locale
		url = 'http://depositfiles.com/en/files/' + file_id

		# Retrieve file webpage with 'Free download' button pressed
		free_download_indication = { 'gateway_result' : '1' }
		request = urllib2.Request(url, urllib.urlencode(free_download_indication))
		try:
			self.report_download_webpage(file_id)
			webpage = urllib2.urlopen(request).read()
		except (urllib2.URLError, httplib.HTTPException, socket.error), err:
			self._downloader.trouble(u'ERROR: Unable to retrieve file webpage: %s' % str(err))
			return

		# Search for the real file URL
		mobj = re.search(r'<form action="(http://fileshare.+?)"', webpage)
		if (mobj is None) or (mobj.group(1) is None):
			# Try to figure out reason of the error.
			mobj = re.search(r'<strong>(Attention.*?)</strong>', webpage, re.DOTALL)
			if (mobj is not None) and (mobj.group(1) is not None):
				restriction_message = re.sub('\s+', ' ', mobj.group(1)).strip()
				self._downloader.trouble(u'ERROR: %s' % restriction_message)
			else:
				self._downloader.trouble(u'ERROR: unable to extract download URL from: %s' % url)
			return

		file_url = mobj.group(1)
		file_extension = os.path.splitext(file_url)[1][1:]

		# Search for file title
		mobj = re.search(r'<b title="(.*?)">', webpage)
		if mobj is None:
			self._downloader.trouble(u'ERROR: unable to extract title')
			return
		file_title = mobj.group(1).decode('utf-8')

		return [{
			'id':		file_id.decode('utf-8'),
			'url':		file_url.decode('utf-8'),
			'uploader':	u'NA',
			'upload_date':	u'NA',
			'title':	file_title,
			'ext':		file_extension.decode('utf-8'),
			'format':	u'NA',
			'player_url':	None,
		}]


class FacebookIE(InfoExtractor):
	"""Information Extractor for Facebook"""

	_VALID_URL = r'^(?:https?://)?(?:\w+\.)?facebook\.com/(?:video/video|photo)\.php\?(?:.*?)v=(?P<ID>\d+)(?:.*)'
	_LOGIN_URL = 'https://login.facebook.com/login.php?m&next=http%3A%2F%2Fm.facebook.com%2Fhome.php&'
	_NETRC_MACHINE = 'facebook'
	_available_formats = ['video', 'highqual', 'lowqual']
	_video_extensions = {
		'video': 'mp4',
		'highqual': 'mp4',
		'lowqual': 'mp4',
	}
	IE_NAME = u'facebook'

	def __init__(self, downloader=None):
		InfoExtractor.__init__(self, downloader)

	def _reporter(self, message):
		"""Add header and report message."""
		self._downloader.to_screen(u'[facebook] %s' % message)

	def report_login(self):
		"""Report attempt to log in."""
		self._reporter(u'Logging in')

	def report_video_webpage_download(self, video_id):
		"""Report attempt to download video webpage."""
		self._reporter(u'%s: Downloading video webpage' % video_id)

	def report_information_extraction(self, video_id):
		"""Report attempt to extract video information."""
		self._reporter(u'%s: Extracting video information' % video_id)

	def _parse_page(self, video_webpage):
		"""Extract video information from page"""
		# General data
		data = {'title': r'\("video_title", "(.*?)"\)',
			'description': r'<div class="datawrap">(.*?)</div>',
			'owner': r'\("video_owner_name", "(.*?)"\)',
			'thumbnail':  r'\("thumb_url", "(?P<THUMB>.*?)"\)',
			}
		video_info = {}
		for piece in data.keys():
			mobj = re.search(data[piece], video_webpage)
			if mobj is not None:
				video_info[piece] = urllib.unquote_plus(mobj.group(1).decode("unicode_escape"))

		# Video urls
		video_urls = {}
		for fmt in self._available_formats:
			mobj = re.search(r'\("%s_src\", "(.+?)"\)' % fmt, video_webpage)
			if mobj is not None:
				# URL is in a Javascript segment inside an escaped Unicode format within
				# the generally utf-8 page
				video_urls[fmt] = urllib.unquote_plus(mobj.group(1).decode("unicode_escape"))
		video_info['video_urls'] = video_urls

		return video_info

	def _real_initialize(self):
		if self._downloader is None:
			return

		useremail = None
		password = None
		downloader_params = self._downloader.params

		# Attempt to use provided username and password or .netrc data
		if downloader_params.get('username', None) is not None:
			useremail = downloader_params['username']
			password = downloader_params['password']
		elif downloader_params.get('usenetrc', False):
			try:
				info = netrc.netrc().authenticators(self._NETRC_MACHINE)
				if info is not None:
					useremail = info[0]
					password = info[2]
				else:
					raise netrc.NetrcParseError('No authenticators for %s' % self._NETRC_MACHINE)
			except (IOError, netrc.NetrcParseError), err:
				self._downloader.to_stderr(u'WARNING: parsing .netrc: %s' % str(err))
				return

		if useremail is None:
			return

		# Log in
		login_form = {
			'email': useremail,
			'pass': password,
			'login': 'Log+In'
			}
		request = urllib2.Request(self._LOGIN_URL, urllib.urlencode(login_form))
		try:
			self.report_login()
			login_results = urllib2.urlopen(request).read()
			if re.search(r'<form(.*)name="login"(.*)</form>', login_results) is not None:
				self._downloader.to_stderr(u'WARNING: unable to log in: bad username/password, or exceded login rate limit (~3/min). Check credentials or wait.')
				return
		except (urllib2.URLError, httplib.HTTPException, socket.error), err:
			self._downloader.to_stderr(u'WARNING: unable to log in: %s' % str(err))
			return

	def _real_extract(self, url):
		mobj = re.match(self._VALID_URL, url)
		if mobj is None:
			self._downloader.trouble(u'ERROR: invalid URL: %s' % url)
			return
		video_id = mobj.group('ID')

		# Get video webpage
		self.report_video_webpage_download(video_id)
		request = urllib2.Request('https://www.facebook.com/video/video.php?v=%s' % video_id)
		try:
			page = urllib2.urlopen(request)
			video_webpage = page.read()
		except (urllib2.URLError, httplib.HTTPException, socket.error), err:
			self._downloader.trouble(u'ERROR: unable to download video webpage: %s' % str(err))
			return

		# Start extracting information
		self.report_information_extraction(video_id)

		# Extract information
		video_info = self._parse_page(video_webpage)

		# uploader
		if 'owner' not in video_info:
			self._downloader.trouble(u'ERROR: unable to extract uploader nickname')
			return
		video_uploader = video_info['owner']

		# title
		if 'title' not in video_info:
			self._downloader.trouble(u'ERROR: unable to extract video title')
			return
		video_title = video_info['title']
		video_title = video_title.decode('utf-8')

		# thumbnail image
		if 'thumbnail' not in video_info:
			self._downloader.trouble(u'WARNING: unable to extract video thumbnail')
			video_thumbnail = ''
		else:
			video_thumbnail = video_info['thumbnail']

		# upload date
		upload_date = u'NA'
		if 'upload_date' in video_info:
			upload_time = video_info['upload_date']
			timetuple = email.utils.parsedate_tz(upload_time)
			if timetuple is not None:
				try:
					upload_date = time.strftime('%Y%m%d', timetuple[0:9])
				except:
					pass

		# description
		video_description = video_info.get('description', 'No description available.')

		url_map = video_info['video_urls']
		if len(url_map.keys()) > 0:
			# Decide which formats to download
			req_format = self._downloader.params.get('format', None)
			format_limit = self._downloader.params.get('format_limit', None)

			if format_limit is not None and format_limit in self._available_formats:
				format_list = self._available_formats[self._available_formats.index(format_limit):]
			else:
				format_list = self._available_formats
			existing_formats = [x for x in format_list if x in url_map]
			if len(existing_formats) == 0:
				self._downloader.trouble(u'ERROR: no known formats available for video')
				return
			if req_format is None:
				video_url_list = [(existing_formats[0], url_map[existing_formats[0]])] # Best quality
			elif req_format == 'worst':
				video_url_list = [(existing_formats[len(existing_formats)-1], url_map[existing_formats[len(existing_formats)-1]])] # worst quality
			elif req_format == '-1':
				video_url_list = [(f, url_map[f]) for f in existing_formats] # All formats
			else:
				# Specific format
				if req_format not in url_map:
					self._downloader.trouble(u'ERROR: requested format not available')
					return
				video_url_list = [(req_format, url_map[req_format])] # Specific format

		results = []
		for format_param, video_real_url in video_url_list:
			# Extension
			video_extension = self._video_extensions.get(format_param, 'mp4')

			results.append({
				'id':		video_id.decode('utf-8'),
				'url':		video_real_url.decode('utf-8'),
				'uploader':	video_uploader.decode('utf-8'),
				'upload_date':	upload_date,
				'title':	video_title,
				'ext':		video_extension.decode('utf-8'),
				'format':	(format_param is None and u'NA' or format_param.decode('utf-8')),
				'thumbnail':	video_thumbnail.decode('utf-8'),
				'description':	video_description.decode('utf-8'),
				'player_url':	None,
			})
		return results

class BlipTVIE(InfoExtractor):
	"""Information extractor for blip.tv"""

	_VALID_URL = r'^(?:https?://)?(?:\w+\.)?blip\.tv(/.+)$'
	_URL_EXT = r'^.*\.([a-z0-9]+)$'
	IE_NAME = u'blip.tv'

	def report_extraction(self, file_id):
		"""Report information extraction."""
		self._downloader.to_screen(u'[%s] %s: Extracting information' % (self.IE_NAME, file_id))

	def report_direct_download(self, title):
		"""Report information extraction."""
		self._downloader.to_screen(u'[%s] %s: Direct download detected' % (self.IE_NAME, title))

	def _real_extract(self, url):
		mobj = re.match(self._VALID_URL, url)
		if mobj is None:
			self._downloader.trouble(u'ERROR: invalid URL: %s' % url)
			return

		if '?' in url:
			cchar = '&'
		else:
			cchar = '?'
		json_url = url + cchar + 'skin=json&version=2&no_wrap=1'
		request = urllib2.Request(json_url.encode('utf-8'))
		self.report_extraction(mobj.group(1))
		info = None
		try:
			urlh = urllib2.urlopen(request)
			if urlh.headers.get('Content-Type', '').startswith('video/'): # Direct download
				basename = url.split('/')[-1]
				title,ext = os.path.splitext(basename)
				title = title.decode('UTF-8')
				ext = ext.replace('.', '')
				self.report_direct_download(title)
				info = {
					'id': title,
					'url': url,
					'title': title,
					'ext': ext,
					'urlhandle': urlh
				}
		except (urllib2.URLError, httplib.HTTPException, socket.error), err:
			self._downloader.trouble(u'ERROR: unable to download video info webpage: %s' % str(err))
			return
		if info is None: # Regular URL
			try:
				json_code = urlh.read()
			except (urllib2.URLError, httplib.HTTPException, socket.error), err:
				self._downloader.trouble(u'ERROR: unable to read video info webpage: %s' % str(err))
				return

			try:
				json_data = json.loads(json_code)
				if 'Post' in json_data:
					data = json_data['Post']
				else:
					data = json_data

				upload_date = datetime.datetime.strptime(data['datestamp'], '%m-%d-%y %H:%M%p').strftime('%Y%m%d')
				video_url = data['media']['url']
				umobj = re.match(self._URL_EXT, video_url)
				if umobj is None:
					raise ValueError('Can not determine filename extension')
				ext = umobj.group(1)

				info = {
					'id': data['item_id'],
					'url': video_url,
					'uploader': data['display_name'],
					'upload_date': upload_date,
					'title': data['title'],
					'ext': ext,
					'format': data['media']['mimeType'],
					'thumbnail': data['thumbnailUrl'],
					'description': data['description'],
					'player_url': data['embedUrl']
				}
			except (ValueError,KeyError), err:
				self._downloader.trouble(u'ERROR: unable to parse video information: %s' % repr(err))
				return

		std_headers['User-Agent'] = 'iTunes/10.6.1'
		return [info]


class MyVideoIE(InfoExtractor):
	"""Information Extractor for myvideo.de."""

	_VALID_URL = r'(?:http://)?(?:www\.)?myvideo\.de/watch/([0-9]+)/([^?/]+).*'
	IE_NAME = u'myvideo'

	def __init__(self, downloader=None):
		InfoExtractor.__init__(self, downloader)
	
	def report_download_webpage(self, video_id):
		"""Report webpage download."""
		self._downloader.to_screen(u'[myvideo] %s: Downloading webpage' % video_id)

	def report_extraction(self, video_id):
		"""Report information extraction."""
		self._downloader.to_screen(u'[myvideo] %s: Extracting information' % video_id)

	def _real_extract(self,url):
		mobj = re.match(self._VALID_URL, url)
		if mobj is None:
			self._download.trouble(u'ERROR: invalid URL: %s' % url)
			return

		video_id = mobj.group(1)

		# Get video webpage
		request = urllib2.Request('http://www.myvideo.de/watch/%s' % video_id)
		try:
			self.report_download_webpage(video_id)
			webpage = urllib2.urlopen(request).read()
		except (urllib2.URLError, httplib.HTTPException, socket.error), err:
			self._downloader.trouble(u'ERROR: Unable to retrieve video webpage: %s' % str(err))
			return

		self.report_extraction(video_id)
		mobj = re.search(r'<link rel=\'image_src\' href=\'(http://is[0-9].myvideo\.de/de/movie[0-9]+/[a-f0-9]+)/thumbs/[^.]+\.jpg\' />',
				 webpage)
		if mobj is None:
			self._downloader.trouble(u'ERROR: unable to extract media URL')
			return
		video_url = mobj.group(1) + ('/%s.flv' % video_id)

		mobj = re.search('<title>([^<]+)</title>', webpage)
		if mobj is None:
			self._downloader.trouble(u'ERROR: unable to extract title')
			return

		video_title = mobj.group(1)

		return [{
			'id':		video_id,
			'url':		video_url,
			'uploader':	u'NA',
			'upload_date':  u'NA',
			'title':	video_title,
			'ext':		u'flv',
			'format':	u'NA',
			'player_url':	None,
		}]

class ComedyCentralIE(InfoExtractor):
	"""Information extractor for The Daily Show and Colbert Report """

	_VALID_URL = r'^(:(?P<shortname>tds|thedailyshow|cr|colbert|colbertnation|colbertreport))|(https?://)?(www\.)?(?P<showname>thedailyshow|colbertnation)\.com/full-episodes/(?P<episode>.*)$'
	IE_NAME = u'comedycentral'

	def report_extraction(self, episode_id):
		self._downloader.to_screen(u'[comedycentral] %s: Extracting information' % episode_id)

	def report_config_download(self, episode_id):
		self._downloader.to_screen(u'[comedycentral] %s: Downloading configuration' % episode_id)

	def report_index_download(self, episode_id):
		self._downloader.to_screen(u'[comedycentral] %s: Downloading show index' % episode_id)

	def report_player_url(self, episode_id):
		self._downloader.to_screen(u'[comedycentral] %s: Determining player URL' % episode_id)

	def _real_extract(self, url):
		mobj = re.match(self._VALID_URL, url)
		if mobj is None:
			self._downloader.trouble(u'ERROR: invalid URL: %s' % url)
			return

		if mobj.group('shortname'):
			if mobj.group('shortname') in ('tds', 'thedailyshow'):
				url = u'http://www.thedailyshow.com/full-episodes/'
			else:
				url = u'http://www.colbertnation.com/full-episodes/'
			mobj = re.match(self._VALID_URL, url)
			assert mobj is not None

		dlNewest = not mobj.group('episode')
		if dlNewest:
			epTitle = mobj.group('showname')
		else:
			epTitle = mobj.group('episode')

		req = urllib2.Request(url)
		self.report_extraction(epTitle)
		try:
			htmlHandle = urllib2.urlopen(req)
			html = htmlHandle.read()
		except (urllib2.URLError, httplib.HTTPException, socket.error), err:
			self._downloader.trouble(u'ERROR: unable to download webpage: %s' % unicode(err))
			return
		if dlNewest:
			url = htmlHandle.geturl()
			mobj = re.match(self._VALID_URL, url)
			if mobj is None:
				self._downloader.trouble(u'ERROR: Invalid redirected URL: ' + url)
				return
			if mobj.group('episode') == '':
				self._downloader.trouble(u'ERROR: Redirected URL is still not specific: ' + url)
				return
			epTitle = mobj.group('episode')

		mMovieParams = re.findall('(?:<param name="movie" value="|var url = ")(http://media.mtvnservices.com/([^"]*episode.*?:.*?))"', html)
		if len(mMovieParams) == 0:
			self._downloader.trouble(u'ERROR: unable to find Flash URL in webpage ' + url)
			return

		playerUrl_raw = mMovieParams[0][0]
		self.report_player_url(epTitle)
		try:
			urlHandle = urllib2.urlopen(playerUrl_raw)
			playerUrl = urlHandle.geturl()
		except (urllib2.URLError, httplib.HTTPException, socket.error), err:
			self._downloader.trouble(u'ERROR: unable to find out player URL: ' + unicode(err))
			return

		uri = mMovieParams[0][1]
		indexUrl = 'http://shadow.comedycentral.com/feeds/video_player/mrss/?' + urllib.urlencode({'uri': uri})
		self.report_index_download(epTitle)
		try:
			indexXml = urllib2.urlopen(indexUrl).read()
		except (urllib2.URLError, httplib.HTTPException, socket.error), err:
			self._downloader.trouble(u'ERROR: unable to download episode index: ' + unicode(err))
			return

		results = []

		idoc = xml.etree.ElementTree.fromstring(indexXml)
		itemEls = idoc.findall('.//item')
		for itemEl in itemEls:
			mediaId = itemEl.findall('./guid')[0].text
			shortMediaId = mediaId.split(':')[-1]
			showId = mediaId.split(':')[-2].replace('.com', '')
			officialTitle = itemEl.findall('./title')[0].text
			officialDate = itemEl.findall('./pubDate')[0].text

			configUrl = ('http://www.comedycentral.com/global/feeds/entertainment/media/mediaGenEntertainment.jhtml?' +
						urllib.urlencode({'uri': mediaId}))
			configReq = urllib2.Request(configUrl)
			self.report_config_download(epTitle)
			try:
				configXml = urllib2.urlopen(configReq).read()
			except (urllib2.URLError, httplib.HTTPException, socket.error), err:
				self._downloader.trouble(u'ERROR: unable to download webpage: %s' % unicode(err))
				return

			cdoc = xml.etree.ElementTree.fromstring(configXml)
			turls = []
			for rendition in cdoc.findall('.//rendition'):
				finfo = (rendition.attrib['bitrate'], rendition.findall('./src')[0].text)
				turls.append(finfo)

			if len(turls) == 0:
				self._downloader.trouble(u'\nERROR: unable to download ' + mediaId + ': No videos found')
				continue

			# For now, just pick the highest bitrate
			format,video_url = turls[-1]

			effTitle = showId + u'-' + epTitle
			info = {
				'id': shortMediaId,
				'url': video_url,
				'uploader': showId,
				'upload_date': officialDate,
				'title': effTitle,
				'ext': 'mp4',
				'format': format,
				'thumbnail': None,
				'description': officialTitle,
				'player_url': playerUrl
			}

			results.append(info)
			
		return results


class EscapistIE(InfoExtractor):
	"""Information extractor for The Escapist """

	_VALID_URL = r'^(https?://)?(www\.)?escapistmagazine\.com/videos/view/(?P<showname>[^/]+)/(?P<episode>[^/?]+)[/?]?.*$'
	IE_NAME = u'escapist'

	def report_extraction(self, showName):
		self._downloader.to_screen(u'[escapist] %s: Extracting information' % showName)

	def report_config_download(self, showName):
		self._downloader.to_screen(u'[escapist] %s: Downloading configuration' % showName)

	def _real_extract(self, url):
		mobj = re.match(self._VALID_URL, url)
		if mobj is None:
			self._downloader.trouble(u'ERROR: invalid URL: %s' % url)
			return
		showName = mobj.group('showname')
		videoId = mobj.group('episode')

		self.report_extraction(showName)
		try:
			webPage = urllib2.urlopen(url)
			webPageBytes = webPage.read()
			m = re.match(r'text/html; charset="?([^"]+)"?', webPage.headers['Content-Type'])
			webPage = webPageBytes.decode(m.group(1) if m else 'utf-8')
		except (urllib2.URLError, httplib.HTTPException, socket.error), err:
			self._downloader.trouble(u'ERROR: unable to download webpage: ' + unicode(err))
			return

		descMatch = re.search('<meta name="description" content="([^"]*)"', webPage)
		description = unescapeHTML(descMatch.group(1))
		imgMatch = re.search('<meta property="og:image" content="([^"]*)"', webPage)
		imgUrl = unescapeHTML(imgMatch.group(1))
		playerUrlMatch = re.search('<meta property="og:video" content="([^"]*)"', webPage)
		playerUrl = unescapeHTML(playerUrlMatch.group(1))
		configUrlMatch = re.search('config=(.*)$', playerUrl)
		configUrl = urllib2.unquote(configUrlMatch.group(1))

		self.report_config_download(showName)
		try:
			configJSON = urllib2.urlopen(configUrl).read()
		except (urllib2.URLError, httplib.HTTPException, socket.error), err:
			self._downloader.trouble(u'ERROR: unable to download configuration: ' + unicode(err))
			return

		# Technically, it's JavaScript, not JSON
		configJSON = configJSON.replace("'", '"')

		try:
			config = json.loads(configJSON)
		except (ValueError,), err:
			self._downloader.trouble(u'ERROR: Invalid JSON in configuration file: ' + unicode(err))
			return

		playlist = config['playlist']
		videoUrl = playlist[1]['url']

		info = {
			'id': videoId,
			'url': videoUrl,
			'uploader': showName,
			'upload_date': None,
			'title': showName,
			'ext': 'flv',
			'format': 'flv',
			'thumbnail': imgUrl,
			'description': description,
			'player_url': playerUrl,
		}

		return [info]


class CollegeHumorIE(InfoExtractor):
	"""Information extractor for collegehumor.com"""

	_VALID_URL = r'^(?:https?://)?(?:www\.)?collegehumor\.com/video/(?P<videoid>[0-9]+)/(?P<shorttitle>.*)$'
	IE_NAME = u'collegehumor'

	def report_webpage(self, video_id):
		"""Report information extraction."""
		self._downloader.to_screen(u'[%s] %s: Downloading webpage' % (self.IE_NAME, video_id))

	def report_extraction(self, video_id):
		"""Report information extraction."""
		self._downloader.to_screen(u'[%s] %s: Extracting information' % (self.IE_NAME, video_id))

	def _real_extract(self, url):
		mobj = re.match(self._VALID_URL, url)
		if mobj is None:
			self._downloader.trouble(u'ERROR: invalid URL: %s' % url)
			return
		video_id = mobj.group('videoid')

		self.report_webpage(video_id)
		request = urllib2.Request(url)
		try:
			webpage = urllib2.urlopen(request).read()
		except (urllib2.URLError, httplib.HTTPException, socket.error), err:
			self._downloader.trouble(u'ERROR: unable to download video webpage: %s' % str(err))
			return

		m = re.search(r'id="video:(?P<internalvideoid>[0-9]+)"', webpage)
		if m is None:
			self._downloader.trouble(u'ERROR: Cannot extract internal video ID')
			return
		internal_video_id = m.group('internalvideoid')

		info = {
			'id': video_id,
			'internal_id': internal_video_id,
		}

		self.report_extraction(video_id)
		xmlUrl = 'http://www.collegehumor.com/moogaloop/video:' + internal_video_id
		try:
			metaXml = urllib2.urlopen(xmlUrl).read()
		except (urllib2.URLError, httplib.HTTPException, socket.error), err:
			self._downloader.trouble(u'ERROR: unable to download video info XML: %s' % str(err))
			return

		mdoc = xml.etree.ElementTree.fromstring(metaXml)
		try:
			videoNode = mdoc.findall('./video')[0]
			info['description'] = videoNode.findall('./description')[0].text
			info['title'] = videoNode.findall('./caption')[0].text
			info['url'] = videoNode.findall('./file')[0].text
			info['thumbnail'] = videoNode.findall('./thumbnail')[0].text
			info['ext'] = info['url'].rpartition('.')[2]
			info['format'] = info['ext']
		except IndexError:
			self._downloader.trouble(u'\nERROR: Invalid metadata XML file')
			return

		return [info]


class XVideosIE(InfoExtractor):
	"""Information extractor for xvideos.com"""

	_VALID_URL = r'^(?:https?://)?(?:www\.)?xvideos\.com/video([0-9]+)(?:.*)'
	IE_NAME = u'xvideos'

	def report_webpage(self, video_id):
		"""Report information extraction."""
		self._downloader.to_screen(u'[%s] %s: Downloading webpage' % (self.IE_NAME, video_id))

	def report_extraction(self, video_id):
		"""Report information extraction."""
		self._downloader.to_screen(u'[%s] %s: Extracting information' % (self.IE_NAME, video_id))

	def _real_extract(self, url):
		mobj = re.match(self._VALID_URL, url)
		if mobj is None:
			self._downloader.trouble(u'ERROR: invalid URL: %s' % url)
			return
		video_id = mobj.group(1).decode('utf-8')

		self.report_webpage(video_id)

		request = urllib2.Request(r'http://www.xvideos.com/video' + video_id)
		try:
			webpage = urllib2.urlopen(request).read()
		except (urllib2.URLError, httplib.HTTPException, socket.error), err:
			self._downloader.trouble(u'ERROR: unable to download video webpage: %s' % str(err))
			return

		self.report_extraction(video_id)


		# Extract video URL
		mobj = re.search(r'flv_url=(.+?)&', webpage)
		if mobj is None:
			self._downloader.trouble(u'ERROR: unable to extract video url')
			return
		video_url = urllib2.unquote(mobj.group(1).decode('utf-8'))


		# Extract title
		mobj = re.search(r'<title>(.*?)\s+-\s+XVID', webpage)
		if mobj is None:
			self._downloader.trouble(u'ERROR: unable to extract video title')
			return
		video_title = mobj.group(1).decode('utf-8')


		# Extract video thumbnail
		mobj = re.search(r'http://(?:img.*?\.)xvideos.com/videos/thumbs/[a-fA-F0-9]+/[a-fA-F0-9]+/[a-fA-F0-9]+/[a-fA-F0-9]+/([a-fA-F0-9.]+jpg)', webpage)
		if mobj is None:
			self._downloader.trouble(u'ERROR: unable to extract video thumbnail')
			return
		video_thumbnail = mobj.group(0).decode('utf-8')

		info = {
			'id': video_id,
			'url': video_url,
			'uploader': None,
			'upload_date': None,
			'title': video_title,
			'ext': 'flv',
			'format': 'flv',
			'thumbnail': video_thumbnail,
			'description': None,
			'player_url': None,
		}

		return [info]


class SoundcloudIE(InfoExtractor):
	"""Information extractor for soundcloud.com
	   To access the media, the uid of the song and a stream token
	   must be extracted from the page source and the script must make
	   a request to media.soundcloud.com/crossdomain.xml. Then
	   the media can be grabbed by requesting from an url composed
	   of the stream token and uid
	 """

	_VALID_URL = r'^(?:https?://)?(?:www\.)?soundcloud\.com/([\w\d-]+)/([\w\d-]+)'
	IE_NAME = u'soundcloud'

	def __init__(self, downloader=None):
		InfoExtractor.__init__(self, downloader)

	def report_webpage(self, video_id):
		"""Report information extraction."""
		self._downloader.to_screen(u'[%s] %s: Downloading webpage' % (self.IE_NAME, video_id))

	def report_extraction(self, video_id):
		"""Report information extraction."""
		self._downloader.to_screen(u'[%s] %s: Extracting information' % (self.IE_NAME, video_id))

	def _real_extract(self, url):
		mobj = re.match(self._VALID_URL, url)
		if mobj is None:
			self._downloader.trouble(u'ERROR: invalid URL: %s' % url)
			return

		# extract uploader (which is in the url)
		uploader = mobj.group(1).decode('utf-8')
		# extract simple title (uploader + slug of song title)
		slug_title =  mobj.group(2).decode('utf-8')
		simple_title = uploader + u'-' + slug_title

		self.report_webpage('%s/%s' % (uploader, slug_title))

		request = urllib2.Request('http://soundcloud.com/%s/%s' % (uploader, slug_title))
		try:
			webpage = urllib2.urlopen(request).read()
		except (urllib2.URLError, httplib.HTTPException, socket.error), err:
			self._downloader.trouble(u'ERROR: unable to download video webpage: %s' % str(err))
			return

		self.report_extraction('%s/%s' % (uploader, slug_title))

		# extract uid and stream token that soundcloud hands out for access
		mobj = re.search('"uid":"([\w\d]+?)".*?stream_token=([\w\d]+)', webpage)
		if mobj:
			video_id = mobj.group(1)
			stream_token = mobj.group(2)

		# extract unsimplified title
		mobj = re.search('"title":"(.*?)",', webpage)
		if mobj:
			title = mobj.group(1).decode('utf-8')
		else:
			title = simple_title

		# construct media url (with uid/token)
		mediaURL = "http://media.soundcloud.com/stream/%s?stream_token=%s"
		mediaURL = mediaURL % (video_id, stream_token)

		# description
		description = u'No description available'
		mobj = re.search('track-description-value"><p>(.*?)</p>', webpage)
		if mobj:
			description = mobj.group(1)
		
		# upload date
		upload_date = None
		mobj = re.search("pretty-date'>on ([\w]+ [\d]+, [\d]+ \d+:\d+)</abbr></h2>", webpage)
		if mobj:
			try:
				upload_date = datetime.datetime.strptime(mobj.group(1), '%B %d, %Y %H:%M').strftime('%Y%m%d')
			except Exception, e:
				self._downloader.to_stderr(str(e))

		# for soundcloud, a request to a cross domain is required for cookies
		request = urllib2.Request('http://media.soundcloud.com/crossdomain.xml', std_headers)

		return [{
			'id':		video_id.decode('utf-8'),
			'url':		mediaURL,
			'uploader':	uploader.decode('utf-8'),
			'upload_date':  upload_date,
			'title':	title,
			'ext':		u'mp3',
			'format':	u'NA',
			'player_url':	None,
			'description': description.decode('utf-8')
		}]


class InfoQIE(InfoExtractor):
	"""Information extractor for infoq.com"""

	_VALID_URL = r'^(?:https?://)?(?:www\.)?infoq\.com/[^/]+/[^/]+$'
	IE_NAME = u'infoq'

	def report_webpage(self, video_id):
		"""Report information extraction."""
		self._downloader.to_screen(u'[%s] %s: Downloading webpage' % (self.IE_NAME, video_id))

	def report_extraction(self, video_id):
		"""Report information extraction."""
		self._downloader.to_screen(u'[%s] %s: Extracting information' % (self.IE_NAME, video_id))

	def _real_extract(self, url):
		mobj = re.match(self._VALID_URL, url)
		if mobj is None:
			self._downloader.trouble(u'ERROR: invalid URL: %s' % url)
			return

		self.report_webpage(url)

		request = urllib2.Request(url)
		try:
			webpage = urllib2.urlopen(request).read()
		except (urllib2.URLError, httplib.HTTPException, socket.error), err:
			self._downloader.trouble(u'ERROR: unable to download video webpage: %s' % str(err))
			return

		self.report_extraction(url)


		# Extract video URL
		mobj = re.search(r"jsclassref='([^']*)'", webpage)
		if mobj is None:
			self._downloader.trouble(u'ERROR: unable to extract video url')
			return
		video_url = 'rtmpe://video.infoq.com/cfx/st/' + urllib2.unquote(mobj.group(1).decode('base64'))


		# Extract title
		mobj = re.search(r'contentTitle = "(.*?)";', webpage)
		if mobj is None:
			self._downloader.trouble(u'ERROR: unable to extract video title')
			return
		video_title = mobj.group(1).decode('utf-8')

		# Extract description
		video_description = u'No description available.'
		mobj = re.search(r'<meta name="description" content="(.*)"(?:\s*/)?>', webpage)
		if mobj is not None:
			video_description = mobj.group(1).decode('utf-8')

		video_filename = video_url.split('/')[-1]
		video_id, extension = video_filename.split('.')

		info = {
			'id': video_id,
			'url': video_url,
			'uploader': None,
			'upload_date': None,
			'title': video_title,
			'ext': extension,
			'format': extension, # Extension is always(?) mp4, but seems to be flv
			'thumbnail': None,
			'description': video_description,
			'player_url': None,
		}

		return [info]

class MixcloudIE(InfoExtractor):
	"""Information extractor for www.mixcloud.com"""
	_VALID_URL = r'^(?:https?://)?(?:www\.)?mixcloud\.com/([\w\d-]+)/([\w\d-]+)'
	IE_NAME = u'mixcloud'

	def __init__(self, downloader=None):
		InfoExtractor.__init__(self, downloader)

	def report_download_json(self, file_id):
		"""Report JSON download."""
		self._downloader.to_screen(u'[%s] Downloading json' % self.IE_NAME)

	def report_extraction(self, file_id):
		"""Report information extraction."""
		self._downloader.to_screen(u'[%s] %s: Extracting information' % (self.IE_NAME, file_id))

	def get_urls(self, jsonData, fmt, bitrate='best'):
		"""Get urls from 'audio_formats' section in json"""
		file_url = None
		try:
			bitrate_list = jsonData[fmt]
			if bitrate is None or bitrate == 'best' or bitrate not in bitrate_list:
				bitrate = max(bitrate_list) # select highest

			url_list = jsonData[fmt][bitrate]
		except TypeError: # we have no bitrate info.
			url_list = jsonData[fmt]
		return url_list

	def check_urls(self, url_list):
		"""Returns 1st active url from list"""
		for url in url_list:
			try:
				urllib2.urlopen(url)
				return url
			except (urllib2.URLError, httplib.HTTPException, socket.error), err:
				url = None

		return None

	def _print_formats(self, formats):
		print 'Available formats:'
		for fmt in formats.keys():
			for b in formats[fmt]:
				try:
					ext = formats[fmt][b][0]
					print '%s\t%s\t[%s]' % (fmt, b, ext.split('.')[-1])
				except TypeError: # we have no bitrate info
					ext = formats[fmt][0]
					print '%s\t%s\t[%s]' % (fmt, '??', ext.split('.')[-1])
					break

	def _real_extract(self, url):
		mobj = re.match(self._VALID_URL, url)
		if mobj is None:
			self._downloader.trouble(u'ERROR: invalid URL: %s' % url)
			return
		# extract uploader & filename from url
		uploader = mobj.group(1).decode('utf-8')
		file_id = uploader + "-" + mobj.group(2).decode('utf-8')

		# construct API request
		file_url = 'http://www.mixcloud.com/api/1/cloudcast/' + '/'.join(url.split('/')[-3:-1]) + '.json'
		# retrieve .json file with links to files
		request = urllib2.Request(file_url)
		try:
			self.report_download_json(file_url)
			jsonData = urllib2.urlopen(request).read()
		except (urllib2.URLError, httplib.HTTPException, socket.error), err:
			self._downloader.trouble(u'ERROR: Unable to retrieve file: %s' % str(err))
			return

		# parse JSON
		json_data = json.loads(jsonData)
		player_url = json_data['player_swf_url']
		formats = dict(json_data['audio_formats'])

		req_format = self._downloader.params.get('format', None)
		bitrate = None

		if self._downloader.params.get('listformats', None):
			self._print_formats(formats)
			return

		if req_format is None or req_format == 'best':
			for format_param in formats.keys():
				url_list = self.get_urls(formats, format_param)
				# check urls
				file_url = self.check_urls(url_list)
				if file_url is not None:
					break # got it!
		else:
			if req_format not in formats.keys():
				self._downloader.trouble(u'ERROR: format is not available')
				return

			url_list = self.get_urls(formats, req_format)
			file_url = self.check_urls(url_list)
			format_param = req_format

		return [{
			'id': file_id.decode('utf-8'),
			'url': file_url.decode('utf-8'),
			'uploader':	uploader.decode('utf-8'),
			'upload_date': u'NA',
			'title': json_data['name'],
			'ext': file_url.split('.')[-1].decode('utf-8'),
			'format': (format_param is None and u'NA' or format_param.decode('utf-8')),
			'thumbnail': json_data['thumbnail_url'],
			'description': json_data['description'],
			'player_url': player_url.decode('utf-8'),
		}]

class StanfordOpenClassroomIE(InfoExtractor):
	"""Information extractor for Stanford's Open ClassRoom"""

	_VALID_URL = r'^(?:https?://)?openclassroom.stanford.edu(?P<path>/?|(/MainFolder/(?:HomePage|CoursePage|VideoPage)\.php([?]course=(?P<course>[^&]+)(&video=(?P<video>[^&]+))?(&.*)?)?))$'
	IE_NAME = u'stanfordoc'

	def report_download_webpage(self, objid):
		"""Report information extraction."""
		self._downloader.to_screen(u'[%s] %s: Downloading webpage' % (self.IE_NAME, objid))

	def report_extraction(self, video_id):
		"""Report information extraction."""
		self._downloader.to_screen(u'[%s] %s: Extracting information' % (self.IE_NAME, video_id))

	def _real_extract(self, url):
		mobj = re.match(self._VALID_URL, url)
		if mobj is None:
			self._downloader.trouble(u'ERROR: invalid URL: %s' % url)
			return

		if mobj.group('course') and mobj.group('video'): # A specific video
			course = mobj.group('course')
			video = mobj.group('video')
			info = {
				'id': course + '_' + video,
			}

			self.report_extraction(info['id'])
			baseUrl = 'http://openclassroom.stanford.edu/MainFolder/courses/' + course + '/videos/'
			xmlUrl = baseUrl + video + '.xml'
			try:
				metaXml = urllib2.urlopen(xmlUrl).read()
			except (urllib2.URLError, httplib.HTTPException, socket.error), err:
				self._downloader.trouble(u'ERROR: unable to download video info XML: %s' % unicode(err))
				return
			mdoc = xml.etree.ElementTree.fromstring(metaXml)
			try:
				info['title'] = mdoc.findall('./title')[0].text
				info['url'] = baseUrl + mdoc.findall('./videoFile')[0].text
			except IndexError:
				self._downloader.trouble(u'\nERROR: Invalid metadata XML file')
				return
			info['ext'] = info['url'].rpartition('.')[2]
			info['format'] = info['ext']
			return [info]
		elif mobj.group('course'): # A course page
			course = mobj.group('course')
			info = {
				'id': course,
				'type': 'playlist',
			}

			self.report_download_webpage(info['id'])
			try:
				coursepage = urllib2.urlopen(url).read()
			except (urllib2.URLError, httplib.HTTPException, socket.error), err:
				self._downloader.trouble(u'ERROR: unable to download course info page: ' + unicode(err))
				return

			m = re.search('<h1>([^<]+)</h1>', coursepage)
			if m:
				info['title'] = unescapeHTML(m.group(1))
			else:
				info['title'] = info['id']

			m = re.search('<description>([^<]+)</description>', coursepage)
			if m:
				info['description'] = unescapeHTML(m.group(1))

			links = orderedSet(re.findall('<a href="(VideoPage.php\?[^"]+)">', coursepage))
			info['list'] = [
				{
					'type': 'reference',
					'url': 'http://openclassroom.stanford.edu/MainFolder/' + unescapeHTML(vpage),
				}
					for vpage in links]
			results = []
			for entry in info['list']:
				assert entry['type'] == 'reference'
				results += self.extract(entry['url'])
			return results
			
		else: # Root page
			info = {
				'id': 'Stanford OpenClassroom',
				'type': 'playlist',
			}

			self.report_download_webpage(info['id'])
			rootURL = 'http://openclassroom.stanford.edu/MainFolder/HomePage.php'
			try:
				rootpage = urllib2.urlopen(rootURL).read()
			except (urllib2.URLError, httplib.HTTPException, socket.error), err:
				self._downloader.trouble(u'ERROR: unable to download course info page: ' + unicode(err))
				return

			info['title'] = info['id']

			links = orderedSet(re.findall('<a href="(CoursePage.php\?[^"]+)">', rootpage))
			info['list'] = [
				{
					'type': 'reference',
					'url': 'http://openclassroom.stanford.edu/MainFolder/' + unescapeHTML(cpage),
				}
					for cpage in links]

			results = []
			for entry in info['list']:
				assert entry['type'] == 'reference'
				results += self.extract(entry['url'])
			return results

class MTVIE(InfoExtractor):
	"""Information extractor for MTV.com"""

	_VALID_URL = r'^(?P<proto>https?://)?(?:www\.)?mtv\.com/videos/[^/]+/(?P<videoid>[0-9]+)/[^/]+$'
	IE_NAME = u'mtv'

	def report_webpage(self, video_id):
		"""Report information extraction."""
		self._downloader.to_screen(u'[%s] %s: Downloading webpage' % (self.IE_NAME, video_id))

	def report_extraction(self, video_id):
		"""Report information extraction."""
		self._downloader.to_screen(u'[%s] %s: Extracting information' % (self.IE_NAME, video_id))

	def _real_extract(self, url):
		mobj = re.match(self._VALID_URL, url)
		if mobj is None:
			self._downloader.trouble(u'ERROR: invalid URL: %s' % url)
			return
		if not mobj.group('proto'):
			url = 'http://' + url
		video_id = mobj.group('videoid')
		self.report_webpage(video_id)

		request = urllib2.Request(url)
		try:
			webpage = urllib2.urlopen(request).read()
		except (urllib2.URLError, httplib.HTTPException, socket.error), err:
			self._downloader.trouble(u'ERROR: unable to download video webpage: %s' % str(err))
			return

		mobj = re.search(r'<meta name="mtv_vt" content="([^"]+)"/>', webpage)
		if mobj is None:
			self._downloader.trouble(u'ERROR: unable to extract song name')
			return
		song_name = unescapeHTML(mobj.group(1).decode('iso-8859-1'))
		mobj = re.search(r'<meta name="mtv_an" content="([^"]+)"/>', webpage)
		if mobj is None:
			self._downloader.trouble(u'ERROR: unable to extract performer')
			return
		performer = unescapeHTML(mobj.group(1).decode('iso-8859-1'))
		video_title = performer + ' - ' + song_name 

		mobj = re.search(r'<meta name="mtvn_uri" content="([^"]+)"/>', webpage)
		if mobj is None:
			self._downloader.trouble(u'ERROR: unable to mtvn_uri')
			return
		mtvn_uri = mobj.group(1)

		mobj = re.search(r'MTVN.Player.defaultPlaylistId = ([0-9]+);', webpage)
		if mobj is None:
			self._downloader.trouble(u'ERROR: unable to extract content id')
			return
		content_id = mobj.group(1)

		videogen_url = 'http://www.mtv.com/player/includes/mediaGen.jhtml?uri=' + mtvn_uri + '&id=' + content_id + '&vid=' + video_id + '&ref=www.mtvn.com&viewUri=' + mtvn_uri
		self.report_extraction(video_id)
		request = urllib2.Request(videogen_url)
		try:
			metadataXml = urllib2.urlopen(request).read()
		except (urllib2.URLError, httplib.HTTPException, socket.error), err:
			self._downloader.trouble(u'ERROR: unable to download video metadata: %s' % str(err))
			return

		mdoc = xml.etree.ElementTree.fromstring(metadataXml)
		renditions = mdoc.findall('.//rendition')

		# For now, always pick the highest quality.
		rendition = renditions[-1]

		try:
			_,_,ext = rendition.attrib['type'].partition('/')
			format = ext + '-' + rendition.attrib['width'] + 'x' + rendition.attrib['height'] + '_' + rendition.attrib['bitrate']
			video_url = rendition.find('./src').text
		except KeyError:
			self._downloader.trouble('Invalid rendition field.')
			return

		info = {
			'id': video_id,
			'url': video_url,
			'uploader': performer,
			'title': video_title,
			'ext': ext,
			'format': format,
		}

		return [info]

<<<<<<< HEAD

class YoukuIE(InfoExtractor):

	_VALID_URL =  r'(?:http://)?v\.youku\.com/v_show/id_(?P<ID>[A-Za-z0-9]+)\.html'
	IE_NAME = u'Youku'
=======
class GooglePlusIE(InfoExtractor):
	"""Information extractor for plus.google.com."""

	_VALID_URL = r'(?:https://)?plus\.google\.com/(\d+)/posts/(\w+)'
	IE_NAME = u'plus.google'
>>>>>>> d443aca8

	def __init__(self, downloader=None):
		InfoExtractor.__init__(self, downloader)

<<<<<<< HEAD
	def report_download_webpage(self, file_id):
		"""Report webpage download."""
		self._downloader.to_screen(u'[Youku] %s: Downloading webpage' % file_id)

	def report_extraction(self, file_id):
		"""Report information extraction."""
		self._downloader.to_screen(u'[Youku] %s: Extracting information' % file_id)

	def _gen_sid(self):
		nowTime = int(time.time() * 1000)
		random1 = random.randint(1000,1998)
		random2 = random.randint(1000,9999)

		return "%d%d%d" %(nowTime,random1,random2)

	def _get_file_ID_mix_string(self, seed):
		mixed = []
		source = list("abcdefghijklmnopqrstuvwxyzABCDEFGHIJKLMNOPQRSTUVWXYZ/\:._-1234567890")
		seed = float(seed)
		for i in range(len(source)):
			seed  =  (seed * 211 + 30031 ) % 65536
			index  =  math.floor(seed / 65536 * len(source) )
			mixed.append(source[int(index)])
			source.remove(source[int(index)])
		#return ''.join(mixed)
		return mixed

	def _get_file_id(self, fileId, seed):
		mixed = self._get_file_ID_mix_string(seed)
		ids = fileId.split('*')
		realId = []
		for ch in ids:
			if ch:
				realId.append(mixed[int(ch)])
		return ''.join(realId)

	def _real_extract(self, url):
		mobj = re.match(self._VALID_URL, url)
		if mobj is None:
			self._downloader.trouble(u'ERROR: invalid URL: %s' % url)
			return
		video_id = mobj.group('ID')

		info_url = 'http://v.youku.com/player/getPlayList/VideoIDS/' + video_id

		request = urllib2.Request(info_url, None, std_headers)
		try:
			self.report_download_webpage(video_id)
			jsondata = urllib2.urlopen(request).read()
		except (urllib2.URLError, httplib.HTTPException, socket.error) as err:
			self._downloader.trouble(u'ERROR: Unable to retrieve video webpage: %s' % str(err))
			return

		self.report_extraction(video_id)
		try:
			config = json.loads(jsondata)

			video_title =  config['data'][0]['title']
			seed = config['data'][0]['seed']

			format = self._downloader.params.get('format', None)
			supported_format = config['data'][0]['streamfileids'].keys()

			if format is None or format == 'best':
				if 'hd2' in supported_format:
					format = 'hd2'
				else:
					format = 'flv'
				ext = u'flv'
			elif format == 'worst':
				format = 'mp4'
				ext = u'mp4'
			else:
				format = 'flv'
				ext = u'flv'


			fileid = config['data'][0]['streamfileids'][format]
			seg_number = len(config['data'][0]['segs'][format])

			keys=[]
			for i in xrange(seg_number):
				keys.append(config['data'][0]['segs'][format][i]['k'])

			#TODO check error
			#youku only could be viewed from mainland china
		except:
			self._downloader.trouble(u'ERROR: unable to extract info section')
			return

		files_info=[]
		sid = self._gen_sid()
		fileid = self._get_file_id(fileid, seed)

		#column 8,9 of fileid represent the segment number
		#fileid[7:9] should be changed
		for index, key in enumerate(keys):

			temp_fileid = '%s%02X%s' % (fileid[0:8], index, fileid[10:])
			download_url = 'http://f.youku.com/player/getFlvPath/sid/%s_%02X/st/flv/fileid/%s?k=%s' % (sid, index, temp_fileid, key)

			info = {
				'id': '%s_part%02d' % (video_id, index),
				'url': download_url,
				'uploader': None,
				'title': video_title,
				'ext': ext,
				'format': u'NA'
			}
			files_info.append(info)

		return files_info


class XNXXIE(InfoExtractor):
	"""Information extractor for xnxx.com"""

	_VALID_URL = r'^http://video\.xnxx\.com/video([0-9]+)/(.*)'
	IE_NAME = u'xnxx'
	VIDEO_URL_RE = r'flv_url=(.*?)&amp;'
	VIDEO_TITLE_RE = r'<title>(.*?)\s+-\s+XNXX.COM'
	VIDEO_THUMB_RE = r'url_bigthumb=(.*?)&amp;'

	def report_webpage(self, video_id):
		"""Report information extraction"""
		self._downloader.to_screen(u'[%s] %s: Downloading webpage' % (self.IE_NAME, video_id))

	def report_extraction(self, video_id):
		"""Report information extraction"""
		self._downloader.to_screen(u'[%s] %s: Extracting information' % (self.IE_NAME, video_id))

	def _real_extract(self, url):
		mobj = re.match(self._VALID_URL, url)
		if mobj is None:
			self._downloader.trouble(u'ERROR: invalid URL: %s' % url)
			return
		video_id = mobj.group(1).decode('utf-8')

		self.report_webpage(video_id)

		# Get webpage content
		try:
			webpage = urllib2.urlopen(url).read()
		except (urllib2.URLError, httplib.HTTPException, socket.error), err:
			self._downloader.trouble(u'ERROR: unable to download video webpage: %s' % err)
			return

		result = re.search(self.VIDEO_URL_RE, webpage)
		if result is None:
			self._downloader.trouble(u'ERROR: unable to extract video url')
			return
		video_url = urllib.unquote(result.group(1).decode('utf-8'))

		result = re.search(self.VIDEO_TITLE_RE, webpage)
		if result is None:
			self._downloader.trouble(u'ERROR: unable to extract video title')
			return
		video_title = result.group(1).decode('utf-8')

		result = re.search(self.VIDEO_THUMB_RE, webpage)
		if result is None:
			self._downloader.trouble(u'ERROR: unable to extract video thumbnail')
			return
		video_thumbnail = result.group(1).decode('utf-8')

		info = {'id': video_id,
				'url': video_url,
				'uploader': None,
				'upload_date': None,
				'title': video_title,
				'ext': 'flv',
				'format': 'flv',
				'thumbnail': video_thumbnail,
				'description': None,
				'player_url': None}

		return [info]
=======
	def report_extract_entry(self, url):
		"""Report downloading extry"""
		self._downloader.to_screen(u'[plus.google] Downloading entry: %s' % url.decode('utf-8'))

	def report_date(self, upload_date):
		"""Report downloading extry"""
		self._downloader.to_screen(u'[plus.google] Entry date: %s' % upload_date)

	def report_uploader(self, uploader):
		"""Report downloading extry"""
		self._downloader.to_screen(u'[plus.google] Uploader: %s' % uploader.decode('utf-8'))

	def report_title(self, video_title):
		"""Report downloading extry"""
		self._downloader.to_screen(u'[plus.google] Title: %s' % video_title.decode('utf-8'))

	def report_extract_vid_page(self, video_page):
		"""Report information extraction."""
		self._downloader.to_screen(u'[plus.google] Extracting video page: %s' % video_page.decode('utf-8'))

	def _real_extract(self, url):
		# Extract id from URL
		mobj = re.match(self._VALID_URL, url)
		if mobj is None:
			self._downloader.trouble(u'ERROR: Invalid URL: %s' % url)
			return

		post_url = mobj.group(0)
		video_id = mobj.group(2)

		video_extension = 'flv'

		# Step 1, Retrieve post webpage to extract further information
		request = urllib2.Request(post_url)
		try:
			self.report_extract_entry(post_url)
			webpage = urllib2.urlopen(request).read()
		except (urllib2.URLError, httplib.HTTPException, socket.error), err:
			self._downloader.trouble(u'ERROR: Unable to retrieve entry webpage: %s' % str(err))
			return

		# Extract update date
		upload_date = u'NA'
		pattern = 'title="Timestamp">(.*?)</a>'
		mobj = re.search(pattern, webpage)
		if mobj:
			upload_date = mobj.group(1)
			"""Convert timestring to a format suitable for filename"""
			upload_date = datetime.datetime.strptime(upload_date, "%Y-%m-%d")
			upload_date = upload_date.strftime('%Y%m%d')
		self.report_date(upload_date)

		# Extract uploader
		uploader = u'NA'
		pattern = r'rel\="author".*?>(.*?)</a>'
		mobj = re.search(pattern, webpage)
		if mobj:
			uploader = mobj.group(1)
		self.report_uploader(uploader)

		# Extract title
		"""Get the first line for title"""
		video_title = u'NA'
		pattern = r'<meta name\=\"Description\" content\=\"(.*?)[\s<"]'
		mobj = re.search(pattern, webpage)
		if mobj:
			video_title = mobj.group(1)
		self.report_title(video_title)

		# Step 2, Stimulate clicking the image box to launch video
		pattern = '"(https\://plus\.google\.com/photos/.*?)",,"image/jpeg","video"\]'
		mobj = re.search(pattern, webpage)
		if mobj is None:
			self._downloader.trouble(u'ERROR: unable to extract video page URL')

		video_page = mobj.group(1)
		request = urllib2.Request(video_page)
		try:
			webpage = urllib2.urlopen(request).read()
		except (urllib2.URLError, httplib.HTTPException, socket.error), err:
			self._downloader.trouble(u'ERROR: Unable to retrieve video webpage: %s' % str(err))
			return
		self.report_extract_vid_page(video_page)


		# Extract video links on video page
		"""Extract video links of all sizes"""
		pattern = '\d+,\d+,(\d+),"(http\://redirector\.googlevideo\.com.*?)"'
		mobj = re.findall(pattern, webpage)
		if mobj is None:
			self._downloader.trouble(u'ERROR: unable to extract video links')

		# Sort in resolution
		links = sorted(mobj)

		# Choose the lowest of the sort, i.e. highest resolution
		video_url = links[-1]
		# Only get the url. The resolution part in the tuple has no use anymore
		video_url = video_url[-1]
		# Treat escaped \u0026 style hex
		video_url = unicode(video_url, "unicode_escape").encode("utf8")


		return [{
			'id':		video_id.decode('utf-8'),
			'url':		video_url.decode('utf-8'),
			'uploader':	uploader.decode('utf-8'),
			'upload_date':	upload_date.decode('utf-8'),
			'title':	video_title.decode('utf-8'),
			'ext':		video_extension.decode('utf-8'),
			'format':	u'NA',
			'player_url':	None,
		}]
>>>>>>> d443aca8
<|MERGE_RESOLUTION|>--- conflicted
+++ resolved
@@ -2988,24 +2988,15 @@
 
 		return [info]
 
-<<<<<<< HEAD
 
 class YoukuIE(InfoExtractor):
 
 	_VALID_URL =  r'(?:http://)?v\.youku\.com/v_show/id_(?P<ID>[A-Za-z0-9]+)\.html'
 	IE_NAME = u'Youku'
-=======
-class GooglePlusIE(InfoExtractor):
-	"""Information extractor for plus.google.com."""
-
-	_VALID_URL = r'(?:https://)?plus\.google\.com/(\d+)/posts/(\w+)'
-	IE_NAME = u'plus.google'
->>>>>>> d443aca8
 
 	def __init__(self, downloader=None):
 		InfoExtractor.__init__(self, downloader)
 
-<<<<<<< HEAD
 	def report_download_webpage(self, file_id):
 		"""Report webpage download."""
 		self._downloader.to_screen(u'[Youku] %s: Downloading webpage' % file_id)
@@ -3183,7 +3174,17 @@
 				'player_url': None}
 
 		return [info]
-=======
+
+
+class GooglePlusIE(InfoExtractor):
+	"""Information extractor for plus.google.com."""
+
+	_VALID_URL = r'(?:https://)?plus\.google\.com/(?:\w+/)*?(\d+)/posts/(\w+)'
+	IE_NAME = u'plus.google'
+
+	def __init__(self, downloader=None):
+		InfoExtractor.__init__(self, downloader)
+
 	def report_extract_entry(self, url):
 		"""Report downloading extry"""
 		self._downloader.to_screen(u'[plus.google] Downloading entry: %s' % url.decode('utf-8'))
@@ -3217,9 +3218,9 @@
 		video_extension = 'flv'
 
 		# Step 1, Retrieve post webpage to extract further information
+		self.report_extract_entry(post_url)
 		request = urllib2.Request(post_url)
 		try:
-			self.report_extract_entry(post_url)
 			webpage = urllib2.urlopen(request).read()
 		except (urllib2.URLError, httplib.HTTPException, socket.error), err:
 			self._downloader.trouble(u'ERROR: Unable to retrieve entry webpage: %s' % str(err))
@@ -3231,7 +3232,7 @@
 		mobj = re.search(pattern, webpage)
 		if mobj:
 			upload_date = mobj.group(1)
-			"""Convert timestring to a format suitable for filename"""
+			# Convert timestring to a format suitable for filename
 			upload_date = datetime.datetime.strptime(upload_date, "%Y-%m-%d")
 			upload_date = upload_date.strftime('%Y%m%d')
 		self.report_date(upload_date)
@@ -3245,9 +3246,9 @@
 		self.report_uploader(uploader)
 
 		# Extract title
-		"""Get the first line for title"""
+		# Get the first line for title
 		video_title = u'NA'
-		pattern = r'<meta name\=\"Description\" content\=\"(.*?)[\s<"]'
+		pattern = r'<meta name\=\"Description\" content\=\"(.*?)[\n<"]'
 		mobj = re.search(pattern, webpage)
 		if mobj:
 			video_title = mobj.group(1)
@@ -3273,7 +3274,7 @@
 		"""Extract video links of all sizes"""
 		pattern = '\d+,\d+,(\d+),"(http\://redirector\.googlevideo\.com.*?)"'
 		mobj = re.findall(pattern, webpage)
-		if mobj is None:
+		if len(mobj) == 0:
 			self._downloader.trouble(u'ERROR: unable to extract video links')
 
 		# Sort in resolution
@@ -3284,17 +3285,16 @@
 		# Only get the url. The resolution part in the tuple has no use anymore
 		video_url = video_url[-1]
 		# Treat escaped \u0026 style hex
-		video_url = unicode(video_url, "unicode_escape").encode("utf8")
+		video_url = unicode(video_url, "unicode_escape")
 
 
 		return [{
 			'id':		video_id.decode('utf-8'),
-			'url':		video_url.decode('utf-8'),
+			'url':		video_url,
 			'uploader':	uploader.decode('utf-8'),
 			'upload_date':	upload_date.decode('utf-8'),
 			'title':	video_title.decode('utf-8'),
 			'ext':		video_extension.decode('utf-8'),
 			'format':	u'NA',
 			'player_url':	None,
-		}]
->>>>>>> d443aca8
+		}]