--- conflicted
+++ resolved
@@ -2,11 +2,7 @@
 
 from .common import InfoExtractor
 from ..compat import compat_urllib_parse_unquote, compat_urllib_parse_urlparse
-<<<<<<< HEAD
-from ..networking.common import Request
-=======
 from ..networking import Request
->>>>>>> d05b35d7
 from ..utils import (
     ExtractorError,
     float_or_none,
@@ -286,7 +282,7 @@
                 if m:
                     yield m.group(1)
                     start, stop = (_msectotimecode(int(t)) for t in m.groups()[1:])
-                    yield f'{start} --> {stop}'
+                    yield '{0} --> {1}'.format(start, stop)
                 else:
                     yield line
 
