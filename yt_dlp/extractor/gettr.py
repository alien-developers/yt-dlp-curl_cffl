--- conflicted
+++ resolved
@@ -3,11 +3,7 @@
 
 from .common import InfoExtractor
 from ..utils import (
-<<<<<<< HEAD
-=======
     bool_or_none,
-    ExtractorError,
->>>>>>> c82f051d
     dict_get,
     float_or_none,
     int_or_none,
