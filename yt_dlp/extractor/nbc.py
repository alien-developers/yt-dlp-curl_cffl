import base64
import json
import re

from .adobepass import AdobePassIE
from .common import InfoExtractor
from .theplatform import ThePlatformIE, default_ns
from ..compat import compat_urllib_parse_unquote
<<<<<<< HEAD
from ..networking.common import HEADRequest
=======
from ..networking import HEADRequest
>>>>>>> d05b35d7
from ..utils import (
    ExtractorError,
    RegexNotFoundError,
    UserNotLive,
    clean_html,
    determine_ext,
    float_or_none,
    int_or_none,
    mimetype2ext,
    parse_age_limit,
    parse_duration,
    remove_end,
    smuggle_url,
    traverse_obj,
    try_get,
    unescapeHTML,
    unified_timestamp,
    update_url_query,
    url_basename,
)


class NBCIE(ThePlatformIE):  # XXX: Do not subclass from concrete IE
    _VALID_URL = r'https?(?P<permalink>://(?:www\.)?nbc\.com/(?:classic-tv/)?[^/]+/video/[^/]+/(?P<id>(?:NBCE|n)?\d+))'

    _TESTS = [
        {
            'url': 'http://www.nbc.com/the-tonight-show/video/jimmy-fallon-surprises-fans-at-ben-jerrys/2848237',
            'info_dict': {
                'id': '2848237',
                'ext': 'mp4',
                'title': 'Jimmy Fallon Surprises Fans at Ben & Jerry\'s',
                'description': 'Jimmy gives out free scoops of his new "Tonight Dough" ice cream flavor by surprising customers at the Ben & Jerry\'s scoop shop.',
                'timestamp': 1424246400,
                'upload_date': '20150218',
                'uploader': 'NBCU-COM',
                'episode': 'Jimmy Fallon Surprises Fans at Ben & Jerry\'s',
                'episode_number': 86,
                'season': 'Season 2',
                'season_number': 2,
                'series': 'Tonight Show: Jimmy Fallon',
                'duration': 237.0,
                'chapters': 'count:1',
                'tags': 'count:4',
                'thumbnail': r're:https?://.+\.jpg',
            },
            'params': {
                'skip_download': 'm3u8',
            },
        },
        {
            'url': 'http://www.nbc.com/saturday-night-live/video/star-wars-teaser/2832821',
            'info_dict': {
                'id': '2832821',
                'ext': 'mp4',
                'title': 'Star Wars Teaser',
                'description': 'md5:0b40f9cbde5b671a7ff62fceccc4f442',
                'timestamp': 1417852800,
                'upload_date': '20141206',
                'uploader': 'NBCU-COM',
            },
            'skip': 'page not found',
        },
        {
            # HLS streams requires the 'hdnea3' cookie
            'url': 'http://www.nbc.com/Kings/video/goliath/n1806',
            'info_dict': {
                'id': '101528f5a9e8127b107e98c5e6ce4638',
                'ext': 'mp4',
                'title': 'Goliath',
                'description': 'When an unknown soldier saves the life of the King\'s son in battle, he\'s thrust into the limelight and politics of the kingdom.',
                'timestamp': 1237100400,
                'upload_date': '20090315',
                'uploader': 'NBCU-COM',
            },
            'skip': 'page not found',
        },
        {
            # manifest url does not have extension
            'url': 'https://www.nbc.com/the-golden-globe-awards/video/oprah-winfrey-receives-cecil-b-de-mille-award-at-the-2018-golden-globes/3646439',
            'info_dict': {
                'id': '3646439',
                'ext': 'mp4',
                'title': 'Oprah Winfrey Receives Cecil B. de Mille Award at the 2018 Golden Globes',
                'episode': 'Oprah Winfrey Receives Cecil B. de Mille Award at the 2018 Golden Globes',
                'episode_number': 1,
                'season': 'Season 75',
                'season_number': 75,
                'series': 'The Golden Globe Awards',
                'description': 'Oprah Winfrey receives the Cecil B. de Mille Award at the 75th Annual Golden Globe Awards.',
                'uploader': 'NBCU-COM',
                'upload_date': '20180107',
                'timestamp': 1515312000,
                'duration': 570.0,
                'tags': 'count:8',
                'thumbnail': r're:https?://.+\.jpg',
                'chapters': 'count:1',
            },
            'params': {
                'skip_download': 'm3u8',
            },
        },
        {
            # new video_id format
            'url': 'https://www.nbc.com/quantum-leap/video/bens-first-leap-nbcs-quantum-leap/NBCE125189978',
            'info_dict': {
                'id': 'NBCE125189978',
                'ext': 'mp4',
                'title': 'Ben\'s First Leap | NBC\'s Quantum Leap',
                'description': 'md5:a82762449b7ec4bb83291a7b355ebf8e',
                'uploader': 'NBCU-COM',
                'series': 'Quantum Leap',
                'season': 'Season 1',
                'season_number': 1,
                'episode': 'Ben\'s First Leap | NBC\'s Quantum Leap',
                'episode_number': 1,
                'duration': 170.171,
                'chapters': [],
                'timestamp': 1663956155,
                'upload_date': '20220923',
                'tags': 'count:10',
                'age_limit': 0,
                'thumbnail': r're:https?://.+\.jpg',
            },
            'params': {
                'skip_download': 'm3u8',
            },
        },
        {
            'url': 'https://www.nbc.com/classic-tv/charles-in-charge/video/charles-in-charge-pilot/n3310',
            'only_matching': True,
        },
        {
            # Percent escaped url
            'url': 'https://www.nbc.com/up-all-night/video/day-after-valentine%27s-day/n2189',
            'only_matching': True,
        }
    ]

    def _real_extract(self, url):
        permalink, video_id = self._match_valid_url(url).groups()
        permalink = 'http' + compat_urllib_parse_unquote(permalink)
        video_data = self._download_json(
            'https://friendship.nbc.co/v2/graphql', video_id, query={
                'query': '''query bonanzaPage(
  $app: NBCUBrands! = nbc
  $name: String!
  $oneApp: Boolean
  $platform: SupportedPlatforms! = web
  $type: EntityPageType! = VIDEO
  $userId: String!
) {
  bonanzaPage(
    app: $app
    name: $name
    oneApp: $oneApp
    platform: $platform
    type: $type
    userId: $userId
  ) {
    metadata {
      ... on VideoPageData {
        description
        episodeNumber
        keywords
        locked
        mpxAccountId
        mpxGuid
        rating
        resourceId
        seasonNumber
        secondaryTitle
        seriesShortTitle
      }
    }
  }
}''',
                'variables': json.dumps({
                    'name': permalink,
                    'oneApp': True,
                    'userId': '0',
                }),
            })['data']['bonanzaPage']['metadata']
        query = {
            'mbr': 'true',
            'manifest': 'm3u',
            'switch': 'HLSServiceSecure',
        }
        video_id = video_data['mpxGuid']
        tp_path = 'NnzsPC/media/guid/%s/%s' % (video_data.get('mpxAccountId') or '2410887629', video_id)
        tpm = self._download_theplatform_metadata(tp_path, video_id)
        title = tpm.get('title') or video_data.get('secondaryTitle')
        if video_data.get('locked'):
            resource = self._get_mvpd_resource(
                video_data.get('resourceId') or 'nbcentertainment',
                title, video_id, video_data.get('rating'))
            query['auth'] = self._extract_mvpd_auth(
                url, video_id, 'nbcentertainment', resource)
        theplatform_url = smuggle_url(update_url_query(
            'http://link.theplatform.com/s/NnzsPC/media/guid/%s/%s' % (video_data.get('mpxAccountId') or '2410887629', video_id),
            query), {'force_smil_url': True})

        # Empty string or 0 can be valid values for these. So the check must be `is None`
        description = video_data.get('description')
        if description is None:
            description = tpm.get('description')
        episode_number = int_or_none(video_data.get('episodeNumber'))
        if episode_number is None:
            episode_number = int_or_none(tpm.get('nbcu$airOrder'))
        rating = video_data.get('rating')
        if rating is None:
            try_get(tpm, lambda x: x['ratings'][0]['rating'])
        season_number = int_or_none(video_data.get('seasonNumber'))
        if season_number is None:
            season_number = int_or_none(tpm.get('nbcu$seasonNumber'))
        series = video_data.get('seriesShortTitle')
        if series is None:
            series = tpm.get('nbcu$seriesShortTitle')
        tags = video_data.get('keywords')
        if tags is None or len(tags) == 0:
            tags = tpm.get('keywords')

        return {
            '_type': 'url_transparent',
            'age_limit': parse_age_limit(rating),
            'description': description,
            'episode': title,
            'episode_number': episode_number,
            'id': video_id,
            'ie_key': 'ThePlatform',
            'season_number': season_number,
            'series': series,
            'tags': tags,
            'title': title,
            'url': theplatform_url,
        }


class NBCSportsVPlayerIE(InfoExtractor):
    _VALID_URL_BASE = r'https?://(?:vplayer\.nbcsports\.com|(?:www\.)?nbcsports\.com/vplayer)/'
    _VALID_URL = _VALID_URL_BASE + r'(?:[^/]+/)+(?P<id>[0-9a-zA-Z_]+)'
    _EMBED_REGEX = [r'(?:iframe[^>]+|var video|div[^>]+data-(?:mpx-)?)[sS]rc\s?=\s?"(?P<url>%s[^\"]+)' % _VALID_URL_BASE]

    _TESTS = [{
        'url': 'https://vplayer.nbcsports.com/p/BxmELC/nbcsports_embed/select/9CsDKds0kvHI',
        'info_dict': {
            'id': '9CsDKds0kvHI',
            'ext': 'mp4',
            'description': 'md5:df390f70a9ba7c95ff1daace988f0d8d',
            'title': 'Tyler Kalinoski hits buzzer-beater to lift Davidson',
            'timestamp': 1426270238,
            'upload_date': '20150313',
            'uploader': 'NBCU-SPORTS',
            'duration': 72.818,
            'chapters': [],
            'thumbnail': r're:^https?://.*\.jpg$'
        }
    }, {
        'url': 'https://vplayer.nbcsports.com/p/BxmELC/nbcsports_embed/select/media/PEgOtlNcC_y2',
        'only_matching': True,
    }, {
        'url': 'https://www.nbcsports.com/vplayer/p/BxmELC/nbcsports/select/PHJSaFWbrTY9?form=html&autoPlay=true',
        'only_matching': True,
    }]

    def _real_extract(self, url):
        video_id = self._match_id(url)
        webpage = self._download_webpage(url, video_id)
        theplatform_url = self._html_search_regex(r'tp:releaseUrl="(.+?)"', webpage, 'url')
        return self.url_result(theplatform_url, 'ThePlatform')


class NBCSportsIE(InfoExtractor):
    _VALID_URL = r'https?://(?:www\.)?nbcsports\.com//?(?!vplayer/)(?:[^/]+/)+(?P<id>[0-9a-z-]+)'

    _TESTS = [{
        # iframe src
        'url': 'http://www.nbcsports.com//college-basketball/ncaab/tom-izzo-michigan-st-has-so-much-respect-duke',
        'info_dict': {
            'id': 'PHJSaFWbrTY9',
            'ext': 'mp4',
            'title': 'Tom Izzo, Michigan St. has \'so much respect\' for Duke',
            'description': 'md5:ecb459c9d59e0766ac9c7d5d0eda8113',
            'uploader': 'NBCU-SPORTS',
            'upload_date': '20150330',
            'timestamp': 1427726529,
            'chapters': [],
            'thumbnail': 'https://hdliveextra-a.akamaihd.net/HD/image_sports/NBCU_Sports_Group_-_nbcsports/253/303/izzodps.jpg',
            'duration': 528.395,
        }
    }, {
        # data-mpx-src
        'url': 'https://www.nbcsports.com/philadelphia/philadelphia-phillies/bruce-bochy-hector-neris-hes-idiot',
        'only_matching': True,
    }, {
        # data-src
        'url': 'https://www.nbcsports.com/boston/video/report-card-pats-secondary-no-match-josh-allen',
        'only_matching': True,
    }]

    def _real_extract(self, url):
        video_id = self._match_id(url)
        webpage = self._download_webpage(url, video_id)
        return self.url_result(
            NBCSportsVPlayerIE._extract_url(webpage), 'NBCSportsVPlayer')


class NBCSportsStreamIE(AdobePassIE):
    _VALID_URL = r'https?://stream\.nbcsports\.com/.+?\bpid=(?P<id>\d+)'
    _TEST = {
        'url': 'http://stream.nbcsports.com/nbcsn/generic?pid=206559',
        'info_dict': {
            'id': '206559',
            'ext': 'mp4',
            'title': 'Amgen Tour of California Women\'s Recap',
            'description': 'md5:66520066b3b5281ada7698d0ea2aa894',
        },
        'params': {
            # m3u8 download
            'skip_download': True,
        },
        'skip': 'Requires Adobe Pass Authentication',
    }

    def _real_extract(self, url):
        video_id = self._match_id(url)
        live_source = self._download_json(
            'http://stream.nbcsports.com/data/live_sources_%s.json' % video_id,
            video_id)
        video_source = live_source['videoSources'][0]
        title = video_source['title']
        source_url = None
        for k in ('source', 'msl4source', 'iossource', 'hlsv4'):
            sk = k + 'Url'
            source_url = video_source.get(sk) or video_source.get(sk + 'Alt')
            if source_url:
                break
        else:
            source_url = video_source['ottStreamUrl']
        is_live = video_source.get('type') == 'live' or video_source.get('status') == 'Live'
        resource = self._get_mvpd_resource('nbcsports', title, video_id, '')
        token = self._extract_mvpd_auth(url, video_id, 'nbcsports', resource)
        tokenized_url = self._download_json(
            'https://token.playmakerservices.com/cdn',
            video_id, data=json.dumps({
                'requestorId': 'nbcsports',
                'pid': video_id,
                'application': 'NBCSports',
                'version': 'v1',
                'platform': 'desktop',
                'cdn': 'akamai',
                'url': video_source['sourceUrl'],
                'token': base64.b64encode(token.encode()).decode(),
                'resourceId': base64.b64encode(resource.encode()).decode(),
            }).encode())['tokenizedUrl']
        formats = self._extract_m3u8_formats(tokenized_url, video_id, 'mp4')
        return {
            'id': video_id,
            'title': title,
            'description': live_source.get('description'),
            'formats': formats,
            'is_live': is_live,
        }


class NBCNewsIE(ThePlatformIE):  # XXX: Do not subclass from concrete IE
    _VALID_URL = r'(?x)https?://(?:www\.)?(?:nbcnews|today|msnbc)\.com/([^/]+/)*(?:.*-)?(?P<id>[^/?]+)'
    _EMBED_REGEX = [r'<iframe[^>]+src=(["\'])(?P<url>(?:https?:)?//www\.nbcnews\.com/widget/video-embed/[^"\']+)\1']

    _TESTS = [
        {
            'url': 'http://www.nbcnews.com/watch/nbcnews-com/how-twitter-reacted-to-the-snowden-interview-269389891880',
            'md5': 'cf4bc9e6ce0130f00f545d80ecedd4bf',
            'info_dict': {
                'id': '269389891880',
                'ext': 'mp4',
                'title': 'How Twitter Reacted To The Snowden Interview',
                'description': 'md5:65a0bd5d76fe114f3c2727aa3a81fe64',
                'timestamp': 1401363060,
                'upload_date': '20140529',
            },
        },
        {
            'url': 'http://www.nbcnews.com/feature/dateline-full-episodes/full-episode-family-business-n285156',
            'md5': 'fdbf39ab73a72df5896b6234ff98518a',
            'info_dict': {
                'id': '529953347624',
                'ext': 'mp4',
                'title': 'FULL EPISODE: Family Business',
                'description': 'md5:757988edbaae9d7be1d585eb5d55cc04',
            },
            'skip': 'This page is unavailable.',
        },
        {
            'url': 'http://www.nbcnews.com/nightly-news/video/nightly-news-with-brian-williams-full-broadcast-february-4-394064451844',
            'md5': '8eb831eca25bfa7d25ddd83e85946548',
            'info_dict': {
                'id': '394064451844',
                'ext': 'mp4',
                'title': 'Nightly News with Brian Williams Full Broadcast (February 4)',
                'description': 'md5:1c10c1eccbe84a26e5debb4381e2d3c5',
                'timestamp': 1423104900,
                'upload_date': '20150205',
            },
        },
        {
            'url': 'http://www.nbcnews.com/business/autos/volkswagen-11-million-vehicles-could-have-suspect-software-emissions-scandal-n431456',
            'md5': '4a8c4cec9e1ded51060bdda36ff0a5c0',
            'info_dict': {
                'id': 'n431456',
                'ext': 'mp4',
                'title': "Volkswagen U.S. Chief:  We 'Totally Screwed Up'",
                'description': 'md5:d22d1281a24f22ea0880741bb4dd6301',
                'upload_date': '20150922',
                'timestamp': 1442917800,
            },
        },
        {
            'url': 'http://www.today.com/video/see-the-aurora-borealis-from-space-in-stunning-new-nasa-video-669831235788',
            'md5': '118d7ca3f0bea6534f119c68ef539f71',
            'info_dict': {
                'id': '669831235788',
                'ext': 'mp4',
                'title': 'See the aurora borealis from space in stunning new NASA video',
                'description': 'md5:74752b7358afb99939c5f8bb2d1d04b1',
                'upload_date': '20160420',
                'timestamp': 1461152093,
            },
        },
        {
            'url': 'http://www.msnbc.com/all-in-with-chris-hayes/watch/the-chaotic-gop-immigration-vote-314487875924',
            'md5': '6d236bf4f3dddc226633ce6e2c3f814d',
            'info_dict': {
                'id': '314487875924',
                'ext': 'mp4',
                'title': 'The chaotic GOP immigration vote',
                'description': 'The Republican House votes on a border bill that has no chance of getting through the Senate or signed by the President and is drawing criticism from all sides.',
                'thumbnail': r're:^https?://.*\.jpg$',
                'timestamp': 1406937606,
                'upload_date': '20140802',
            },
        },
        {
            'url': 'http://www.nbcnews.com/watch/dateline/full-episode--deadly-betrayal-386250819952',
            'only_matching': True,
        },
        {
            # From http://www.vulture.com/2016/06/letterman-couldnt-care-less-about-late-night.html
            'url': 'http://www.nbcnews.com/widget/video-embed/701714499682',
            'only_matching': True,
        },
    ]

    def _real_extract(self, url):
        video_id = self._match_id(url)
        webpage = self._download_webpage(url, video_id)

        data = self._search_nextjs_data(webpage, video_id)['props']['initialState']
        video_data = try_get(data, lambda x: x['video']['current'], dict)
        if not video_data:
            video_data = data['article']['content'][0]['primaryMedia']['video']
        title = video_data['headline']['primary']

        formats = []
        for va in video_data.get('videoAssets', []):
            public_url = va.get('publicUrl')
            if not public_url:
                continue
            if '://link.theplatform.com/' in public_url:
                public_url = update_url_query(public_url, {'format': 'redirect'})
            format_id = va.get('format')
            if format_id == 'M3U':
                formats.extend(self._extract_m3u8_formats(
                    public_url, video_id, 'mp4', 'm3u8_native',
                    m3u8_id=format_id, fatal=False))
                continue
            tbr = int_or_none(va.get('bitrate'), 1000)
            if tbr:
                format_id += '-%d' % tbr
            formats.append({
                'format_id': format_id,
                'url': public_url,
                'width': int_or_none(va.get('width')),
                'height': int_or_none(va.get('height')),
                'tbr': tbr,
                'ext': 'mp4',
            })

        subtitles = {}
        closed_captioning = video_data.get('closedCaptioning')
        if closed_captioning:
            for cc_url in closed_captioning.values():
                if not cc_url:
                    continue
                subtitles.setdefault('en', []).append({
                    'url': cc_url,
                })

        return {
            'id': video_id,
            'title': title,
            'description': try_get(video_data, lambda x: x['description']['primary']),
            'thumbnail': try_get(video_data, lambda x: x['primaryImage']['url']['primary']),
            'duration': parse_duration(video_data.get('duration')),
            'timestamp': unified_timestamp(video_data.get('datePublished')),
            'formats': formats,
            'subtitles': subtitles,
        }


class NBCOlympicsIE(InfoExtractor):
    IE_NAME = 'nbcolympics'
    _VALID_URL = r'https?://www\.nbcolympics\.com/videos?/(?P<id>[0-9a-z-]+)'

    _TEST = {
        # Geo-restricted to US
        'url': 'http://www.nbcolympics.com/video/justin-roses-son-leo-was-tears-after-his-dad-won-gold',
        'md5': '54fecf846d05429fbaa18af557ee523a',
        'info_dict': {
            'id': 'WjTBzDXx5AUq',
            'display_id': 'justin-roses-son-leo-was-tears-after-his-dad-won-gold',
            'ext': 'mp4',
            'title': 'Rose\'s son Leo was in tears after his dad won gold',
            'description': 'Olympic gold medalist Justin Rose gets emotional talking to the impact his win in men\'s golf has already had on his children.',
            'timestamp': 1471274964,
            'upload_date': '20160815',
            'uploader': 'NBCU-SPORTS',
        },
    }

    def _real_extract(self, url):
        display_id = self._match_id(url)

        webpage = self._download_webpage(url, display_id)

        try:
            drupal_settings = self._parse_json(self._search_regex(
                r'jQuery\.extend\(Drupal\.settings\s*,\s*({.+?})\);',
                webpage, 'drupal settings'), display_id)

            iframe_url = drupal_settings['vod']['iframe_url']
            theplatform_url = iframe_url.replace(
                'vplayer.nbcolympics.com', 'player.theplatform.com')
        except RegexNotFoundError:
            theplatform_url = self._search_regex(
                r"([\"'])embedUrl\1: *([\"'])(?P<embedUrl>.+)\2",
                webpage, 'embedding URL', group="embedUrl")

        return {
            '_type': 'url_transparent',
            'url': theplatform_url,
            'ie_key': ThePlatformIE.ie_key(),
            'display_id': display_id,
        }


class NBCOlympicsStreamIE(AdobePassIE):
    IE_NAME = 'nbcolympics:stream'
    _VALID_URL = r'https?://stream\.nbcolympics\.com/(?P<id>[0-9a-z-]+)'
    _TESTS = [
        {
            'note': 'Tokenized m3u8 source URL',
            'url': 'https://stream.nbcolympics.com/womens-soccer-group-round-11',
            'info_dict': {
                'id': '2019740',
                'ext': 'mp4',
                'title': r"re:Women's Group Stage - Netherlands vs\. Brazil [0-9]{4}-[0-9]{2}-[0-9]{2} [0-9]{2}:[0-9]{2}$",
            },
            'params': {
                'skip_download': 'm3u8',
            },
        }, {
            'note': 'Plain m3u8 source URL',
            'url': 'https://stream.nbcolympics.com/gymnastics-event-finals-mens-floor-pommel-horse-womens-vault-bars',
            'info_dict': {
                'id': '2021729',
                'ext': 'mp4',
                'title': r're:Event Finals: M Floor, W Vault, M Pommel, W Uneven Bars [0-9]{4}-[0-9]{2}-[0-9]{2} [0-9]{2}:[0-9]{2}$',
            },
            'params': {
                'skip_download': 'm3u8',
            },
        },
    ]

    def _real_extract(self, url):
        display_id = self._match_id(url)
        webpage = self._download_webpage(url, display_id)
        pid = self._search_regex(r'pid\s*=\s*(\d+);', webpage, 'pid')

        event_config = self._download_json(
            f'http://stream.nbcolympics.com/data/event_config_{pid}.json',
            pid, 'Downloading event config')['eventConfig']

        title = event_config['eventTitle']
        is_live = {'live': True, 'replay': False}.get(event_config.get('eventStatus'))

        source_url = self._download_json(
            f'https://api-leap.nbcsports.com/feeds/assets/{pid}?application=NBCOlympics&platform=desktop&format=nbc-player&env=staging',
            pid, 'Downloading leap config'
        )['videoSources'][0]['cdnSources']['primary'][0]['sourceUrl']

        if event_config.get('cdnToken'):
            ap_resource = self._get_mvpd_resource(
                event_config.get('resourceId', 'NBCOlympics'),
                re.sub(r'[^\w\d ]+', '', event_config['eventTitle']), pid,
                event_config.get('ratingId', 'NO VALUE'))
            media_token = self._extract_mvpd_auth(url, pid, event_config.get('requestorId', 'NBCOlympics'), ap_resource)

            source_url = self._download_json(
                'https://tokens.playmakerservices.com/', pid, 'Retrieving tokenized URL',
                data=json.dumps({
                    'application': 'NBCSports',
                    'authentication-type': 'adobe-pass',
                    'cdn': 'akamai',
                    'pid': pid,
                    'platform': 'desktop',
                    'requestorId': 'NBCOlympics',
                    'resourceId': base64.b64encode(ap_resource.encode()).decode(),
                    'token': base64.b64encode(media_token.encode()).decode(),
                    'url': source_url,
                    'version': 'v1',
                }).encode(),
            )['akamai'][0]['tokenizedUrl']

        formats = self._extract_m3u8_formats(source_url, pid, 'mp4', live=is_live)
        for f in formats:
            # -http_seekable requires ffmpeg 4.3+ but it doesnt seem possible to
            # download with ffmpeg without this option
            f['downloader_options'] = {'ffmpeg_args': ['-seekable', '0', '-http_seekable', '0', '-icy', '0']}

        return {
            'id': pid,
            'display_id': display_id,
            'title': title,
            'formats': formats,
            'is_live': is_live,
        }


class NBCStationsIE(InfoExtractor):
    _DOMAIN_RE = '|'.join(map(re.escape, (
        'nbcbayarea', 'nbcboston', 'nbcchicago', 'nbcconnecticut', 'nbcdfw', 'nbclosangeles',
        'nbcmiami', 'nbcnewyork', 'nbcphiladelphia', 'nbcsandiego', 'nbcwashington',
        'necn', 'telemundo52', 'telemundoarizona', 'telemundochicago', 'telemundonuevainglaterra',
    )))
    _VALID_URL = rf'https?://(?:www\.)?(?P<site>{_DOMAIN_RE})\.com/(?:[^/?#]+/)*(?P<id>[^/?#]+)/?(?:$|[#?])'

    _TESTS = [{
        'url': 'https://www.nbclosangeles.com/news/local/large-structure-fire-in-downtown-la-prompts-smoke-odor-advisory/2968618/',
        'info_dict': {
            'id': '2968618',
            'ext': 'mp4',
            'title': 'Large Structure Fire in Downtown LA Prompts Smoke Odor Advisory',
            'description': 'md5:417ed3c2d91fe9d301e6db7b0942f182',
            'duration': 112.513,
            'timestamp': 1661135892,
            'upload_date': '20220822',
            'uploader': 'NBC 4',
            'channel_id': 'KNBC',
            'channel': 'nbclosangeles',
        },
        'params': {
            'skip_download': 'm3u8',
        },
    }, {
        'url': 'https://www.telemundoarizona.com/responde/huracan-complica-reembolso-para-televidente-de-tucson/2247002/',
        'info_dict': {
            'id': '2247002',
            'ext': 'mp4',
            'title': 'Huracán complica que televidente de Tucson reciba  reembolso',
            'description': 'md5:af298dc73aab74d4fca6abfb12acb6cf',
            'duration': 172.406,
            'timestamp': 1660886507,
            'upload_date': '20220819',
            'uploader': 'Telemundo Arizona',
            'channel_id': 'KTAZ',
            'channel': 'telemundoarizona',
        },
        'params': {
            'skip_download': 'm3u8',
        },
    }, {
        # direct mp4 link
        'url': 'https://www.nbcboston.com/weather/video-weather/highs-near-freezing-in-boston-on-wednesday/2961135/',
        'md5': '9bf8c41dc7abbb75b1a44f1491a4cc85',
        'info_dict': {
            'id': '2961135',
            'ext': 'mp4',
            'title': 'Highs Near Freezing in Boston on Wednesday',
            'description': 'md5:3ec486609a926c99f00a3512e6c0e85b',
            'duration': 235.669,
            'timestamp': 1675268656,
            'upload_date': '20230201',
            'uploader': '',
            'channel_id': 'WBTS',
            'channel': 'nbcboston',
        },
    }]

    _RESOLUTIONS = {
        '1080': '1920',
        '720': '1280',
        '540': '960',
        '360': '640',
        '234': '416',
    }

    def _real_extract(self, url):
        channel, video_id = self._match_valid_url(url).group('site', 'id')
        webpage = self._download_webpage(url, video_id)

        nbc_data = self._search_json(
            r'<script>\s*var\s+nbc\s*=', webpage, 'NBC JSON data', video_id)
        pdk_acct = nbc_data.get('pdkAcct') or 'Yh1nAC'
        fw_ssid = traverse_obj(nbc_data, ('video', 'fwSSID'))

        video_data = self._search_json(
            r'data-videos="\[', webpage, 'video data', video_id, default={}, transform_source=unescapeHTML)
        video_data.update(self._search_json(
            r'data-meta="', webpage, 'metadata', video_id, default={}, transform_source=unescapeHTML))
        if not video_data:
            raise ExtractorError('No video metadata found in webpage', expected=True)

        info, formats = {}, []
        is_live = int_or_none(video_data.get('mpx_is_livestream')) == 1
        query = {
            'formats': 'MPEG-DASH none,M3U none,MPEG-DASH none,MPEG4,MP3',
            'format': 'SMIL',
            'fwsitesection': fw_ssid,
            'fwNetworkID': traverse_obj(nbc_data, ('video', 'fwNetworkID'), default='382114'),
            'pprofile': 'ots_desktop_html',
            'sensitive': 'false',
            'w': '1920',
            'h': '1080',
            'mode': 'LIVE' if is_live else 'on-demand',
            'vpaid': 'script',
            'schema': '2.0',
            'sdk': 'PDK 6.1.3',
        }

        if is_live:
            player_id = traverse_obj(video_data, ((None, ('video', 'meta')), (
                'mpx_m3upid', 'mpx_pid', 'pid_streaming_web_medium')), get_all=False)
            info['title'] = f'{channel} livestream'

        else:
            player_id = traverse_obj(video_data, (
                (None, ('video', 'meta')), ('pid_streaming_web_high', 'mpx_pid')), get_all=False)

            date_string = traverse_obj(video_data, 'date_string', 'date_gmt')
            if date_string:
                date_string = self._search_regex(
                    r'datetime="([^"]+)"', date_string, 'date string', fatal=False)
            else:
                date_string = traverse_obj(
                    nbc_data, ('dataLayer', 'adobe', ('prop70', 'eVar70', 'eVar59')), get_all=False)

            video_url = traverse_obj(video_data, ((None, ('video', 'meta')), 'mp4_url'), get_all=False)
            if video_url:
                ext = determine_ext(video_url)
                height = self._search_regex(r'\d+-(\d+)p', url_basename(video_url), 'height', default=None)
                formats.append({
                    'url': video_url,
                    'ext': ext,
                    'width': int_or_none(self._RESOLUTIONS.get(height)),
                    'height': int_or_none(height),
                    'format_id': f'http-{ext}',
                })

            info.update({
                'title': video_data.get('title') or traverse_obj(nbc_data, (
                    'dataLayer', (None, 'adobe'), ('contenttitle', 'title', 'prop22')), get_all=False),
                'description':
                    traverse_obj(video_data, 'summary', 'excerpt', 'video_hero_text')
                    or clean_html(traverse_obj(nbc_data, ('dataLayer', 'summary'))),
                'timestamp': unified_timestamp(date_string),
            })

        smil = None
        if player_id and fw_ssid:
            smil = self._download_xml(
                f'https://link.theplatform.com/s/{pdk_acct}/{player_id}', video_id,
                note='Downloading SMIL data', query=query, fatal=is_live)
        subtitles = self._parse_smil_subtitles(smil, default_ns) if smil else {}
        for video in smil.findall(self._xpath_ns('.//video', default_ns)) if smil else []:
            info['duration'] = float_or_none(remove_end(video.get('dur'), 'ms'), 1000)
            video_src_url = video.get('src')
            ext = mimetype2ext(video.get('type'), default=determine_ext(video_src_url))
            if ext == 'm3u8':
                fmts, subs = self._extract_m3u8_formats_and_subtitles(
                    video_src_url, video_id, 'mp4', m3u8_id='hls', fatal=is_live,
                    live=is_live, errnote='No HLS formats found')
                formats.extend(fmts)
                self._merge_subtitles(subs, target=subtitles)
            elif video_src_url:
                formats.append({
                    'url': video_src_url,
                    'format_id': f'https-{ext}',
                    'ext': ext,
                    'width': int_or_none(video.get('width')),
                    'height': int_or_none(video.get('height')),
                })

        if not formats:
            self.raise_no_formats('No video content found in webpage', expected=True)
        elif is_live:
            try:
                self._request_webpage(
                    HEADRequest(formats[0]['url']), video_id, note='Checking live status')
            except ExtractorError:
                raise UserNotLive(video_id=channel)

        return {
            'id': video_id,
            'channel': channel,
            'channel_id': nbc_data.get('callLetters'),
            'uploader': nbc_data.get('on_air_name'),
            'formats': formats,
            'subtitles': subtitles,
            'is_live': is_live,
            **info,
        }<|MERGE_RESOLUTION|>--- conflicted
+++ resolved
@@ -2,15 +2,11 @@
 import json
 import re
 
-from .adobepass import AdobePassIE
 from .common import InfoExtractor
 from .theplatform import ThePlatformIE, default_ns
+from .adobepass import AdobePassIE
 from ..compat import compat_urllib_parse_unquote
-<<<<<<< HEAD
-from ..networking.common import HEADRequest
-=======
 from ..networking import HEADRequest
->>>>>>> d05b35d7
 from ..utils import (
     ExtractorError,
     RegexNotFoundError,
