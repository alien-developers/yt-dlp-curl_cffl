--- conflicted
+++ resolved
@@ -45,14 +45,11 @@
     update_url_query,
 )
 
-<<<<<<< HEAD
 try:
     from urllib.request import _parse_proxy
 except ImportError:
     _parse_proxy = None
 
-=======
->>>>>>> c21bc7d9
 CONTENT_DECODE_ERRORS = [zlib.error, OSError]
 
 SUPPORTED_ENCODINGS = [
