--- conflicted
+++ resolved
@@ -7,8 +7,4 @@
 # isort: off
 from .traversal import *
 from ._utils import *
-<<<<<<< HEAD
-from ._utils import _configuration_args, _get_exe_version_output
-=======
-from ._utils import _configuration_args, _get_exe_version_output  # noqa: F401
->>>>>>> d05b35d7
+from ._utils import _configuration_args, _get_exe_version_output  # noqa: F401