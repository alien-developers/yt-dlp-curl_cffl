--- conflicted
+++ resolved
@@ -220,23 +220,12 @@
     fmt = optparse.IndentedHelpFormatter(width=max_width, max_help_position=max_help_position)
     fmt.format_option_strings = _format_option_string
 
-<<<<<<< HEAD
     parser = optparse.OptionParser(
         version=__version__,
         formatter=fmt,
         usage='%prog [OPTIONS] URL [URL...]',
         conflict_handler='resolve'
     )
-=======
-    kw = {
-        'version': __version__,
-        'formatter': fmt,
-        'usage': '%prog [OPTIONS] URL [URL...]',
-        'conflict_handler': 'resolve',
-    }
-
-    parser = _YoutubeDLOptionParser(**compat_kwargs(kw))
->>>>>>> c82f051d
 
     general = optparse.OptionGroup(parser, 'General Options')
     general.add_option(
