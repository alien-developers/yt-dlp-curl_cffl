import collections
import contextlib
import optparse
import os.path
import re
import shlex
import shutil
import string
import sys

from .compat import compat_expanduser
from .cookies import SUPPORTED_BROWSERS, SUPPORTED_KEYRINGS
from .downloader.external import list_external_downloaders
from .postprocessor import (
    FFmpegExtractAudioPP,
    FFmpegMergerPP,
    FFmpegSubtitlesConvertorPP,
    FFmpegThumbnailsConvertorPP,
    FFmpegVideoRemuxerPP,
    SponsorBlockPP,
)
from .postprocessor.modify_chapters import DEFAULT_SPONSORBLOCK_CHAPTER_TITLE
from .update import detect_variant, is_non_updateable
from .utils import (
    OUTTMPL_TYPES,
    POSTPROCESS_WHEN,
    Config,
    deprecation_warning,
    expand_path,
    format_field,
    get_executable_path,
    join_nonempty,
    orderedSet_from_options,
    remove_end,
    write_string,
)
from .version import __version__


def parseOpts(overrideArguments=None, ignore_config_files='if_override'):
    root = Config(create_parser())
    if ignore_config_files == 'if_override':
        ignore_config_files = overrideArguments is not None

    def _readUserConf(package_name, default=[]):
        # .config
        xdg_config_home = os.getenv('XDG_CONFIG_HOME') or compat_expanduser('~/.config')
        userConfFile = os.path.join(xdg_config_home, package_name, 'config')
        if not os.path.isfile(userConfFile):
            userConfFile = os.path.join(xdg_config_home, '%s.conf' % package_name)
        userConf = Config.read_file(userConfFile, default=None)
        if userConf is not None:
            return userConf, userConfFile

        # appdata
        appdata_dir = os.getenv('appdata')
        if appdata_dir:
            userConfFile = os.path.join(appdata_dir, package_name, 'config')
            userConf = Config.read_file(userConfFile, default=None)
            if userConf is None:
                userConfFile += '.txt'
                userConf = Config.read_file(userConfFile, default=None)
        if userConf is not None:
            return userConf, userConfFile

        # home
        userConfFile = os.path.join(compat_expanduser('~'), '%s.conf' % package_name)
        userConf = Config.read_file(userConfFile, default=None)
        if userConf is None:
            userConfFile += '.txt'
            userConf = Config.read_file(userConfFile, default=None)
        if userConf is not None:
            return userConf, userConfFile

        return default, None

    def add_config(label, path, user=False):
        """ Adds config and returns whether to continue """
        if root.parse_known_args()[0].ignoreconfig:
            return False
        # Multiple package names can be given here
        # E.g. ('yt-dlp', 'youtube-dlc', 'youtube-dl') will look for
        # the configuration file of any of these three packages
        for package in ('yt-dlp',):
            if user:
                args, current_path = _readUserConf(package, default=None)
            else:
                current_path = os.path.join(path, '%s.conf' % package)
                args = Config.read_file(current_path, default=None)
            if args is not None:
                root.append_config(args, current_path, label=label)
                return True
        return True

    def load_configs():
        yield not ignore_config_files
        yield add_config('Portable', get_executable_path())
        yield add_config('Home', expand_path(root.parse_known_args()[0].paths.get('home', '')).strip())
        yield add_config('User', None, user=True)
        yield add_config('System', '/etc')

    opts = optparse.Values({'verbose': True, 'print_help': False})
    try:
        try:
            if overrideArguments:
                root.append_config(overrideArguments, label='Override')
            else:
                root.append_config(sys.argv[1:], label='Command-line')
            loaded_all_configs = all(load_configs())
        except ValueError as err:
            raise root.parser.error(err)

        if loaded_all_configs:
            # If ignoreconfig is found inside the system configuration file,
            # the user configuration is removed
            if root.parse_known_args()[0].ignoreconfig:
                user_conf = next((i for i, conf in enumerate(root.configs) if conf.label == 'User'), None)
                if user_conf is not None:
                    root.configs.pop(user_conf)

        try:
            root.configs[0].load_configs()  # Resolve any aliases using --config-location
        except ValueError as err:
            raise root.parser.error(err)

        opts, args = root.parse_args()
    except optparse.OptParseError:
        with contextlib.suppress(optparse.OptParseError):
            opts, _ = root.parse_known_args(strict=False)
        raise
    except (SystemExit, KeyboardInterrupt):
        opts.verbose = False
        raise
    finally:
        verbose = opts.verbose and f'\n{root}'.replace('\n| ', '\n[debug] ')[1:]
        if verbose:
            write_string(f'{verbose}\n')
        if opts.print_help:
            if verbose:
                write_string('\n')
            root.parser.print_help()
    if opts.print_help:
        sys.exit()
    return root.parser, opts, args


class _YoutubeDLHelpFormatter(optparse.IndentedHelpFormatter):
    def __init__(self):
        # No need to wrap help messages if we're on a wide console
        max_width = shutil.get_terminal_size().columns or 80
        # The % is chosen to get a pretty output in README.md
        super().__init__(width=max_width, max_help_position=int(0.45 * max_width))

    @staticmethod
    def format_option_strings(option):
        """ ('-o', '--option') -> -o, --format METAVAR """
        opts = join_nonempty(
            option._short_opts and option._short_opts[0],
            option._long_opts and option._long_opts[0],
            delim=', ')
        if option.takes_value():
            opts += f' {option.metavar}'
        return opts


class _YoutubeDLOptionParser(optparse.OptionParser):
    # optparse is deprecated since python 3.2. So assume a stable interface even for private methods
    ALIAS_DEST = '_triggered_aliases'
    ALIAS_TRIGGER_LIMIT = 100

    def __init__(self):
        super().__init__(
            prog='yt-dlp' if detect_variant() == 'source' else None,
            version=__version__,
            usage='%prog [OPTIONS] URL [URL...]',
            epilog='See full documentation at  https://github.com/yt-dlp/yt-dlp#readme',
            formatter=_YoutubeDLHelpFormatter(),
            conflict_handler='resolve',
        )
        self.set_default(self.ALIAS_DEST, collections.defaultdict(int))

    _UNKNOWN_OPTION = (optparse.BadOptionError, optparse.AmbiguousOptionError)
    _BAD_OPTION = optparse.OptionValueError

    def parse_known_args(self, args=None, values=None, strict=True):
        """Same as parse_args, but ignore unknown switches. Similar to argparse.parse_known_args"""
        self.rargs, self.largs = self._get_args(args), []
        self.values = values or self.get_default_values()
        while self.rargs:
            arg = self.rargs[0]
            try:
                if arg == '--':
                    del self.rargs[0]
                    break
                elif arg.startswith('--'):
                    self._process_long_opt(self.rargs, self.values)
                elif arg.startswith('-') and arg != '-':
                    self._process_short_opts(self.rargs, self.values)
                elif self.allow_interspersed_args:
                    self.largs.append(self.rargs.pop(0))
                else:
                    break
            except optparse.OptParseError as err:
                if isinstance(err, self._UNKNOWN_OPTION):
                    self.largs.append(err.opt_str)
                elif strict:
                    if isinstance(err, self._BAD_OPTION):
                        self.error(str(err))
                    raise
        return self.check_values(self.values, self.largs)

    def error(self, msg):
        msg = f'{self.get_prog_name()}: error: {str(msg).strip()}\n'
        raise optparse.OptParseError(f'{self.get_usage()}\n{msg}' if self.usage else msg)

    def _get_args(self, args):
        return sys.argv[1:] if args is None else list(args)

    def _match_long_opt(self, opt):
        """Improve ambiguous argument resolution by comparing option objects instead of argument strings"""
        try:
            return super()._match_long_opt(opt)
        except optparse.AmbiguousOptionError as e:
            if len({self._long_opt[p] for p in e.possibilities}) == 1:
                return e.possibilities[0]
            raise


def create_parser():
    def _list_from_options_callback(option, opt_str, value, parser, append=True, delim=',', process=str.strip):
        # append can be True, False or -1 (prepend)
        current = list(getattr(parser.values, option.dest)) if append else []
        value = list(filter(None, [process(value)] if delim is None else map(process, value.split(delim))))
        setattr(
            parser.values, option.dest,
            current + value if append is True else value + current)

    def _set_from_options_callback(
            option, opt_str, value, parser, allowed_values, delim=',', aliases={},
            process=lambda x: x.lower().strip()):
        values = [process(value)] if delim is None else map(process, value.split(delim))
        try:
            requested = orderedSet_from_options(values, collections.ChainMap(aliases, {'all': allowed_values}),
                                                start=getattr(parser.values, option.dest))
        except ValueError as e:
            raise optparse.OptionValueError(f'wrong {option.metavar} for {opt_str}: {e.args[0]}')

        setattr(parser.values, option.dest, set(requested))

    def _dict_from_options_callback(
            option, opt_str, value, parser,
            allowed_keys=r'[\w-]+', delimiter=':', default_key=None, process=None, multiple_keys=True,
            process_key=str.lower, append=False):

        out_dict = dict(getattr(parser.values, option.dest))
        multiple_args = not isinstance(value, str)
        if multiple_keys:
            allowed_keys = fr'({allowed_keys})(,({allowed_keys}))*'
        mobj = re.match(
            fr'(?i)(?P<keys>{allowed_keys}){delimiter}(?P<val>.*)$',
            value[0] if multiple_args else value)
        if mobj is not None:
            keys, val = mobj.group('keys').split(','), mobj.group('val')
            if multiple_args:
                val = [val, *value[1:]]
        elif default_key is not None:
            keys, val = [default_key], value
        else:
            raise optparse.OptionValueError(
                f'wrong {opt_str} formatting; it should be {option.metavar}, not "{value}"')
        try:
            keys = map(process_key, keys) if process_key else keys
            val = process(val) if process else val
        except Exception as err:
            raise optparse.OptionValueError(f'wrong {opt_str} formatting; {err}')
        for key in keys:
            out_dict[key] = out_dict.get(key, []) + [val] if append else val
        setattr(parser.values, option.dest, out_dict)

    parser = _YoutubeDLOptionParser()
    alias_group = optparse.OptionGroup(parser, 'Aliases')
    Formatter = string.Formatter()

    def _create_alias(option, opt_str, value, parser):
        aliases, opts = value
        try:
            nargs = len({i if f == '' else f
                         for i, (_, f, _, _) in enumerate(Formatter.parse(opts)) if f is not None})
            opts.format(*map(str, range(nargs)))  # validate
        except Exception as err:
            raise optparse.OptionValueError(f'wrong {opt_str} OPTIONS formatting; {err}')
        if alias_group not in parser.option_groups:
            parser.add_option_group(alias_group)

        aliases = (x if x.startswith('-') else f'--{x}' for x in map(str.strip, aliases.split(',')))
        try:
            alias_group.add_option(
                *aliases, help=opts, nargs=nargs, dest=parser.ALIAS_DEST, type='str' if nargs else None,
                metavar=' '.join(f'ARG{i}' for i in range(nargs)), action='callback',
                callback=_alias_callback, callback_kwargs={'opts': opts, 'nargs': nargs})
        except Exception as err:
            raise optparse.OptionValueError(f'wrong {opt_str} formatting; {err}')

    def _alias_callback(option, opt_str, value, parser, opts, nargs):
        counter = getattr(parser.values, option.dest)
        counter[opt_str] += 1
        if counter[opt_str] > parser.ALIAS_TRIGGER_LIMIT:
            raise optparse.OptionValueError(f'Alias {opt_str} exceeded invocation limit')
        if nargs == 1:
            value = [value]
        assert (nargs == 0 and value is None) or len(value) == nargs
        parser.rargs[:0] = shlex.split(
            opts if value is None else opts.format(*map(shlex.quote, value)))

    general = optparse.OptionGroup(parser, 'General Options')
    general.add_option(
        '-h', '--help', dest='print_help', action='store_true',
        help='Print this help text and exit')
    general.add_option(
        '--version',
        action='version',
        help='Print program version and exit')
    general.add_option(
        '-U', '--update',
        action='store_true', dest='update_self',
        help=format_field(
            is_non_updateable(), None, 'Check if updates are available. %s',
            default='Update this program to the latest version'))
    general.add_option(
        '--no-update',
        action='store_false', dest='update_self',
        help='Do not check for updates (default)')
    general.add_option(
        '-i', '--ignore-errors',
        action='store_true', dest='ignoreerrors',
        help='Ignore download and postprocessing errors. The download will be considered successful even if the postprocessing fails')
    general.add_option(
        '--no-abort-on-error',
        action='store_const', dest='ignoreerrors', const='only_download',
        help='Continue with next video on download errors; e.g. to skip unavailable videos in a playlist (default)')
    general.add_option(
        '--abort-on-error', '--no-ignore-errors',
        action='store_false', dest='ignoreerrors',
        help='Abort downloading of further videos if an error occurs (Alias: --no-ignore-errors)')
    general.add_option(
        '--dump-user-agent',
        action='store_true', dest='dump_user_agent', default=False,
        help='Display the current user-agent and exit')
    general.add_option(
        '--list-extractors',
        action='store_true', dest='list_extractors', default=False,
        help='List all supported extractors and exit')
    general.add_option(
        '--extractor-descriptions',
        action='store_true', dest='list_extractor_descriptions', default=False,
        help='Output descriptions of all supported extractors and exit')
    general.add_option(
        '--use-extractors', '--ies',
        action='callback', dest='allowed_extractors', metavar='NAMES', type='str',
        default=[], callback=_list_from_options_callback,
        help=(
            'Extractor names to use separated by commas. '
            'You can also use regexes, "all", "default" and "end" (end URL matching); '
            'e.g. --ies "holodex.*,end,youtube". '
            'Prefix the name with a "-" to exclude it, e.g. --ies default,-generic. '
            'Use --list-extractors for a list of extractor names. (Alias: --ies)'))
    general.add_option(
        '--force-generic-extractor',
        action='store_true', dest='force_generic_extractor', default=False,
        help=optparse.SUPPRESS_HELP)
    general.add_option(
        '--default-search',
        dest='default_search', metavar='PREFIX',
        help=(
            'Use this prefix for unqualified URLs. '
            'E.g. "gvsearch2:python" downloads two videos from google videos for the search term "python". '
            'Use the value "auto" to let yt-dlp guess ("auto_warning" to emit a warning when guessing). '
            '"error" just throws an error. The default value "fixup_error" repairs broken URLs, '
            'but emits an error if this is not possible instead of searching'))
    general.add_option(
        '--ignore-config', '--no-config',
        action='store_true', dest='ignoreconfig',
        help=(
            'Don\'t load any more configuration files except those given by --config-locations. '
            'For backward compatibility, if this option is found inside the system configuration file, the user configuration is not loaded. '
            '(Alias: --no-config)'))
    general.add_option(
        '--no-config-locations',
        action='store_const', dest='config_locations', const=[],
        help=(
            'Do not load any custom configuration files (default). When given inside a '
            'configuration file, ignore all previous --config-locations defined in the current file'))
    general.add_option(
        '--config-locations',
        dest='config_locations', metavar='PATH', action='append',
        help=(
            'Location of the main configuration file; either the path to the config or its containing directory '
            '("-" for stdin). Can be used multiple times and inside other configuration files'))
    general.add_option(
        '--flat-playlist',
        action='store_const', dest='extract_flat', const='in_playlist', default=False,
        help='Do not extract the videos of a playlist, only list them')
    general.add_option(
        '--no-flat-playlist',
        action='store_false', dest='extract_flat',
        help='Extract the videos of a playlist')
    general.add_option(
        '--live-from-start',
        action='store_true', dest='live_from_start',
        help='Download livestreams from the start. Currently only supported for YouTube (Experimental)')
    general.add_option(
        '--no-live-from-start',
        action='store_false', dest='live_from_start',
        help='Download livestreams from the current time (default)')
    general.add_option(
        '--wait-for-video',
        dest='wait_for_video', metavar='MIN[-MAX]', default=None,
        help=(
            'Wait for scheduled streams to become available. '
            'Pass the minimum number of seconds (or range) to wait between retries'))
    general.add_option(
        '--no-wait-for-video',
        dest='wait_for_video', action='store_const', const=None,
        help='Do not wait for scheduled streams (default)')
    general.add_option(
        '--mark-watched',
        action='store_true', dest='mark_watched', default=False,
        help='Mark videos watched (even with --simulate)')
    general.add_option(
        '--no-mark-watched',
        action='store_false', dest='mark_watched',
        help='Do not mark videos watched (default)')
    general.add_option(
        '--no-colors', '--no-colours',
        action='store_true', dest='no_color', default=False,
        help='Do not emit color codes in output (Alias: --no-colours)')
    general.add_option(
        '--compat-options',
        metavar='OPTS', dest='compat_opts', default=set(), type='str',
        action='callback', callback=_set_from_options_callback,
        callback_kwargs={
            'allowed_values': {
                'filename', 'filename-sanitization', 'format-sort', 'abort-on-error', 'format-spec', 'no-playlist-metafiles',
                'multistreams', 'no-live-chat', 'playlist-index', 'list-formats', 'no-direct-merge',
<<<<<<< HEAD
                'no-youtube-channel-redirect', 'no-youtube-unavailable-videos', 'no-attach-info-json', 'embed-metadata',
                'embed-thumbnail-atomicparsley', 'seperate-video-versions', 'no-clean-infojson', 'no-keep-subs', 'no-certifi',
                'no-requests'
=======
                'no-attach-info-json', 'embed-metadata', 'embed-thumbnail-atomicparsley',
                'seperate-video-versions', 'no-clean-infojson', 'no-keep-subs', 'no-certifi',
                'no-youtube-channel-redirect', 'no-youtube-unavailable-videos', 'no-youtube-prefer-utc-upload-date',
>>>>>>> 7e82f389
            }, 'aliases': {
                'youtube-dl': ['all', '-multistreams'],
                'youtube-dlc': ['all', '-no-youtube-channel-redirect', '-no-live-chat'],
            }
        }, help=(
            'Options that can help keep compatibility with youtube-dl or youtube-dlc '
            'configurations by reverting some of the changes made in yt-dlp. '
            'See "Differences in default behavior" for details'))
    general.add_option(
        '--alias', metavar='ALIASES OPTIONS', dest='_', type='str', nargs=2,
        action='callback', callback=_create_alias,
        help=(
            'Create aliases for an option string. Unless an alias starts with a dash "-", it is prefixed with "--". '
            'Arguments are parsed according to the Python string formatting mini-language. '
            'E.g. --alias get-audio,-X "-S=aext:{0},abr -x --audio-format {0}" creates options '
            '"--get-audio" and "-X" that takes an argument (ARG0) and expands to '
            '"-S=aext:ARG0,abr -x --audio-format ARG0". All defined aliases are listed in the --help output. '
            'Alias options can trigger more aliases; so be careful to avoid defining recursive options. '
            f'As a safety measure, each alias may be triggered a maximum of {_YoutubeDLOptionParser.ALIAS_TRIGGER_LIMIT} times. '
            'This option can be used multiple times'))

    network = optparse.OptionGroup(parser, 'Network Options')
    network.add_option(
        '--proxy', dest='proxy',
        default=None, metavar='URL',
        help=(
            'Use the specified HTTP/HTTPS/SOCKS proxy. To enable SOCKS proxy, specify a proper scheme, '
            'e.g. socks5://user:pass@127.0.0.1:1080/. Pass in an empty string (--proxy "") for direct connection'))
    network.add_option(
        '--socket-timeout',
        dest='socket_timeout', type=float, default=None, metavar='SECONDS',
        help='Time to wait before giving up, in seconds')
    network.add_option(
        '--source-address',
        metavar='IP', dest='source_address', default=None,
        help='Client-side IP address to bind to',
    )
    network.add_option(
        '-4', '--force-ipv4',
        action='store_const', const='0.0.0.0', dest='source_address',
        help='Make all connections via IPv4',
    )
    network.add_option(
        '-6', '--force-ipv6',
        action='store_const', const='::', dest='source_address',
        help='Make all connections via IPv6',
    )
    network.add_option(
        '--enable-file-urls', action='store_true',
        dest='enable_file_urls', default=False,
        help='Enable file:// URLs. This is disabled by default for security reasons.'
    )

    geo = optparse.OptionGroup(parser, 'Geo-restriction')
    geo.add_option(
        '--geo-verification-proxy',
        dest='geo_verification_proxy', default=None, metavar='URL',
        help=(
            'Use this proxy to verify the IP address for some geo-restricted sites. '
            'The default proxy specified by --proxy (or none, if the option is not present) is used for the actual downloading'))
    geo.add_option(
        '--cn-verification-proxy',
        dest='cn_verification_proxy', default=None, metavar='URL',
        help=optparse.SUPPRESS_HELP)
    geo.add_option(
        '--geo-bypass',
        action='store_true', dest='geo_bypass', default=True,
        help='Bypass geographic restriction via faking X-Forwarded-For HTTP header (default)')
    geo.add_option(
        '--no-geo-bypass',
        action='store_false', dest='geo_bypass',
        help='Do not bypass geographic restriction via faking X-Forwarded-For HTTP header')
    geo.add_option(
        '--geo-bypass-country', metavar='CODE',
        dest='geo_bypass_country', default=None,
        help='Force bypass geographic restriction with explicitly provided two-letter ISO 3166-2 country code')
    geo.add_option(
        '--geo-bypass-ip-block', metavar='IP_BLOCK',
        dest='geo_bypass_ip_block', default=None,
        help='Force bypass geographic restriction with explicitly provided IP block in CIDR notation')

    selection = optparse.OptionGroup(parser, 'Video Selection')
    selection.add_option(
        '--playlist-start',
        dest='playliststart', metavar='NUMBER', default=1, type=int,
        help=optparse.SUPPRESS_HELP)
    selection.add_option(
        '--playlist-end',
        dest='playlistend', metavar='NUMBER', default=None, type=int,
        help=optparse.SUPPRESS_HELP)
    selection.add_option(
        '-I', '--playlist-items',
        dest='playlist_items', metavar='ITEM_SPEC', default=None,
        help=(
            'Comma separated playlist_index of the videos to download. '
            'You can specify a range using "[START]:[STOP][:STEP]". For backward compatibility, START-STOP is also supported. '
            'Use negative indices to count from the right and negative STEP to download in reverse order. '
            'E.g. "-I 1:3,7,-5::2" used on a playlist of size 15 will download the videos at index 1,2,3,7,11,13,15'))
    selection.add_option(
        '--match-title',
        dest='matchtitle', metavar='REGEX',
        help=optparse.SUPPRESS_HELP)
    selection.add_option(
        '--reject-title',
        dest='rejecttitle', metavar='REGEX',
        help=optparse.SUPPRESS_HELP)
    selection.add_option(
        '--min-filesize',
        metavar='SIZE', dest='min_filesize', default=None,
        help='Do not download any videos smaller than SIZE, e.g. 50k or 44.6M')
    selection.add_option(
        '--max-filesize',
        metavar='SIZE', dest='max_filesize', default=None,
        help='Do not download any videos larger than SIZE, e.g. 50k or 44.6M')
    selection.add_option(
        '--date',
        metavar='DATE', dest='date', default=None,
        help=(
            'Download only videos uploaded on this date. The date can be "YYYYMMDD" or in the format '
            '[now|today|yesterday][-N[day|week|month|year]]. E.g. --date today-2weeks'))
    selection.add_option(
        '--datebefore',
        metavar='DATE', dest='datebefore', default=None,
        help=(
            'Download only videos uploaded on or before this date. '
            'The date formats accepted is the same as --date'))
    selection.add_option(
        '--dateafter',
        metavar='DATE', dest='dateafter', default=None,
        help=(
            'Download only videos uploaded on or after this date. '
            'The date formats accepted is the same as --date'))
    selection.add_option(
        '--min-views',
        metavar='COUNT', dest='min_views', default=None, type=int,
        help=optparse.SUPPRESS_HELP)
    selection.add_option(
        '--max-views',
        metavar='COUNT', dest='max_views', default=None, type=int,
        help=optparse.SUPPRESS_HELP)
    selection.add_option(
        '--match-filters',
        metavar='FILTER', dest='match_filter', action='append',
        help=(
            'Generic video filter. Any "OUTPUT TEMPLATE" field can be compared with a '
            'number or a string using the operators defined in "Filtering Formats". '
            'You can also simply specify a field to match if the field is present, '
            'use "!field" to check if the field is not present, and "&" to check multiple conditions. '
            'Use a "\\" to escape "&" or quotes if needed. If used multiple times, '
            'the filter matches if atleast one of the conditions are met. E.g. --match-filter '
            '!is_live --match-filter "like_count>?100 & description~=\'(?i)\\bcats \\& dogs\\b\'" '
            'matches only videos that are not live OR those that have a like count more than 100 '
            '(or the like field is not available) and also has a description '
            'that contains the phrase "cats & dogs" (caseless). '
            'Use "--match-filter -" to interactively ask whether to download each video'))
    selection.add_option(
        '--no-match-filter',
        metavar='FILTER', dest='match_filter', action='store_const', const=None,
        help='Do not use generic video filter (default)')
    selection.add_option(
        '--no-playlist',
        action='store_true', dest='noplaylist', default=False,
        help='Download only the video, if the URL refers to a video and a playlist')
    selection.add_option(
        '--yes-playlist',
        action='store_false', dest='noplaylist',
        help='Download the playlist, if the URL refers to a video and a playlist')
    selection.add_option(
        '--age-limit',
        metavar='YEARS', dest='age_limit', default=None, type=int,
        help='Download only videos suitable for the given age')
    selection.add_option(
        '--download-archive', metavar='FILE',
        dest='download_archive',
        help='Download only videos not listed in the archive file. Record the IDs of all downloaded videos in it')
    selection.add_option(
        '--no-download-archive',
        dest='download_archive', action="store_const", const=None,
        help='Do not use archive file (default)')
    selection.add_option(
        '--max-downloads',
        dest='max_downloads', metavar='NUMBER', type=int, default=None,
        help='Abort after downloading NUMBER files')
    selection.add_option(
        '--break-on-existing',
        action='store_true', dest='break_on_existing', default=False,
        help='Stop the download process when encountering a file that is in the archive')
    selection.add_option(
        '--break-on-reject',
        action='store_true', dest='break_on_reject', default=False,
        help='Stop the download process when encountering a file that has been filtered out')
    selection.add_option(
        '--break-per-input',
        action='store_true', dest='break_per_url', default=False,
        help='--break-on-existing, --break-on-reject, --max-downloads, and autonumber resets per input URL')
    selection.add_option(
        '--no-break-per-input',
        action='store_false', dest='break_per_url',
        help='--break-on-existing and similar options terminates the entire download queue')
    selection.add_option(
        '--skip-playlist-after-errors', metavar='N',
        dest='skip_playlist_after_errors', default=None, type=int,
        help='Number of allowed failures until the rest of the playlist is skipped')
    selection.add_option(
        '--include-ads',
        dest='include_ads', action='store_true',
        help=optparse.SUPPRESS_HELP)
    selection.add_option(
        '--no-include-ads',
        dest='include_ads', action='store_false',
        help=optparse.SUPPRESS_HELP)

    authentication = optparse.OptionGroup(parser, 'Authentication Options')
    authentication.add_option(
        '-u', '--username',
        dest='username', metavar='USERNAME',
        help='Login with this account ID')
    authentication.add_option(
        '-p', '--password',
        dest='password', metavar='PASSWORD',
        help='Account password. If this option is left out, yt-dlp will ask interactively')
    authentication.add_option(
        '-2', '--twofactor',
        dest='twofactor', metavar='TWOFACTOR',
        help='Two-factor authentication code')
    authentication.add_option(
        '-n', '--netrc',
        action='store_true', dest='usenetrc', default=False,
        help='Use .netrc authentication data')
    authentication.add_option(
        '--netrc-location',
        dest='netrc_location', metavar='PATH',
        help='Location of .netrc authentication data; either the path or its containing directory. Defaults to ~/.netrc')
    authentication.add_option(
        '--video-password',
        dest='videopassword', metavar='PASSWORD',
        help='Video password (vimeo, youku)')
    authentication.add_option(
        '--ap-mso',
        dest='ap_mso', metavar='MSO',
        help='Adobe Pass multiple-system operator (TV provider) identifier, use --ap-list-mso for a list of available MSOs')
    authentication.add_option(
        '--ap-username',
        dest='ap_username', metavar='USERNAME',
        help='Multiple-system operator account login')
    authentication.add_option(
        '--ap-password',
        dest='ap_password', metavar='PASSWORD',
        help='Multiple-system operator account password. If this option is left out, yt-dlp will ask interactively')
    authentication.add_option(
        '--ap-list-mso',
        action='store_true', dest='ap_list_mso', default=False,
        help='List all supported multiple-system operators')
    authentication.add_option(
        '--client-certificate',
        dest='client_certificate', metavar='CERTFILE',
        help='Path to client certificate file in PEM format. May include the private key')
    authentication.add_option(
        '--client-certificate-key',
        dest='client_certificate_key', metavar='KEYFILE',
        help='Path to private key file for client certificate')
    authentication.add_option(
        '--client-certificate-password',
        dest='client_certificate_password', metavar='PASSWORD',
        help='Password for client certificate private key, if encrypted. '
             'If not provided, and the key is encrypted, yt-dlp will ask interactively')

    video_format = optparse.OptionGroup(parser, 'Video Format Options')
    video_format.add_option(
        '-f', '--format',
        action='store', dest='format', metavar='FORMAT', default=None,
        help='Video format code, see "FORMAT SELECTION" for more details')
    video_format.add_option(
        '-S', '--format-sort', metavar='SORTORDER',
        dest='format_sort', default=[], type='str', action='callback',
        callback=_list_from_options_callback, callback_kwargs={'append': -1},
        help='Sort the formats by the fields given, see "Sorting Formats" for more details')
    video_format.add_option(
        '--format-sort-force', '--S-force',
        action='store_true', dest='format_sort_force', metavar='FORMAT', default=False,
        help=(
            'Force user specified sort order to have precedence over all fields, '
            'see "Sorting Formats" for more details (Alias: --S-force)'))
    video_format.add_option(
        '--no-format-sort-force',
        action='store_false', dest='format_sort_force', metavar='FORMAT', default=False,
        help='Some fields have precedence over the user specified sort order (default)')
    video_format.add_option(
        '--video-multistreams',
        action='store_true', dest='allow_multiple_video_streams', default=None,
        help='Allow multiple video streams to be merged into a single file')
    video_format.add_option(
        '--no-video-multistreams',
        action='store_false', dest='allow_multiple_video_streams',
        help='Only one video stream is downloaded for each output file (default)')
    video_format.add_option(
        '--audio-multistreams',
        action='store_true', dest='allow_multiple_audio_streams', default=None,
        help='Allow multiple audio streams to be merged into a single file')
    video_format.add_option(
        '--no-audio-multistreams',
        action='store_false', dest='allow_multiple_audio_streams',
        help='Only one audio stream is downloaded for each output file (default)')
    video_format.add_option(
        '--all-formats',
        action='store_const', dest='format', const='all',
        help=optparse.SUPPRESS_HELP)
    video_format.add_option(
        '--prefer-free-formats',
        action='store_true', dest='prefer_free_formats', default=False,
        help=(
            'Prefer video formats with free containers over non-free ones of same quality. '
            'Use with "-S ext" to strictly prefer free containers irrespective of quality'))
    video_format.add_option(
        '--no-prefer-free-formats',
        action='store_false', dest='prefer_free_formats', default=False,
        help="Don't give any special preference to free containers (default)")
    video_format.add_option(
        '--check-formats',
        action='store_const', const='selected', dest='check_formats', default=None,
        help='Make sure formats are selected only from those that are actually downloadable')
    video_format.add_option(
        '--check-all-formats',
        action='store_true', dest='check_formats',
        help='Check all formats for whether they are actually downloadable')
    video_format.add_option(
        '--no-check-formats',
        action='store_false', dest='check_formats',
        help='Do not check that the formats are actually downloadable')
    video_format.add_option(
        '-F', '--list-formats',
        action='store_true', dest='listformats',
        help='List available formats of each video. Simulate unless --no-simulate is used')
    video_format.add_option(
        '--list-formats-as-table',
        action='store_true', dest='listformats_table', default=True,
        help=optparse.SUPPRESS_HELP)
    video_format.add_option(
        '--list-formats-old', '--no-list-formats-as-table',
        action='store_false', dest='listformats_table',
        help=optparse.SUPPRESS_HELP)
    video_format.add_option(
        '--merge-output-format',
        action='store', dest='merge_output_format', metavar='FORMAT', default=None,
        help=(
            'Containers that may be used when merging formats, separated by "/", e.g. "mp4/mkv". '
            'Ignored if no merge is required. '
            f'(currently supported: {", ".join(sorted(FFmpegMergerPP.SUPPORTED_EXTS))})'))
    video_format.add_option(
        '--allow-unplayable-formats',
        action='store_true', dest='allow_unplayable_formats', default=False,
        help=optparse.SUPPRESS_HELP)
    video_format.add_option(
        '--no-allow-unplayable-formats',
        action='store_false', dest='allow_unplayable_formats',
        help=optparse.SUPPRESS_HELP)

    subtitles = optparse.OptionGroup(parser, 'Subtitle Options')
    subtitles.add_option(
        '--write-subs', '--write-srt',
        action='store_true', dest='writesubtitles', default=False,
        help='Write subtitle file')
    subtitles.add_option(
        '--no-write-subs', '--no-write-srt',
        action='store_false', dest='writesubtitles',
        help='Do not write subtitle file (default)')
    subtitles.add_option(
        '--write-auto-subs', '--write-automatic-subs',
        action='store_true', dest='writeautomaticsub', default=False,
        help='Write automatically generated subtitle file (Alias: --write-automatic-subs)')
    subtitles.add_option(
        '--no-write-auto-subs', '--no-write-automatic-subs',
        action='store_false', dest='writeautomaticsub', default=False,
        help='Do not write auto-generated subtitles (default) (Alias: --no-write-automatic-subs)')
    subtitles.add_option(
        '--all-subs',
        action='store_true', dest='allsubtitles', default=False,
        help=optparse.SUPPRESS_HELP)
    subtitles.add_option(
        '--list-subs',
        action='store_true', dest='listsubtitles', default=False,
        help='List available subtitles of each video. Simulate unless --no-simulate is used')
    subtitles.add_option(
        '--sub-format',
        action='store', dest='subtitlesformat', metavar='FORMAT', default='best',
        help='Subtitle format; accepts formats preference, e.g. "srt" or "ass/srt/best"')
    subtitles.add_option(
        '--sub-langs', '--srt-langs',
        action='callback', dest='subtitleslangs', metavar='LANGS', type='str',
        default=[], callback=_list_from_options_callback,
        help=(
            'Languages of the subtitles to download (can be regex) or "all" separated by commas, e.g. --sub-langs "en.*,ja". '
            'You can prefix the language code with a "-" to exclude it from the requested languages, e.g. --sub-langs all,-live_chat. '
            'Use --list-subs for a list of available language tags'))

    downloader = optparse.OptionGroup(parser, 'Download Options')
    downloader.add_option(
        '-N', '--concurrent-fragments',
        dest='concurrent_fragment_downloads', metavar='N', default=1, type=int,
        help='Number of fragments of a dash/hlsnative video that should be downloaded concurrently (default is %default)')
    downloader.add_option(
        '-r', '--limit-rate', '--rate-limit',
        dest='ratelimit', metavar='RATE',
        help='Maximum download rate in bytes per second, e.g. 50K or 4.2M')
    downloader.add_option(
        '--throttled-rate',
        dest='throttledratelimit', metavar='RATE',
        help='Minimum download rate in bytes per second below which throttling is assumed and the video data is re-extracted, e.g. 100K')
    downloader.add_option(
        '-R', '--retries',
        dest='retries', metavar='RETRIES', default=10,
        help='Number of retries (default is %default), or "infinite"')
    downloader.add_option(
        '--file-access-retries',
        dest='file_access_retries', metavar='RETRIES', default=3,
        help='Number of times to retry on file access error (default is %default), or "infinite"')
    downloader.add_option(
        '--fragment-retries',
        dest='fragment_retries', metavar='RETRIES', default=10,
        help='Number of retries for a fragment (default is %default), or "infinite" (DASH, hlsnative and ISM)')
    downloader.add_option(
        '--retry-sleep',
        dest='retry_sleep', metavar='[TYPE:]EXPR', default={}, type='str',
        action='callback', callback=_dict_from_options_callback,
        callback_kwargs={
            'allowed_keys': 'http|fragment|file_access|extractor',
            'default_key': 'http',
        }, help=(
            'Time to sleep between retries in seconds (optionally) prefixed by the type of retry '
            '(http (default), fragment, file_access, extractor) to apply the sleep to. '
            'EXPR can be a number, linear=START[:END[:STEP=1]] or exp=START[:END[:BASE=2]]. '
            'This option can be used multiple times to set the sleep for the different retry types, '
            'e.g. --retry-sleep linear=1::2 --retry-sleep fragment:exp=1:20'))
    downloader.add_option(
        '--skip-unavailable-fragments', '--no-abort-on-unavailable-fragment',
        action='store_true', dest='skip_unavailable_fragments', default=True,
        help='Skip unavailable fragments for DASH, hlsnative and ISM downloads (default) (Alias: --no-abort-on-unavailable-fragment)')
    downloader.add_option(
        '--abort-on-unavailable-fragment', '--no-skip-unavailable-fragments',
        action='store_false', dest='skip_unavailable_fragments',
        help='Abort download if a fragment is unavailable (Alias: --no-skip-unavailable-fragments)')
    downloader.add_option(
        '--keep-fragments',
        action='store_true', dest='keep_fragments', default=False,
        help='Keep downloaded fragments on disk after downloading is finished')
    downloader.add_option(
        '--no-keep-fragments',
        action='store_false', dest='keep_fragments',
        help='Delete downloaded fragments after downloading is finished (default)')
    downloader.add_option(
        '--buffer-size',
        dest='buffersize', metavar='SIZE', default='1024',
        help='Size of download buffer, e.g. 1024 or 16K (default is %default)')
    downloader.add_option(
        '--resize-buffer',
        action='store_false', dest='noresizebuffer',
        help='The buffer size is automatically resized from an initial value of --buffer-size (default)')
    downloader.add_option(
        '--no-resize-buffer',
        action='store_true', dest='noresizebuffer', default=False,
        help='Do not automatically adjust the buffer size')
    downloader.add_option(
        '--http-chunk-size',
        dest='http_chunk_size', metavar='SIZE', default=None,
        help=(
            'Size of a chunk for chunk-based HTTP downloading, e.g. 10485760 or 10M (default is disabled). '
            'May be useful for bypassing bandwidth throttling imposed by a webserver (experimental)'))
    downloader.add_option(
        '--test',
        action='store_true', dest='test', default=False,
        help=optparse.SUPPRESS_HELP)
    downloader.add_option(
        '--playlist-reverse',
        action='store_true', dest='playlist_reverse',
        help=optparse.SUPPRESS_HELP)
    downloader.add_option(
        '--no-playlist-reverse',
        action='store_false', dest='playlist_reverse',
        help=optparse.SUPPRESS_HELP)
    downloader.add_option(
        '--playlist-random',
        action='store_true', dest='playlist_random',
        help='Download playlist videos in random order')
    downloader.add_option(
        '--lazy-playlist',
        action='store_true', dest='lazy_playlist',
        help='Process entries in the playlist as they are received. This disables n_entries, --playlist-random and --playlist-reverse')
    downloader.add_option(
        '--no-lazy-playlist',
        action='store_false', dest='lazy_playlist',
        help='Process videos in the playlist only after the entire playlist is parsed (default)')
    downloader.add_option(
        '--xattr-set-filesize',
        dest='xattr_set_filesize', action='store_true',
        help='Set file xattribute ytdl.filesize with expected file size')
    downloader.add_option(
        '--hls-prefer-native',
        dest='hls_prefer_native', action='store_true', default=None,
        help=optparse.SUPPRESS_HELP)
    downloader.add_option(
        '--hls-prefer-ffmpeg',
        dest='hls_prefer_native', action='store_false', default=None,
        help=optparse.SUPPRESS_HELP)
    downloader.add_option(
        '--hls-use-mpegts',
        dest='hls_use_mpegts', action='store_true', default=None,
        help=(
            'Use the mpegts container for HLS videos; '
            'allowing some players to play the video while downloading, '
            'and reducing the chance of file corruption if download is interrupted. '
            'This is enabled by default for live streams'))
    downloader.add_option(
        '--no-hls-use-mpegts',
        dest='hls_use_mpegts', action='store_false',
        help=(
            'Do not use the mpegts container for HLS videos. '
            'This is default when not downloading live streams'))
    downloader.add_option(
        '--download-sections',
        metavar='REGEX', dest='download_ranges', action='append',
        help=(
            'Download only chapters whose title matches the given regular expression. '
            'Time ranges prefixed by a "*" can also be used in place of chapters to download the specified range. '
            'Needs ffmpeg. This option can be used multiple times to download multiple sections, '
            'e.g. --download-sections "*10:15-15:00" --download-sections "intro"'))
    downloader.add_option(
        '--downloader', '--external-downloader',
        dest='external_downloader', metavar='[PROTO:]NAME', default={}, type='str',
        action='callback', callback=_dict_from_options_callback,
        callback_kwargs={
            'allowed_keys': 'http|ftp|m3u8|dash|rtsp|rtmp|mms',
            'default_key': 'default',
            'process': str.strip
        }, help=(
            'Name or path of the external downloader to use (optionally) prefixed by '
            'the protocols (http, ftp, m3u8, dash, rstp, rtmp, mms) to use it for. '
            f'Currently supports native, {", ".join(sorted(list_external_downloaders()))}. '
            'You can use this option multiple times to set different downloaders for different protocols. '
            'E.g. --downloader aria2c --downloader "dash,m3u8:native" will use '
            'aria2c for http/ftp downloads, and the native downloader for dash/m3u8 downloads '
            '(Alias: --external-downloader)'))
    downloader.add_option(
        '--downloader-args', '--external-downloader-args',
        metavar='NAME:ARGS', dest='external_downloader_args', default={}, type='str',
        action='callback', callback=_dict_from_options_callback,
        callback_kwargs={
            'allowed_keys': r'ffmpeg_[io]\d*|%s' % '|'.join(map(re.escape, list_external_downloaders())),
            'default_key': 'default',
            'process': shlex.split
        }, help=(
            'Give these arguments to the external downloader. '
            'Specify the downloader name and the arguments separated by a colon ":". '
            'For ffmpeg, arguments can be passed to different positions using the same syntax as --postprocessor-args. '
            'You can use this option multiple times to give different arguments to different downloaders '
            '(Alias: --external-downloader-args)'))

    workarounds = optparse.OptionGroup(parser, 'Workarounds')
    workarounds.add_option(
        '--encoding',
        dest='encoding', metavar='ENCODING',
        help='Force the specified encoding (experimental)')
    workarounds.add_option(
        '--legacy-server-connect',
        action='store_true', dest='legacy_server_connect', default=False,
        help='Explicitly allow HTTPS connection to servers that do not support RFC 5746 secure renegotiation')
    workarounds.add_option(
        '--no-check-certificates',
        action='store_true', dest='no_check_certificate', default=False,
        help='Suppress HTTPS certificate validation')
    workarounds.add_option(
        '--prefer-insecure', '--prefer-unsecure',
        action='store_true', dest='prefer_insecure',
        help='Use an unencrypted connection to retrieve information about the video (Currently supported only for YouTube)')
    workarounds.add_option(
        '--user-agent',
        metavar='UA', dest='user_agent',
        help=optparse.SUPPRESS_HELP)
    workarounds.add_option(
        '--referer',
        metavar='URL', dest='referer', default=None,
        help=optparse.SUPPRESS_HELP)
    workarounds.add_option(
        '--add-header',
        metavar='FIELD:VALUE', dest='headers', default={}, type='str',
        action='callback', callback=_dict_from_options_callback,
        callback_kwargs={'multiple_keys': False},
        help='Specify a custom HTTP header and its value, separated by a colon ":". You can use this option multiple times',
    )
    workarounds.add_option(
        '--bidi-workaround',
        dest='bidi_workaround', action='store_true',
        help='Work around terminals that lack bidirectional text support. Requires bidiv or fribidi executable in PATH')
    workarounds.add_option(
        '--sleep-requests', metavar='SECONDS',
        dest='sleep_interval_requests', type=float,
        help='Number of seconds to sleep between requests during data extraction')
    workarounds.add_option(
        '--sleep-interval', '--min-sleep-interval', metavar='SECONDS',
        dest='sleep_interval', type=float,
        help=(
            'Number of seconds to sleep before each download. '
            'This is the minimum time to sleep when used along with --max-sleep-interval '
            '(Alias: --min-sleep-interval)'))
    workarounds.add_option(
        '--max-sleep-interval', metavar='SECONDS',
        dest='max_sleep_interval', type=float,
        help='Maximum number of seconds to sleep. Can only be used along with --min-sleep-interval')
    workarounds.add_option(
        '--sleep-subtitles', metavar='SECONDS',
        dest='sleep_interval_subtitles', default=0, type=int,
        help='Number of seconds to sleep before each subtitle download')
    workarounds.add_option(
        '--no-persistent-connections',
        action='store_true', dest='no_persistent_connections', default=False,
        help='Do not keep the connection open after a request')

    verbosity = optparse.OptionGroup(parser, 'Verbosity and Simulation Options')
    verbosity.add_option(
        '-q', '--quiet',
        action='store_true', dest='quiet', default=False,
        help='Activate quiet mode. If used with --verbose, print the log to stderr')
    verbosity.add_option(
        '--no-warnings',
        dest='no_warnings', action='store_true', default=False,
        help='Ignore warnings')
    verbosity.add_option(
        '-s', '--simulate',
        action='store_true', dest='simulate', default=None,
        help='Do not download the video and do not write anything to disk')
    verbosity.add_option(
        '--no-simulate',
        action='store_false', dest='simulate',
        help='Download the video even if printing/listing options are used')
    verbosity.add_option(
        '--ignore-no-formats-error',
        action='store_true', dest='ignore_no_formats_error', default=False,
        help=(
            'Ignore "No video formats" error. Useful for extracting metadata '
            'even if the videos are not actually available for download (experimental)'))
    verbosity.add_option(
        '--no-ignore-no-formats-error',
        action='store_false', dest='ignore_no_formats_error',
        help='Throw error when no downloadable video formats are found (default)')
    verbosity.add_option(
        '--skip-download', '--no-download',
        action='store_true', dest='skip_download', default=False,
        help='Do not download the video but write all related files (Alias: --no-download)')
    verbosity.add_option(
        '-O', '--print',
        metavar='[WHEN:]TEMPLATE', dest='forceprint', default={}, type='str',
        action='callback', callback=_dict_from_options_callback,
        callback_kwargs={
            'allowed_keys': 'video|' + '|'.join(map(re.escape, POSTPROCESS_WHEN)),
            'default_key': 'video',
            'multiple_keys': False,
            'append': True,
        }, help=(
            'Field name or output template to print to screen, optionally prefixed with when to print it, separated by a ":". '
            'Supported values of "WHEN" are the same as that of --use-postprocessor, and "video" (default). '
            'Implies --quiet. Implies --simulate unless --no-simulate or later stages of WHEN are used. '
            'This option can be used multiple times'))
    verbosity.add_option(
        '--print-to-file',
        metavar='[WHEN:]TEMPLATE FILE', dest='print_to_file', default={}, type='str', nargs=2,
        action='callback', callback=_dict_from_options_callback,
        callback_kwargs={
            'allowed_keys': 'video|' + '|'.join(map(re.escape, POSTPROCESS_WHEN)),
            'default_key': 'video',
            'multiple_keys': False,
            'append': True,
        }, help=(
            'Append given template to the file. The values of WHEN and TEMPLATE are same as that of --print. '
            'FILE uses the same syntax as the output template. This option can be used multiple times'))
    verbosity.add_option(
        '-g', '--get-url',
        action='store_true', dest='geturl', default=False,
        help=optparse.SUPPRESS_HELP)
    verbosity.add_option(
        '-e', '--get-title',
        action='store_true', dest='gettitle', default=False,
        help=optparse.SUPPRESS_HELP)
    verbosity.add_option(
        '--get-id',
        action='store_true', dest='getid', default=False,
        help=optparse.SUPPRESS_HELP)
    verbosity.add_option(
        '--get-thumbnail',
        action='store_true', dest='getthumbnail', default=False,
        help=optparse.SUPPRESS_HELP)
    verbosity.add_option(
        '--get-description',
        action='store_true', dest='getdescription', default=False,
        help=optparse.SUPPRESS_HELP)
    verbosity.add_option(
        '--get-duration',
        action='store_true', dest='getduration', default=False,
        help=optparse.SUPPRESS_HELP)
    verbosity.add_option(
        '--get-filename',
        action='store_true', dest='getfilename', default=False,
        help=optparse.SUPPRESS_HELP)
    verbosity.add_option(
        '--get-format',
        action='store_true', dest='getformat', default=False,
        help=optparse.SUPPRESS_HELP)
    verbosity.add_option(
        '-j', '--dump-json',
        action='store_true', dest='dumpjson', default=False,
        help='Quiet, but print JSON information for each video. Simulate unless --no-simulate is used. See "OUTPUT TEMPLATE" for a description of available keys')
    verbosity.add_option(
        '-J', '--dump-single-json',
        action='store_true', dest='dump_single_json', default=False,
        help=(
            'Quiet, but print JSON information for each url or infojson passed. Simulate unless --no-simulate is used. '
            'If the URL refers to a playlist, the whole playlist information is dumped in a single line'))
    verbosity.add_option(
        '--print-json',
        action='store_true', dest='print_json', default=False,
        help=optparse.SUPPRESS_HELP)
    verbosity.add_option(
        '--force-write-archive', '--force-write-download-archive', '--force-download-archive',
        action='store_true', dest='force_write_download_archive', default=False,
        help=(
            'Force download archive entries to be written as far as no errors occur, '
            'even if -s or another simulation option is used (Alias: --force-download-archive)'))
    verbosity.add_option(
        '--newline',
        action='store_true', dest='progress_with_newline', default=False,
        help='Output progress bar as new lines')
    verbosity.add_option(
        '--no-progress',
        action='store_true', dest='noprogress', default=None,
        help='Do not print progress bar')
    verbosity.add_option(
        '--progress',
        action='store_false', dest='noprogress',
        help='Show progress bar, even if in quiet mode')
    verbosity.add_option(
        '--console-title',
        action='store_true', dest='consoletitle', default=False,
        help='Display progress in console titlebar')
    verbosity.add_option(
        '--progress-template',
        metavar='[TYPES:]TEMPLATE', dest='progress_template', default={}, type='str',
        action='callback', callback=_dict_from_options_callback,
        callback_kwargs={
            'allowed_keys': '(download|postprocess)(-title)?',
            'default_key': 'download'
        }, help=(
            'Template for progress outputs, optionally prefixed with one of "download:" (default), '
            '"download-title:" (the console title), "postprocess:",  or "postprocess-title:". '
            'The video\'s fields are accessible under the "info" key and '
            'the progress attributes are accessible under "progress" key. E.g. '
            # TODO: Document the fields inside "progress"
            '--console-title --progress-template "download-title:%(info.id)s-%(progress.eta)s"'))
    verbosity.add_option(
        '-v', '--verbose',
        action='store_true', dest='verbose', default=False,
        help='Print various debugging information')
    verbosity.add_option(
        '--dump-pages', '--dump-intermediate-pages',
        action='store_true', dest='dump_intermediate_pages', default=False,
        help='Print downloaded pages encoded using base64 to debug problems (very verbose)')
    verbosity.add_option(
        '--write-pages',
        action='store_true', dest='write_pages', default=False,
        help='Write downloaded intermediary pages to files in the current directory to debug problems')
    verbosity.add_option(
        '--load-pages',
        action='store_true', dest='load_pages', default=False,
        help=optparse.SUPPRESS_HELP)
    verbosity.add_option(
        '--youtube-print-sig-code',
        action='store_true', dest='youtube_print_sig_code', default=False,
        help=optparse.SUPPRESS_HELP)
    verbosity.add_option(
        '--print-traffic', '--dump-headers',
        dest='debug_printtraffic', action='store_true', default=False,
        help='Display sent and read HTTP traffic')
    verbosity.add_option(
        '-C', '--call-home',
        dest='call_home', action='store_true', default=False,
        # help='Contact the yt-dlp server for debugging')
        help=optparse.SUPPRESS_HELP)
    verbosity.add_option(
        '--no-call-home',
        dest='call_home', action='store_false',
        # help='Do not contact the yt-dlp server for debugging (default)')
        help=optparse.SUPPRESS_HELP)

    filesystem = optparse.OptionGroup(parser, 'Filesystem Options')
    filesystem.add_option(
        '-a', '--batch-file',
        dest='batchfile', metavar='FILE',
        help=(
            'File containing URLs to download ("-" for stdin), one URL per line. '
            'Lines starting with "#", ";" or "]" are considered as comments and ignored'))
    filesystem.add_option(
        '--no-batch-file',
        dest='batchfile', action='store_const', const=None,
        help='Do not read URLs from batch file (default)')
    filesystem.add_option(
        '--id', default=False,
        action='store_true', dest='useid', help=optparse.SUPPRESS_HELP)
    filesystem.add_option(
        '-P', '--paths',
        metavar='[TYPES:]PATH', dest='paths', default={}, type='str',
        action='callback', callback=_dict_from_options_callback,
        callback_kwargs={
            'allowed_keys': 'home|temp|%s' % '|'.join(map(re.escape, OUTTMPL_TYPES.keys())),
            'default_key': 'home'
        }, help=(
            'The paths where the files should be downloaded. '
            'Specify the type of file and the path separated by a colon ":". '
            'All the same TYPES as --output are supported. '
            'Additionally, you can also provide "home" (default) and "temp" paths. '
            'All intermediary files are first downloaded to the temp path and '
            'then the final files are moved over to the home path after download is finished. '
            'This option is ignored if --output is an absolute path'))
    filesystem.add_option(
        '-o', '--output',
        metavar='[TYPES:]TEMPLATE', dest='outtmpl', default={}, type='str',
        action='callback', callback=_dict_from_options_callback,
        callback_kwargs={
            'allowed_keys': '|'.join(map(re.escape, OUTTMPL_TYPES.keys())),
            'default_key': 'default'
        }, help='Output filename template; see "OUTPUT TEMPLATE" for details')
    filesystem.add_option(
        '--output-na-placeholder',
        dest='outtmpl_na_placeholder', metavar='TEXT', default='NA',
        help=('Placeholder for unavailable fields in "OUTPUT TEMPLATE" (default: "%default")'))
    filesystem.add_option(
        '--autonumber-size',
        dest='autonumber_size', metavar='NUMBER', type=int,
        help=optparse.SUPPRESS_HELP)
    filesystem.add_option(
        '--autonumber-start',
        dest='autonumber_start', metavar='NUMBER', default=1, type=int,
        help=optparse.SUPPRESS_HELP)
    filesystem.add_option(
        '--restrict-filenames',
        action='store_true', dest='restrictfilenames', default=False,
        help='Restrict filenames to only ASCII characters, and avoid "&" and spaces in filenames')
    filesystem.add_option(
        '--no-restrict-filenames',
        action='store_false', dest='restrictfilenames',
        help='Allow Unicode characters, "&" and spaces in filenames (default)')
    filesystem.add_option(
        '--windows-filenames',
        action='store_true', dest='windowsfilenames', default=False,
        help='Force filenames to be Windows-compatible')
    filesystem.add_option(
        '--no-windows-filenames',
        action='store_false', dest='windowsfilenames',
        help='Make filenames Windows-compatible only if using Windows (default)')
    filesystem.add_option(
        '--trim-filenames', '--trim-file-names', metavar='LENGTH',
        dest='trim_file_name', default=0, type=int,
        help='Limit the filename length (excluding extension) to the specified number of characters')
    filesystem.add_option(
        '-w', '--no-overwrites',
        action='store_false', dest='overwrites', default=None,
        help='Do not overwrite any files')
    filesystem.add_option(
        '--force-overwrites', '--yes-overwrites',
        action='store_true', dest='overwrites',
        help='Overwrite all video and metadata files. This option includes --no-continue')
    filesystem.add_option(
        '--no-force-overwrites',
        action='store_const', dest='overwrites', const=None,
        help='Do not overwrite the video, but overwrite related files (default)')
    filesystem.add_option(
        '-c', '--continue',
        action='store_true', dest='continue_dl', default=True,
        help='Resume partially downloaded files/fragments (default)')
    filesystem.add_option(
        '--no-continue',
        action='store_false', dest='continue_dl',
        help=(
            'Do not resume partially downloaded fragments. '
            'If the file is not fragmented, restart download of the entire file'))
    filesystem.add_option(
        '--part',
        action='store_false', dest='nopart', default=False,
        help='Use .part files instead of writing directly into output file (default)')
    filesystem.add_option(
        '--no-part',
        action='store_true', dest='nopart',
        help='Do not use .part files - write directly into output file')
    filesystem.add_option(
        '--mtime',
        action='store_true', dest='updatetime', default=True,
        help='Use the Last-modified header to set the file modification time (default)')
    filesystem.add_option(
        '--no-mtime',
        action='store_false', dest='updatetime',
        help='Do not use the Last-modified header to set the file modification time')
    filesystem.add_option(
        '--write-description',
        action='store_true', dest='writedescription', default=False,
        help='Write video description to a .description file')
    filesystem.add_option(
        '--no-write-description',
        action='store_false', dest='writedescription',
        help='Do not write video description (default)')
    filesystem.add_option(
        '--write-info-json',
        action='store_true', dest='writeinfojson', default=None,
        help='Write video metadata to a .info.json file (this may contain personal information)')
    filesystem.add_option(
        '--no-write-info-json',
        action='store_false', dest='writeinfojson',
        help='Do not write video metadata (default)')
    filesystem.add_option(
        '--write-annotations',
        action='store_true', dest='writeannotations', default=False,
        help=optparse.SUPPRESS_HELP)
    filesystem.add_option(
        '--no-write-annotations',
        action='store_false', dest='writeannotations',
        help=optparse.SUPPRESS_HELP)
    filesystem.add_option(
        '--write-playlist-metafiles',
        action='store_true', dest='allow_playlist_files', default=None,
        help=(
            'Write playlist metadata in addition to the video metadata '
            'when using --write-info-json, --write-description etc. (default)'))
    filesystem.add_option(
        '--no-write-playlist-metafiles',
        action='store_false', dest='allow_playlist_files',
        help='Do not write playlist metadata when using --write-info-json, --write-description etc.')
    filesystem.add_option(
        '--clean-info-json', '--clean-infojson',
        action='store_true', dest='clean_infojson', default=None,
        help=(
            'Remove some private fields such as filenames from the infojson. '
            'Note that it could still contain some personal information (default)'))
    filesystem.add_option(
        '--no-clean-info-json', '--no-clean-infojson',
        action='store_false', dest='clean_infojson',
        help='Write all fields to the infojson')
    filesystem.add_option(
        '--write-comments', '--get-comments',
        action='store_true', dest='getcomments', default=False,
        help=(
            'Retrieve video comments to be placed in the infojson. '
            'The comments are fetched even without this option if the extraction is known to be quick (Alias: --get-comments)'))
    filesystem.add_option(
        '--no-write-comments', '--no-get-comments',
        action='store_false', dest='getcomments',
        help='Do not retrieve video comments unless the extraction is known to be quick (Alias: --no-get-comments)')
    filesystem.add_option(
        '--load-info-json', '--load-info',
        dest='load_info_filename', metavar='FILE',
        help='JSON file containing the video information (created with the "--write-info-json" option)')
    filesystem.add_option(
        '--cookies',
        dest='cookiefile', metavar='FILE',
        help='Netscape formatted file to read cookies from and dump cookie jar in')
    filesystem.add_option(
        '--no-cookies',
        action='store_const', const=None, dest='cookiefile', metavar='FILE',
        help='Do not read/dump cookies from/to file (default)')
    filesystem.add_option(
        '--cookies-from-browser',
        dest='cookiesfrombrowser', metavar='BROWSER[+KEYRING][:PROFILE][::CONTAINER]',
        help=(
            'The name of the browser to load cookies from. '
            f'Currently supported browsers are: {", ".join(sorted(SUPPORTED_BROWSERS))}. '
            'Optionally, the KEYRING used for decrypting Chromium cookies on Linux, '
            'the name/path of the PROFILE to load cookies from, '
            'and the CONTAINER name (if Firefox) ("none" for no container) '
            'can be given with their respective seperators. '
            'By default, all containers of the most recently accessed profile are used. '
            f'Currently supported keyrings are: {", ".join(map(str.lower, sorted(SUPPORTED_KEYRINGS)))}'))
    filesystem.add_option(
        '--no-cookies-from-browser',
        action='store_const', const=None, dest='cookiesfrombrowser',
        help='Do not load cookies from browser (default)')
    filesystem.add_option(
        '--cache-dir', dest='cachedir', default=None, metavar='DIR',
        help='Location in the filesystem where youtube-dl can store some downloaded information (such as client ids and signatures) permanently. By default $XDG_CACHE_HOME/yt-dlp or ~/.cache/yt-dlp')
    filesystem.add_option(
        '--no-cache-dir', action='store_false', dest='cachedir',
        help='Disable filesystem caching')
    filesystem.add_option(
        '--rm-cache-dir',
        action='store_true', dest='rm_cachedir',
        help='Delete all filesystem cache files')

    thumbnail = optparse.OptionGroup(parser, 'Thumbnail Options')
    thumbnail.add_option(
        '--write-thumbnail',
        action='callback', dest='writethumbnail', default=False,
        # Should override --no-write-thumbnail, but not --write-all-thumbnail
        callback=lambda option, _, __, parser: setattr(
            parser.values, option.dest, getattr(parser.values, option.dest) or True),
        help='Write thumbnail image to disk')
    thumbnail.add_option(
        '--no-write-thumbnail',
        action='store_false', dest='writethumbnail',
        help='Do not write thumbnail image to disk (default)')
    thumbnail.add_option(
        '--write-all-thumbnails',
        action='store_const', dest='writethumbnail', const='all',
        help='Write all thumbnail image formats to disk')
    thumbnail.add_option(
        '--list-thumbnails',
        action='store_true', dest='list_thumbnails', default=False,
        help='List available thumbnails of each video. Simulate unless --no-simulate is used')

    link = optparse.OptionGroup(parser, 'Internet Shortcut Options')
    link.add_option(
        '--write-link',
        action='store_true', dest='writelink', default=False,
        help='Write an internet shortcut file, depending on the current platform (.url, .webloc or .desktop). The URL may be cached by the OS')
    link.add_option(
        '--write-url-link',
        action='store_true', dest='writeurllink', default=False,
        help='Write a .url Windows internet shortcut. The OS caches the URL based on the file path')
    link.add_option(
        '--write-webloc-link',
        action='store_true', dest='writewebloclink', default=False,
        help='Write a .webloc macOS internet shortcut')
    link.add_option(
        '--write-desktop-link',
        action='store_true', dest='writedesktoplink', default=False,
        help='Write a .desktop Linux internet shortcut')

    postproc = optparse.OptionGroup(parser, 'Post-Processing Options')
    postproc.add_option(
        '-x', '--extract-audio',
        action='store_true', dest='extractaudio', default=False,
        help='Convert video files to audio-only files (requires ffmpeg and ffprobe)')
    postproc.add_option(
        '--audio-format', metavar='FORMAT', dest='audioformat', default='best',
        help=(
            'Format to convert the audio to when -x is used. '
            f'(currently supported: best (default), {", ".join(sorted(FFmpegExtractAudioPP.SUPPORTED_EXTS))}). '
            'You can specify multiple rules using similar syntax as --remux-video'))
    postproc.add_option(
        '--audio-quality', metavar='QUALITY',
        dest='audioquality', default='5',
        help=(
            'Specify ffmpeg audio quality to use when converting the audio with -x. '
            'Insert a value between 0 (best) and 10 (worst) for VBR or a specific bitrate like 128K (default %default)'))
    postproc.add_option(
        '--remux-video',
        metavar='FORMAT', dest='remuxvideo', default=None,
        help=(
            'Remux the video into another container if necessary '
            f'(currently supported: {", ".join(FFmpegVideoRemuxerPP.SUPPORTED_EXTS)}). '
            'If target container does not support the video/audio codec, remuxing will fail. You can specify multiple rules; '
            'e.g. "aac>m4a/mov>mp4/mkv" will remux aac to m4a, mov to mp4 and anything else to mkv'))
    postproc.add_option(
        '--recode-video',
        metavar='FORMAT', dest='recodevideo', default=None,
        help='Re-encode the video into another format if necessary. The syntax and supported formats are the same as --remux-video')
    postproc.add_option(
        '--postprocessor-args', '--ppa',
        metavar='NAME:ARGS', dest='postprocessor_args', default={}, type='str',
        action='callback', callback=_dict_from_options_callback,
        callback_kwargs={
            'allowed_keys': r'\w+(?:\+\w+)?',
            'default_key': 'default-compat',
            'process': shlex.split,
            'multiple_keys': False
        }, help=(
            'Give these arguments to the postprocessors. '
            'Specify the postprocessor/executable name and the arguments separated by a colon ":" '
            'to give the argument to the specified postprocessor/executable. Supported PP are: '
            'Merger, ModifyChapters, SplitChapters, ExtractAudio, VideoRemuxer, VideoConvertor, '
            'Metadata, EmbedSubtitle, EmbedThumbnail, SubtitlesConvertor, ThumbnailsConvertor, '
            'FixupStretched, FixupM4a, FixupM3u8, FixupTimestamp and FixupDuration. '
            'The supported executables are: AtomicParsley, FFmpeg and FFprobe. '
            'You can also specify "PP+EXE:ARGS" to give the arguments to the specified executable '
            'only when being used by the specified postprocessor. Additionally, for ffmpeg/ffprobe, '
            '"_i"/"_o" can be appended to the prefix optionally followed by a number to pass the argument '
            'before the specified input/output file, e.g. --ppa "Merger+ffmpeg_i1:-v quiet". '
            'You can use this option multiple times to give different arguments to different '
            'postprocessors. (Alias: --ppa)'))
    postproc.add_option(
        '-k', '--keep-video',
        action='store_true', dest='keepvideo', default=False,
        help='Keep the intermediate video file on disk after post-processing')
    postproc.add_option(
        '--no-keep-video',
        action='store_false', dest='keepvideo',
        help='Delete the intermediate video file after post-processing (default)')
    postproc.add_option(
        '--post-overwrites',
        action='store_false', dest='nopostoverwrites',
        help='Overwrite post-processed files (default)')
    postproc.add_option(
        '--no-post-overwrites',
        action='store_true', dest='nopostoverwrites', default=False,
        help='Do not overwrite post-processed files')
    postproc.add_option(
        '--embed-subs',
        action='store_true', dest='embedsubtitles', default=False,
        help='Embed subtitles in the video (only for mp4, webm and mkv videos)')
    postproc.add_option(
        '--no-embed-subs',
        action='store_false', dest='embedsubtitles',
        help='Do not embed subtitles (default)')
    postproc.add_option(
        '--embed-thumbnail',
        action='store_true', dest='embedthumbnail', default=False,
        help='Embed thumbnail in the video as cover art')
    postproc.add_option(
        '--no-embed-thumbnail',
        action='store_false', dest='embedthumbnail',
        help='Do not embed thumbnail (default)')
    postproc.add_option(
        '--embed-metadata', '--add-metadata',
        action='store_true', dest='addmetadata', default=False,
        help=(
            'Embed metadata to the video file. Also embeds chapters/infojson if present '
            'unless --no-embed-chapters/--no-embed-info-json are used (Alias: --add-metadata)'))
    postproc.add_option(
        '--no-embed-metadata', '--no-add-metadata',
        action='store_false', dest='addmetadata',
        help='Do not add metadata to file (default) (Alias: --no-add-metadata)')
    postproc.add_option(
        '--embed-chapters', '--add-chapters',
        action='store_true', dest='addchapters', default=None,
        help='Add chapter markers to the video file (Alias: --add-chapters)')
    postproc.add_option(
        '--no-embed-chapters', '--no-add-chapters',
        action='store_false', dest='addchapters',
        help='Do not add chapter markers (default) (Alias: --no-add-chapters)')
    postproc.add_option(
        '--embed-info-json',
        action='store_true', dest='embed_infojson', default=None,
        help='Embed the infojson as an attachment to mkv/mka video files')
    postproc.add_option(
        '--no-embed-info-json',
        action='store_false', dest='embed_infojson',
        help='Do not embed the infojson as an attachment to the video file')
    postproc.add_option(
        '--metadata-from-title',
        metavar='FORMAT', dest='metafromtitle',
        help=optparse.SUPPRESS_HELP)
    postproc.add_option(
        '--parse-metadata',
        metavar='FROM:TO', dest='parse_metadata', action='append',
        help=(
            'Parse additional metadata like title/artist from other fields; '
            'see "MODIFYING METADATA" for details'))
    postproc.add_option(
        '--replace-in-metadata',
        dest='parse_metadata', metavar='FIELDS REGEX REPLACE', action='append', nargs=3,
        help='Replace text in a metadata field using the given regex. This option can be used multiple times')
    postproc.add_option(
        '--xattrs', '--xattr',
        action='store_true', dest='xattrs', default=False,
        help='Write metadata to the video file\'s xattrs (using dublin core and xdg standards)')
    postproc.add_option(
        '--concat-playlist',
        metavar='POLICY', dest='concat_playlist', default='multi_video',
        choices=('never', 'always', 'multi_video'),
        help=(
            'Concatenate videos in a playlist. One of "never", "always", or '
            '"multi_video" (default; only when the videos form a single show). '
            'All the video files must have same codecs and number of streams to be concatable. '
            'The "pl_video:" prefix can be used with "--paths" and "--output" to '
            'set the output filename for the concatenated files. See "OUTPUT TEMPLATE" for details'))
    postproc.add_option(
        '--fixup',
        metavar='POLICY', dest='fixup', default=None,
        choices=('never', 'ignore', 'warn', 'detect_or_warn', 'force'),
        help=(
            'Automatically correct known faults of the file. '
            'One of never (do nothing), warn (only emit a warning), '
            'detect_or_warn (the default; fix file if we can, warn otherwise), '
            'force (try fixing even if file already exists)'))
    postproc.add_option(
        '--prefer-avconv', '--no-prefer-ffmpeg',
        action='store_false', dest='prefer_ffmpeg',
        help=optparse.SUPPRESS_HELP)
    postproc.add_option(
        '--prefer-ffmpeg', '--no-prefer-avconv',
        action='store_true', dest='prefer_ffmpeg', default=True,
        help=optparse.SUPPRESS_HELP)
    postproc.add_option(
        '--ffmpeg-location', '--avconv-location', metavar='PATH',
        dest='ffmpeg_location',
        help='Location of the ffmpeg binary; either the path to the binary or its containing directory')
    postproc.add_option(
        '--exec',
        metavar='[WHEN:]CMD', dest='exec_cmd', default={}, type='str',
        action='callback', callback=_dict_from_options_callback,
        callback_kwargs={
            'allowed_keys': '|'.join(map(re.escape, POSTPROCESS_WHEN)),
            'default_key': 'after_move',
            'multiple_keys': False,
            'append': True,
        }, help=(
            'Execute a command, optionally prefixed with when to execute it (after_move if unspecified), separated by a ":". '
            'Supported values of "WHEN" are the same as that of --use-postprocessor. '
            'Same syntax as the output template can be used to pass any field as arguments to the command. '
            'After download, an additional field "filepath" that contains the final path of the downloaded file '
            'is also available, and if no fields are passed, %(filepath)q is appended to the end of the command. '
            'This option can be used multiple times'))
    postproc.add_option(
        '--no-exec',
        action='store_const', dest='exec_cmd', const={},
        help='Remove any previously defined --exec')
    postproc.add_option(
        '--exec-before-download', metavar='CMD',
        action='append', dest='exec_before_dl_cmd',
        help=optparse.SUPPRESS_HELP)
    postproc.add_option(
        '--no-exec-before-download',
        action='store_const', dest='exec_before_dl_cmd', const=None,
        help=optparse.SUPPRESS_HELP)
    postproc.add_option(
        '--convert-subs', '--convert-sub', '--convert-subtitles',
        metavar='FORMAT', dest='convertsubtitles', default=None,
        help=(
            'Convert the subtitles to another format (currently supported: %s) '
            '(Alias: --convert-subtitles)' % ', '.join(sorted(FFmpegSubtitlesConvertorPP.SUPPORTED_EXTS))))
    postproc.add_option(
        '--convert-thumbnails',
        metavar='FORMAT', dest='convertthumbnails', default=None,
        help=(
            'Convert the thumbnails to another format '
            f'(currently supported: {", ".join(sorted(FFmpegThumbnailsConvertorPP.SUPPORTED_EXTS))}). '
            'You can specify multiple rules using similar syntax as --remux-video'))
    postproc.add_option(
        '--split-chapters', '--split-tracks',
        dest='split_chapters', action='store_true', default=False,
        help=(
            'Split video into multiple files based on internal chapters. '
            'The "chapter:" prefix can be used with "--paths" and "--output" to '
            'set the output filename for the split files. See "OUTPUT TEMPLATE" for details'))
    postproc.add_option(
        '--no-split-chapters', '--no-split-tracks',
        dest='split_chapters', action='store_false',
        help='Do not split video based on chapters (default)')
    postproc.add_option(
        '--remove-chapters',
        metavar='REGEX', dest='remove_chapters', action='append',
        help=(
            'Remove chapters whose title matches the given regular expression. '
            'The syntax is the same as --download-sections. This option can be used multiple times'))
    postproc.add_option(
        '--no-remove-chapters', dest='remove_chapters', action='store_const', const=None,
        help='Do not remove any chapters from the file (default)')
    postproc.add_option(
        '--force-keyframes-at-cuts',
        action='store_true', dest='force_keyframes_at_cuts', default=False,
        help=(
            'Force keyframes at cuts when downloading/splitting/removing sections. '
            'This is slow due to needing a re-encode, but the resulting video may have fewer artifacts around the cuts'))
    postproc.add_option(
        '--no-force-keyframes-at-cuts',
        action='store_false', dest='force_keyframes_at_cuts',
        help='Do not force keyframes around the chapters when cutting/splitting (default)')
    _postprocessor_opts_parser = lambda key, val='': (
        *(item.split('=', 1) for item in (val.split(';') if val else [])),
        ('key', remove_end(key, 'PP')))
    postproc.add_option(
        '--use-postprocessor',
        metavar='NAME[:ARGS]', dest='add_postprocessors', default=[], type='str',
        action='callback', callback=_list_from_options_callback,
        callback_kwargs={
            'delim': None,
            'process': lambda val: dict(_postprocessor_opts_parser(*val.split(':', 1)))
        }, help=(
            'The (case sensitive) name of plugin postprocessors to be enabled, '
            'and (optionally) arguments to be passed to it, separated by a colon ":". '
            'ARGS are a semicolon ";" delimited list of NAME=VALUE. '
            'The "when" argument determines when the postprocessor is invoked. '
            'It can be one of "pre_process" (after video extraction), "after_filter" (after video passes filter), '
            '"before_dl" (before each video download), "post_process" (after each video download; default), '
            '"after_move" (after moving video file to it\'s final locations), '
            '"after_video" (after downloading and processing all formats of a video), '
            'or "playlist" (at end of playlist). '
            'This option can be used multiple times to add different postprocessors'))

    sponsorblock = optparse.OptionGroup(parser, 'SponsorBlock Options', description=(
        'Make chapter entries for, or remove various segments (sponsor, introductions, etc.) '
        'from downloaded YouTube videos using the SponsorBlock API (https://sponsor.ajay.app)'))
    sponsorblock.add_option(
        '--sponsorblock-mark', metavar='CATS',
        dest='sponsorblock_mark', default=set(), action='callback', type='str',
        callback=_set_from_options_callback, callback_kwargs={
            'allowed_values': SponsorBlockPP.CATEGORIES.keys(),
            'aliases': {'default': ['all']}
        }, help=(
            'SponsorBlock categories to create chapters for, separated by commas. '
            f'Available categories are {", ".join(SponsorBlockPP.CATEGORIES.keys())}, all and default (=all). '
            'You can prefix the category with a "-" to exclude it. See [1] for description of the categories. '
            'E.g. --sponsorblock-mark all,-preview [1] https://wiki.sponsor.ajay.app/w/Segment_Categories'))
    sponsorblock.add_option(
        '--sponsorblock-remove', metavar='CATS',
        dest='sponsorblock_remove', default=set(), action='callback', type='str',
        callback=_set_from_options_callback, callback_kwargs={
            'allowed_values': set(SponsorBlockPP.CATEGORIES.keys()) - set(SponsorBlockPP.POI_CATEGORIES.keys()),
            # Note: From https://wiki.sponsor.ajay.app/w/Types:
            # The filler category is very aggressive.
            # It is strongly recommended to not use this in a client by default.
            'aliases': {'default': ['all', '-filler']}
        }, help=(
            'SponsorBlock categories to be removed from the video file, separated by commas. '
            'If a category is present in both mark and remove, remove takes precedence. '
            'The syntax and available categories are the same as for --sponsorblock-mark '
            'except that "default" refers to "all,-filler" '
            f'and {", ".join(SponsorBlockPP.POI_CATEGORIES.keys())} is not available'))
    sponsorblock.add_option(
        '--sponsorblock-chapter-title', metavar='TEMPLATE',
        default=DEFAULT_SPONSORBLOCK_CHAPTER_TITLE, dest='sponsorblock_chapter_title',
        help=(
            'An output template for the title of the SponsorBlock chapters created by --sponsorblock-mark. '
            'The only available fields are start_time, end_time, category, categories, name, category_names. '
            'Defaults to "%default"'))
    sponsorblock.add_option(
        '--no-sponsorblock', default=False,
        action='store_true', dest='no_sponsorblock',
        help='Disable both --sponsorblock-mark and --sponsorblock-remove')
    sponsorblock.add_option(
        '--sponsorblock-api', metavar='URL',
        default='https://sponsor.ajay.app', dest='sponsorblock_api',
        help='SponsorBlock API location, defaults to %default')

    sponsorblock.add_option(
        '--sponskrub',
        action='store_true', dest='sponskrub', default=False,
        help=optparse.SUPPRESS_HELP)
    sponsorblock.add_option(
        '--no-sponskrub',
        action='store_false', dest='sponskrub',
        help=optparse.SUPPRESS_HELP)
    sponsorblock.add_option(
        '--sponskrub-cut', default=False,
        action='store_true', dest='sponskrub_cut',
        help=optparse.SUPPRESS_HELP)
    sponsorblock.add_option(
        '--no-sponskrub-cut',
        action='store_false', dest='sponskrub_cut',
        help=optparse.SUPPRESS_HELP)
    sponsorblock.add_option(
        '--sponskrub-force', default=False,
        action='store_true', dest='sponskrub_force',
        help=optparse.SUPPRESS_HELP)
    sponsorblock.add_option(
        '--no-sponskrub-force',
        action='store_true', dest='sponskrub_force',
        help=optparse.SUPPRESS_HELP)
    sponsorblock.add_option(
        '--sponskrub-location', metavar='PATH',
        dest='sponskrub_path', default='',
        help=optparse.SUPPRESS_HELP)
    sponsorblock.add_option(
        '--sponskrub-args', dest='sponskrub_args', metavar='ARGS',
        help=optparse.SUPPRESS_HELP)

    extractor = optparse.OptionGroup(parser, 'Extractor Options')
    extractor.add_option(
        '--extractor-retries',
        dest='extractor_retries', metavar='RETRIES', default=3,
        help='Number of retries for known extractor errors (default is %default), or "infinite"')
    extractor.add_option(
        '--allow-dynamic-mpd', '--no-ignore-dynamic-mpd',
        action='store_true', dest='dynamic_mpd', default=True,
        help='Process dynamic DASH manifests (default) (Alias: --no-ignore-dynamic-mpd)')
    extractor.add_option(
        '--ignore-dynamic-mpd', '--no-allow-dynamic-mpd',
        action='store_false', dest='dynamic_mpd',
        help='Do not process dynamic DASH manifests (Alias: --no-allow-dynamic-mpd)')
    extractor.add_option(
        '--hls-split-discontinuity',
        dest='hls_split_discontinuity', action='store_true', default=False,
        help='Split HLS playlists to different formats at discontinuities such as ad breaks'
    )
    extractor.add_option(
        '--no-hls-split-discontinuity',
        dest='hls_split_discontinuity', action='store_false',
        help='Do not split HLS playlists to different formats at discontinuities such as ad breaks (default)')
    _extractor_arg_parser = lambda key, vals='': (key.strip().lower().replace('-', '_'), [
        val.replace(r'\,', ',').strip() for val in re.split(r'(?<!\\),', vals)])
    extractor.add_option(
        '--extractor-args',
        metavar='KEY:ARGS', dest='extractor_args', default={}, type='str',
        action='callback', callback=_dict_from_options_callback,
        callback_kwargs={
            'multiple_keys': False,
            'process': lambda val: dict(
                _extractor_arg_parser(*arg.split('=', 1)) for arg in val.split(';'))
        }, help=(
            'Pass these arguments to the extractor. See "EXTRACTOR ARGUMENTS" for details. '
            'You can use this option multiple times to give arguments for different extractors'))
    extractor.add_option(
        '--youtube-include-dash-manifest', '--no-youtube-skip-dash-manifest',
        action='store_true', dest='youtube_include_dash_manifest', default=True,
        help=optparse.SUPPRESS_HELP)
    extractor.add_option(
        '--youtube-skip-dash-manifest', '--no-youtube-include-dash-manifest',
        action='store_false', dest='youtube_include_dash_manifest',
        help=optparse.SUPPRESS_HELP)
    extractor.add_option(
        '--youtube-include-hls-manifest', '--no-youtube-skip-hls-manifest',
        action='store_true', dest='youtube_include_hls_manifest', default=True,
        help=optparse.SUPPRESS_HELP)
    extractor.add_option(
        '--youtube-skip-hls-manifest', '--no-youtube-include-hls-manifest',
        action='store_false', dest='youtube_include_hls_manifest',
        help=optparse.SUPPRESS_HELP)

    parser.add_option_group(general)
    parser.add_option_group(network)
    parser.add_option_group(geo)
    parser.add_option_group(selection)
    parser.add_option_group(downloader)
    parser.add_option_group(filesystem)
    parser.add_option_group(thumbnail)
    parser.add_option_group(link)
    parser.add_option_group(verbosity)
    parser.add_option_group(workarounds)
    parser.add_option_group(video_format)
    parser.add_option_group(subtitles)
    parser.add_option_group(authentication)
    parser.add_option_group(postproc)
    parser.add_option_group(sponsorblock)
    parser.add_option_group(extractor)

    return parser


def _hide_login_info(opts):
    deprecation_warning(f'"{__name__}._hide_login_info" is deprecated and may be removed '
                        'in a future version. Use "yt_dlp.utils.Config.hide_login_info" instead')
    return Config.hide_login_info(opts)<|MERGE_RESOLUTION|>--- conflicted
+++ resolved
@@ -442,15 +442,9 @@
             'allowed_values': {
                 'filename', 'filename-sanitization', 'format-sort', 'abort-on-error', 'format-spec', 'no-playlist-metafiles',
                 'multistreams', 'no-live-chat', 'playlist-index', 'list-formats', 'no-direct-merge',
-<<<<<<< HEAD
-                'no-youtube-channel-redirect', 'no-youtube-unavailable-videos', 'no-attach-info-json', 'embed-metadata',
-                'embed-thumbnail-atomicparsley', 'seperate-video-versions', 'no-clean-infojson', 'no-keep-subs', 'no-certifi',
-                'no-requests'
-=======
                 'no-attach-info-json', 'embed-metadata', 'embed-thumbnail-atomicparsley',
-                'seperate-video-versions', 'no-clean-infojson', 'no-keep-subs', 'no-certifi',
+                'seperate-video-versions', 'no-clean-infojson', 'no-keep-subs', 'no-certifi', 'no-requests',
                 'no-youtube-channel-redirect', 'no-youtube-unavailable-videos', 'no-youtube-prefer-utc-upload-date',
->>>>>>> 7e82f389
             }, 'aliases': {
                 'youtube-dl': ['all', '-multistreams'],
                 'youtube-dlc': ['all', '-no-youtube-channel-redirect', '-no-live-chat'],
