import collections
import contextlib
import datetime
import errno
import fileinput
import io
import itertools
import json
import locale
import operator
import os
import random
import re
import shutil
import subprocess
import sys
import tempfile
import time
import tokenize
import traceback
import unicodedata
import urllib.request
from string import ascii_letters

from .cache import Cache
<<<<<<< HEAD
from .compat import HAS_LEGACY as compat_has_legacy
from .compat import compat_os_name, compat_shlex_quote, functools
from .compat.urllib.request import getproxies
=======
from .compat import compat_os_name, compat_shlex_quote
>>>>>>> 8ef5af19
from .cookies import load_cookies
from .downloader import FFmpegFD, get_suitable_downloader, shorten_protocol_name
from .downloader.rtmp import rtmpdump_version
from .extractor import gen_extractor_classes, get_info_extractor
from .extractor.openload import PhantomJSwrapper
from .minicurses import format_text
from .networking import (
    REQUEST_HANDLERS,
    HEADRequest,
    Request,
    RequestDirector,
    UrllibRH,
)
from .networking.utils import std_headers
from .postprocessor import _PLUGIN_CLASSES as plugin_postprocessors
from .postprocessor import (
    EmbedThumbnailPP,
    FFmpegFixupDuplicateMoovPP,
    FFmpegFixupDurationPP,
    FFmpegFixupM3u8PP,
    FFmpegFixupM4aPP,
    FFmpegFixupStretchedPP,
    FFmpegFixupTimestampPP,
    FFmpegMergerPP,
    FFmpegPostProcessor,
    FFmpegVideoConvertorPP,
    MoveFilesAfterDownloadPP,
    get_postprocessor,
)
from .postprocessor.ffmpeg import resolve_mapping as resolve_recode_mapping
from .update import detect_variant
from .utils import (
    DEFAULT_OUTTMPL,
    IDENTITY,
    LINK_TEMPLATES,
    NO_DEFAULT,
    NUMBER_RE,
    OUTTMPL_TYPES,
    POSTPROCESS_WHEN,
    STR_FORMAT_RE_TMPL,
    STR_FORMAT_TYPES,
    CaseInsensitiveDict,
    ContentTooShortError,
    DateRange,
    DownloadCancelled,
    DownloadError,
    EntryNotInPlaylist,
    ExistingVideoReached,
    ExtractorError,
    GeoRestrictedError,
    ISO3166Utils,
    LazyList,
    MaxDownloadsReached,
    Namespace,
    PagedList,
    PlaylistEntries,
    Popen,
    PostProcessingError,
    ReExtractInfo,
    RejectedVideoReached,
    SameFileError,
    UnavailableVideoError,
    age_restricted,
    args_to_str,
    bug_reports_message,
    date_from_str,
    determine_ext,
    determine_protocol,
    encode_compat_str,
    encodeFilename,
    error_to_compat_str,
    escapeHTML,
    expand_path,
    filter_dict,
    float_or_none,
    format_bytes,
    format_decimal_suffix,
    format_field,
    formatSeconds,
    get_domain,
    infojson_decoder_hook,
    int_or_none,
    iri_to_uri,
    join_nonempty,
    locked_file,
    make_dir,
    number_of_digits,
    orderedSet,
    parse_filesize,
    preferredencoding,
    prepend_extension,
    remove_terminal_sequences,
    render_table,
    replace_extension,
    sanitize_filename,
    sanitize_path,
    sanitize_url,
    str_or_none,
    strftime_or_none,
    subtitles_filename,
    supports_terminal_sequences,
    system_identifier,
    timetuple_from_msec,
    to_high_limit_path,
    traverse_obj,
    try_get,
    url_basename,
    variadic,
    version_tuple,
    windows_enable_vt_mode,
    write_json_file,
    write_string,
)
from .networking.exceptions import network_exceptions
from .version import RELEASE_GIT_HEAD, __version__

if compat_os_name == 'nt':
    import ctypes


class YoutubeDL:
    """YoutubeDL class.

    YoutubeDL objects are the ones responsible of downloading the
    actual video file and writing it to disk if the user has requested
    it, among some other tasks. In most cases there should be one per
    program. As, given a video URL, the downloader doesn't know how to
    extract all the needed information, task that InfoExtractors do, it
    has to pass the URL to one of them.

    For this, YoutubeDL objects have a method that allows
    InfoExtractors to be registered in a given order. When it is passed
    a URL, the YoutubeDL object handles it to the first InfoExtractor it
    finds that reports being able to handle it. The InfoExtractor extracts
    all the information about the video or videos the URL refers to, and
    YoutubeDL process the extracted information, possibly using a File
    Downloader to download the video.

    YoutubeDL objects accept a lot of parameters. In order not to saturate
    the object constructor with arguments, it receives a dictionary of
    options instead. These options are available through the params
    attribute for the InfoExtractors to use. The YoutubeDL also
    registers itself as the downloader in charge for the InfoExtractors
    that are added to it, so this is a "mutual registration".

    Available options:

    username:          Username for authentication purposes.
    password:          Password for authentication purposes.
    videopassword:     Password for accessing a video.
    ap_mso:            Adobe Pass multiple-system operator identifier.
    ap_username:       Multiple-system operator account username.
    ap_password:       Multiple-system operator account password.
    usenetrc:          Use netrc for authentication instead.
    verbose:           Print additional info to stdout.
    quiet:             Do not print messages to stdout.
    no_warnings:       Do not print out anything for warnings.
    forceprint:        A dict with keys WHEN mapped to a list of templates to
                       print to stdout. The allowed keys are video or any of the
                       items in utils.POSTPROCESS_WHEN.
                       For compatibility, a single list is also accepted
    print_to_file:     A dict with keys WHEN (same as forceprint) mapped to
                       a list of tuples with (template, filename)
    forcejson:         Force printing info_dict as JSON.
    dump_single_json:  Force printing the info_dict of the whole playlist
                       (or video) as a single JSON line.
    force_write_download_archive: Force writing download archive regardless
                       of 'skip_download' or 'simulate'.
    simulate:          Do not download the video files. If unset (or None),
                       simulate only if listsubtitles, listformats or list_thumbnails is used
    format:            Video format code. see "FORMAT SELECTION" for more details.
                       You can also pass a function. The function takes 'ctx' as
                       argument and returns the formats to download.
                       See "build_format_selector" for an implementation
    allow_unplayable_formats:   Allow unplayable formats to be extracted and downloaded.
    ignore_no_formats_error: Ignore "No video formats" error. Usefull for
                       extracting metadata even if the video is not actually
                       available for download (experimental)
    format_sort:       A list of fields by which to sort the video formats.
                       See "Sorting Formats" for more details.
    format_sort_force: Force the given format_sort. see "Sorting Formats"
                       for more details.
    prefer_free_formats: Whether to prefer video formats with free containers
                       over non-free ones of same quality.
    allow_multiple_video_streams:   Allow multiple video streams to be merged
                       into a single file
    allow_multiple_audio_streams:   Allow multiple audio streams to be merged
                       into a single file
    check_formats      Whether to test if the formats are downloadable.
                       Can be True (check all), False (check none),
                       'selected' (check selected formats),
                       or None (check only if requested by extractor)
    paths:             Dictionary of output paths. The allowed keys are 'home'
                       'temp' and the keys of OUTTMPL_TYPES (in utils.py)
    outtmpl:           Dictionary of templates for output names. Allowed keys
                       are 'default' and the keys of OUTTMPL_TYPES (in utils.py).
                       For compatibility with youtube-dl, a single string can also be used
    outtmpl_na_placeholder: Placeholder for unavailable meta fields.
    restrictfilenames: Do not allow "&" and spaces in file names
    trim_file_name:    Limit length of filename (extension excluded)
    windowsfilenames:  Force the filenames to be windows compatible
    ignoreerrors:      Do not stop on download/postprocessing errors.
                       Can be 'only_download' to ignore only download errors.
                       Default is 'only_download' for CLI, but False for API
    skip_playlist_after_errors: Number of allowed failures until the rest of
                       the playlist is skipped
    force_generic_extractor: Force downloader to use the generic extractor
    overwrites:        Overwrite all video and metadata files if True,
                       overwrite only non-video files if None
                       and don't overwrite any file if False
                       For compatibility with youtube-dl,
                       "nooverwrites" may also be used instead
    playlist_items:    Specific indices of playlist to download.
    playlistrandom:    Download playlist items in random order.
    lazy_playlist:     Process playlist entries as they are received.
    matchtitle:        Download only matching titles.
    rejecttitle:       Reject downloads for matching titles.
    logger:            Log messages to a logging.Logger instance.
    logtostderr:       Log messages to stderr instead of stdout.
    consoletitle:       Display progress in console window's titlebar.
    writedescription:  Write the video description to a .description file
    writeinfojson:     Write the video description to a .info.json file
    clean_infojson:    Remove private fields from the infojson
    getcomments:       Extract video comments. This will not be written to disk
                       unless writeinfojson is also given
    writeannotations:  Write the video annotations to a .annotations.xml file
    writethumbnail:    Write the thumbnail image to a file
    allow_playlist_files: Whether to write playlists' description, infojson etc
                       also to disk when using the 'write*' options
    write_all_thumbnails:  Write all thumbnail formats to files
    writelink:         Write an internet shortcut file, depending on the
                       current platform (.url/.webloc/.desktop)
    writeurllink:      Write a Windows internet shortcut file (.url)
    writewebloclink:   Write a macOS internet shortcut file (.webloc)
    writedesktoplink:  Write a Linux internet shortcut file (.desktop)
    writesubtitles:    Write the video subtitles to a file
    writeautomaticsub: Write the automatically generated subtitles to a file
    listsubtitles:     Lists all available subtitles for the video
    subtitlesformat:   The format code for subtitles
    subtitleslangs:    List of languages of the subtitles to download (can be regex).
                       The list may contain "all" to refer to all the available
                       subtitles. The language can be prefixed with a "-" to
                       exclude it from the requested languages. Eg: ['all', '-live_chat']
    keepvideo:         Keep the video file after post-processing
    daterange:         A DateRange object, download only if the upload_date is in the range.
    skip_download:     Skip the actual download of the video file
    cachedir:          Location of the cache files in the filesystem.
                       False to disable filesystem cache.
    noplaylist:        Download single video instead of a playlist if in doubt.
    age_limit:         An integer representing the user's age in years.
                       Unsuitable videos for the given age are skipped.
    min_views:         An integer representing the minimum view count the video
                       must have in order to not be skipped.
                       Videos without view count information are always
                       downloaded. None for no limit.
    max_views:         An integer representing the maximum view count.
                       Videos that are more popular than that are not
                       downloaded.
                       Videos without view count information are always
                       downloaded. None for no limit.
    download_archive:  File name of a file where all downloads are recorded.
                       Videos already present in the file are not downloaded
                       again.
    break_on_existing: Stop the download process after attempting to download a
                       file that is in the archive.
    break_on_reject:   Stop the download process when encountering a video that
                       has been filtered out.
    break_per_url:     Whether break_on_reject and break_on_existing
                       should act on each input URL as opposed to for the entire queue
    cookiefile:        File name or text stream from where cookies should be read and dumped to
    cookiesfrombrowser:  A tuple containing the name of the browser, the profile
                       name/pathfrom where cookies are loaded, and the name of the
                       keyring. Eg: ('chrome', ) or ('vivaldi', 'default', 'BASICTEXT')
    legacyserverconnect: Explicitly allow HTTPS connection to servers that do not
                       support RFC 5746 secure renegotiation
    nocheckcertificate:  Do not verify SSL certificates
    client_certificate:  Path to client certificate file in PEM format. May include the private key
    client_certificate_key:  Path to private key file for client certificate
    client_certificate_password:  Password for client certificate private key, if encrypted.
                        If not provided and the key is encrypted, yt-dlp will ask interactively
    prefer_insecure:   Use HTTP instead of HTTPS to retrieve information.
                       (Only supported by some extractors)
    http_headers:      A dictionary of custom headers to be used for all requests
    proxy:             URL of the proxy server to use
    geo_verification_proxy:  URL of the proxy to use for IP address verification
                       on geo-restricted sites.
    socket_timeout:    Time to wait for unresponsive hosts, in seconds
    bidi_workaround:   Work around buggy terminals without bidirectional text
                       support, using fridibi
    debug_printtraffic:Print out sent and received HTTP traffic
    default_search:    Prepend this string if an input url is not valid.
                       'auto' for elaborate guessing
    encoding:          Use this encoding instead of the system-specified.
    extract_flat:      Whether to resolve and process url_results further
                       * False:     Always process (default)
                       * True:      Never process
                       * 'in_playlist': Do not process inside playlist/multi_video
                       * 'discard': Always process, but don't return the result
                                    from inside playlist/multi_video
                       * 'discard_in_playlist': Same as "discard", but only for
                                    playlists (not multi_video)
    wait_for_video:    If given, wait for scheduled streams to become available.
                       The value should be a tuple containing the range
                       (min_secs, max_secs) to wait between retries
    postprocessors:    A list of dictionaries, each with an entry
                       * key:  The name of the postprocessor. See
                               yt_dlp/postprocessor/__init__.py for a list.
                       * when: When to run the postprocessor. Allowed values are
                               the entries of utils.POSTPROCESS_WHEN
                               Assumed to be 'post_process' if not given
    progress_hooks:    A list of functions that get called on download
                       progress, with a dictionary with the entries
                       * status: One of "downloading", "error", or "finished".
                                 Check this first and ignore unknown values.
                       * info_dict: The extracted info_dict

                       If status is one of "downloading", or "finished", the
                       following properties may also be present:
                       * filename: The final filename (always present)
                       * tmpfilename: The filename we're currently writing to
                       * downloaded_bytes: Bytes on disk
                       * total_bytes: Size of the whole file, None if unknown
                       * total_bytes_estimate: Guess of the eventual file size,
                                               None if unavailable.
                       * elapsed: The number of seconds since download started.
                       * eta: The estimated time in seconds, None if unknown
                       * speed: The download speed in bytes/second, None if
                                unknown
                       * fragment_index: The counter of the currently
                                         downloaded video fragment.
                       * fragment_count: The number of fragments (= individual
                                         files that will be merged)

                       Progress hooks are guaranteed to be called at least once
                       (with status "finished") if the download is successful.
    postprocessor_hooks:  A list of functions that get called on postprocessing
                       progress, with a dictionary with the entries
                       * status: One of "started", "processing", or "finished".
                                 Check this first and ignore unknown values.
                       * postprocessor: Name of the postprocessor
                       * info_dict: The extracted info_dict

                       Progress hooks are guaranteed to be called at least twice
                       (with status "started" and "finished") if the processing is successful.
    merge_output_format: Extension to use when merging formats.
    final_ext:         Expected final extension; used to detect when the file was
                       already downloaded and converted
    fixup:             Automatically correct known faults of the file.
                       One of:
                       - "never": do nothing
                       - "warn": only emit a warning
                       - "detect_or_warn": check whether we can do anything
                                           about it, warn otherwise (default)
    source_address:    Client-side IP address to bind to.
    sleep_interval_requests: Number of seconds to sleep between requests
                       during extraction
    sleep_interval:    Number of seconds to sleep before each download when
                       used alone or a lower bound of a range for randomized
                       sleep before each download (minimum possible number
                       of seconds to sleep) when used along with
                       max_sleep_interval.
    max_sleep_interval:Upper bound of a range for randomized sleep before each
                       download (maximum possible number of seconds to sleep).
                       Must only be used along with sleep_interval.
                       Actual sleep time will be a random float from range
                       [sleep_interval; max_sleep_interval].
    sleep_interval_subtitles: Number of seconds to sleep before each subtitle download
    listformats:       Print an overview of available video formats and exit.
    list_thumbnails:   Print a table of all thumbnails and exit.
    match_filter:      A function that gets called for every video with the signature
                       (info_dict, *, incomplete: bool) -> Optional[str]
                       For backward compatibility with youtube-dl, the signature
                       (info_dict) -> Optional[str] is also allowed.
                       - If it returns a message, the video is ignored.
                       - If it returns None, the video is downloaded.
                       - If it returns utils.NO_DEFAULT, the user is interactively
                         asked whether to download the video.
                       match_filter_func in utils.py is one example for this.
    no_color:          Do not emit color codes in output.
    geo_bypass:        Bypass geographic restriction via faking X-Forwarded-For
                       HTTP header
    geo_bypass_country:
                       Two-letter ISO 3166-2 country code that will be used for
                       explicit geographic restriction bypassing via faking
                       X-Forwarded-For HTTP header
    geo_bypass_ip_block:
                       IP range in CIDR notation that will be used similarly to
                       geo_bypass_country
    external_downloader: A dictionary of protocol keys and the executable of the
                       external downloader to use for it. The allowed protocols
                       are default|http|ftp|m3u8|dash|rtsp|rtmp|mms.
                       Set the value to 'native' to use the native downloader
    compat_opts:       Compatibility options. See "Differences in default behavior".
                       The following options do not work when used through the API:
                       filename, abort-on-error, multistreams, no-live-chat, format-sort
                       no-clean-infojson, no-playlist-metafiles, no-keep-subs, no-attach-info-json.
                       Refer __init__.py for their implementation
    progress_template: Dictionary of templates for progress outputs.
                       Allowed keys are 'download', 'postprocess',
                       'download-title' (console title) and 'postprocess-title'.
                       The template is mapped on a dictionary with keys 'progress' and 'info'
    retry_sleep_functions: Dictionary of functions that takes the number of attempts
                       as argument and returns the time to sleep in seconds.
                       Allowed keys are 'http', 'fragment', 'file_access'
    download_ranges:   A callback function that gets called for every video with
                       the signature (info_dict, ydl) -> Iterable[Section].
                       Only the returned sections will be downloaded.
                       Each Section is a dict with the following keys:
                       * start_time: Start time of the section in seconds
                       * end_time: End time of the section in seconds
                       * title: Section title (Optional)
                       * index: Section number (Optional)
    force_keyframes_at_cuts: Re-encode the video when downloading ranges to get precise cuts
    noprogress:        Do not print the progress bar

    The following parameters are not used by YoutubeDL itself, they are used by
    the downloader (see yt_dlp/downloader/common.py):
    nopart, updatetime, buffersize, ratelimit, throttledratelimit, min_filesize,
    max_filesize, test, noresizebuffer, retries, file_access_retries, fragment_retries,
    continuedl, xattr_set_filesize, hls_use_mpegts, http_chunk_size,
    external_downloader_args, concurrent_fragment_downloads.

    The following options are used by the post processors:
    ffmpeg_location:   Location of the ffmpeg/avconv binary; either the path
                       to the binary or its containing directory.
    postprocessor_args: A dictionary of postprocessor/executable keys (in lower case)
                       and a list of additional command-line arguments for the
                       postprocessor/executable. The dict can also have "PP+EXE" keys
                       which are used when the given exe is used by the given PP.
                       Use 'default' as the name for arguments to passed to all PP
                       For compatibility with youtube-dl, a single list of args
                       can also be used

    The following options are used by the extractors:
    extractor_retries: Number of times to retry for known errors
    dynamic_mpd:       Whether to process dynamic DASH manifests (default: True)
    hls_split_discontinuity: Split HLS playlists to different formats at
                       discontinuities such as ad breaks (default: False)
    extractor_args:    A dictionary of arguments to be passed to the extractors.
                       See "EXTRACTOR ARGUMENTS" for details.
                       Eg: {'youtube': {'skip': ['dash', 'hls']}}
    mark_watched:      Mark videos watched (even with --simulate). Only for YouTube

    The following options are deprecated and may be removed in the future:

    playliststart:     - Use playlist_items
                       Playlist item to start at.
    playlistend:       - Use playlist_items
                       Playlist item to end at.
    playlistreverse:   - Use playlist_items
                       Download playlist items in reverse order.
    forceurl:          - Use forceprint
                       Force printing final URL.
    forcetitle:        - Use forceprint
                       Force printing title.
    forceid:           - Use forceprint
                       Force printing ID.
    forcethumbnail:    - Use forceprint
                       Force printing thumbnail URL.
    forcedescription:  - Use forceprint
                       Force printing description.
    forcefilename:     - Use forceprint
                       Force printing final filename.
    forceduration:     - Use forceprint
                       Force printing duration.
    allsubtitles:      - Use subtitleslangs = ['all']
                       Downloads all the subtitles of the video
                       (requires writesubtitles or writeautomaticsub)
    include_ads:       - Doesn't work
                       Download ads as well
    call_home:         - Not implemented
                       Boolean, true iff we are allowed to contact the
                       yt-dlp servers for debugging.
    post_hooks:        - Register a custom postprocessor
                       A list of functions that get called as the final step
                       for each video file, after all postprocessors have been
                       called. The filename will be passed as the only argument.
    hls_prefer_native: - Use external_downloader = {'m3u8': 'native'} or {'m3u8': 'ffmpeg'}.
                       Use the native HLS downloader instead of ffmpeg/avconv
                       if True, otherwise use ffmpeg/avconv if False, otherwise
                       use downloader suggested by extractor if None.
    prefer_ffmpeg:     - avconv support is deprecated
                       If False, use avconv instead of ffmpeg if both are available,
                       otherwise prefer ffmpeg.
    youtube_include_dash_manifest: - Use extractor_args
                       If True (default), DASH manifests and related
                       data will be downloaded and processed by extractor.
                       You can reduce network I/O by disabling it if you don't
                       care about DASH. (only for youtube)
    youtube_include_hls_manifest: - Use extractor_args
                       If True (default), HLS manifests and related
                       data will be downloaded and processed by extractor.
                       You can reduce network I/O by disabling it if you don't
                       care about HLS. (only for youtube)
    """

    _NUMERIC_FIELDS = {
        'width', 'height', 'tbr', 'abr', 'asr', 'vbr', 'fps', 'filesize', 'filesize_approx',
        'timestamp', 'release_timestamp',
        'duration', 'view_count', 'like_count', 'dislike_count', 'repost_count',
        'average_rating', 'comment_count', 'age_limit',
        'start_time', 'end_time',
        'chapter_number', 'season_number', 'episode_number',
        'track_number', 'disc_number', 'release_year',
    }

    _format_fields = {
        # NB: Keep in sync with the docstring of extractor/common.py
        'url', 'manifest_url', 'manifest_stream_number', 'ext', 'format', 'format_id', 'format_note',
        'width', 'height', 'resolution', 'dynamic_range', 'tbr', 'abr', 'acodec', 'asr',
        'vbr', 'fps', 'vcodec', 'container', 'filesize', 'filesize_approx',
        'player_url', 'protocol', 'fragment_base_url', 'fragments', 'is_from_start',
        'preference', 'language', 'language_preference', 'quality', 'source_preference',
        'http_headers', 'stretched_ratio', 'no_resume', 'has_drm', 'downloader_options',
        'page_url', 'app', 'play_path', 'tc_url', 'flash_version', 'rtmp_live', 'rtmp_conn', 'rtmp_protocol', 'rtmp_real_time'
    }
    _format_selection_exts = {
        'audio': {'m4a', 'mp3', 'ogg', 'aac'},
        'video': {'mp4', 'flv', 'webm', '3gp'},
        'storyboards': {'mhtml'},
    }

    def __init__(self, params=None, auto_init=True):
        """Create a FileDownloader object with the given options.
        @param auto_init    Whether to load the default extractors and print header (if verbose).
                            Set to 'no_verbose_header' to not print the header
        """
        if params is None:
            params = {}
        self.params = params
        self._ies = {}
        self._ies_instances = {}
        self._pps = {k: [] for k in POSTPROCESS_WHEN}
        self._printed_messages = set()
        self._first_webpage_request = True
        self._post_hooks = []
        self._progress_hooks = []
        self._postprocessor_hooks = []
        self._download_retcode = 0
        self._num_downloads = 0
        self._num_videos = 0
        self._playlist_level = 0
        self._playlist_urls = set()
        self.cache = Cache(self)

        windows_enable_vt_mode()
        stdout = sys.stderr if self.params.get('logtostderr') else sys.stdout
        self._out_files = Namespace(
            out=stdout,
            error=sys.stderr,
            screen=sys.stderr if self.params.get('quiet') else stdout,
            console=None if compat_os_name == 'nt' else next(
                filter(supports_terminal_sequences, (sys.stderr, sys.stdout)), None)
        )
        self._allow_colors = Namespace(**{
            type_: not self.params.get('no_color') and supports_terminal_sequences(stream)
            for type_, stream in self._out_files.items_ if type_ != 'console'
        })

        # The code is left like this to be reused for future deprecations
        MIN_SUPPORTED, MIN_RECOMMENDED = (3, 7), (3, 7)
        current_version = sys.version_info[:2]
        if current_version < MIN_RECOMMENDED:
            msg = ('Support for Python version %d.%d has been deprecated. '
                   'See  https://github.com/yt-dlp/yt-dlp/issues/3764  for more details.'
                   '\n                    You will no longer receive updates on this version')
            if current_version < MIN_SUPPORTED:
                msg = 'Python version %d.%d is no longer supported'
            self.deprecation_warning(
                f'{msg}! Please update to Python %d.%d or above' % (*current_version, *MIN_RECOMMENDED))

        if self.params.get('allow_unplayable_formats'):
            self.report_warning(
                f'You have asked for {self._format_err("UNPLAYABLE", self.Styles.EMPHASIS)} formats to be listed/downloaded. '
                'This is a developer option intended for debugging. \n'
                '         If you experience any issues while using this option, '
                f'{self._format_err("DO NOT", self.Styles.ERROR)} open a bug report')

        def check_deprecated(param, option, suggestion):
            if self.params.get(param) is not None:
                self.report_warning(f'{option} is deprecated. Use {suggestion} instead')
                return True
            return False

        if check_deprecated('cn_verification_proxy', '--cn-verification-proxy', '--geo-verification-proxy'):
            if self.params.get('geo_verification_proxy') is None:
                self.params['geo_verification_proxy'] = self.params['cn_verification_proxy']

        check_deprecated('autonumber', '--auto-number', '-o "%(autonumber)s-%(title)s.%(ext)s"')
        check_deprecated('usetitle', '--title', '-o "%(title)s-%(id)s.%(ext)s"')
        check_deprecated('useid', '--id', '-o "%(id)s.%(ext)s"')

        for msg in self.params.get('_warnings', []):
            self.report_warning(msg)
        for msg in self.params.get('_deprecation_warnings', []):
            self.deprecation_warning(msg)

        self.params['compat_opts'] = set(self.params.get('compat_opts', ()))
        if 'list-formats' in self.params['compat_opts']:
            self.params['listformats_table'] = False

        if 'overwrites' not in self.params and self.params.get('nooverwrites') is not None:
            # nooverwrites was unnecessarily changed to overwrites
            # in 0c3d0f51778b153f65c21906031c2e091fcfb641
            # This ensures compatibility with both keys
            self.params['overwrites'] = not self.params['nooverwrites']
        elif self.params.get('overwrites') is None:
            self.params.pop('overwrites', None)
        else:
            self.params['nooverwrites'] = not self.params['overwrites']

        self.params.setdefault('forceprint', {})
        self.params.setdefault('print_to_file', {})

        # Compatibility with older syntax
        if not isinstance(params['forceprint'], dict):
            self.params['forceprint'] = {'video': params['forceprint']}

        if self.params.get('bidi_workaround', False):
            try:
                import pty
                master, slave = pty.openpty()
                width = shutil.get_terminal_size().columns
                width_args = [] if width is None else ['-w', str(width)]
                sp_kwargs = {'stdin': subprocess.PIPE, 'stdout': slave, 'stderr': self._out_files.error}
                try:
                    self._output_process = Popen(['bidiv'] + width_args, **sp_kwargs)
                except OSError:
                    self._output_process = Popen(['fribidi', '-c', 'UTF-8'] + width_args, **sp_kwargs)
                self._output_channel = os.fdopen(master, 'rb')
            except OSError as ose:
                if ose.errno == errno.ENOENT:
                    self.report_warning(
                        'Could not find fribidi executable, ignoring --bidi-workaround. '
                        'Make sure that  fribidi  is an executable file in one of the directories in your $PATH.')
                else:
                    raise

        if auto_init:
            if auto_init != 'no_verbose_header':
                self.print_debug_header()
            self.add_default_info_extractors()

        if (sys.platform != 'win32'
                and sys.getfilesystemencoding() in ['ascii', 'ANSI_X3.4-1968']
                and not self.params.get('restrictfilenames', False)):
            # Unicode filesystem API will throw errors (#1474, #13027)
            self.report_warning(
                'Assuming --restrict-filenames since file system encoding '
                'cannot encode all characters. '
                'Set the LC_ALL environment variable to fix this.')
            self.params['restrictfilenames'] = True

        self._parse_outtmpl()

        # Creating format selector here allows us to catch syntax errors before the extraction
        self.format_selector = (
            self.params.get('format') if self.params.get('format') in (None, '-')
            else self.params['format'] if callable(self.params['format'])
            else self.build_format_selector(self.params['format']))

        # Set http_headers defaults according to std_headers
        self.params['http_headers'] = CaseInsensitiveDict(std_headers, self.params.get('http_headers', {}))

        hooks = {
            'post_hooks': self.add_post_hook,
            'progress_hooks': self.add_progress_hook,
            'postprocessor_hooks': self.add_postprocessor_hook,
        }
        for opt, fn in hooks.items():
            for ph in self.params.get(opt, []):
                fn(ph)

        for pp_def_raw in self.params.get('postprocessors', []):
            pp_def = dict(pp_def_raw)
            when = pp_def.pop('when', 'post_process')
            self.add_post_processor(
                get_postprocessor(pp_def.pop('key'))(self, **pp_def),
                when=when)

        self._request_director = self.build_request_director(REQUEST_HANDLERS)

        def preload_download_archive(fn):
            """Preload the archive, if any is specified"""
            if fn is None:
                return False
            self.write_debug(f'Loading archive file {fn!r}')
            try:
                with locked_file(fn, 'r', encoding='utf-8') as archive_file:
                    for line in archive_file:
                        self.archive.add(line.strip())
            except OSError as ioe:
                if ioe.errno != errno.ENOENT:
                    raise
                return False
            return True

        self.archive = set()
        preload_download_archive(self.params.get('download_archive'))

    def warn_if_short_id(self, argv):
        # short YouTube ID starting with dash?
        idxs = [
            i for i, a in enumerate(argv)
            if re.match(r'^-[0-9A-Za-z_-]{10}$', a)]
        if idxs:
            correct_argv = (
                ['yt-dlp']
                + [a for i, a in enumerate(argv) if i not in idxs]
                + ['--'] + [argv[i] for i in idxs]
            )
            self.report_warning(
                'Long argument string detected. '
                'Use -- to separate parameters and URLs, like this:\n%s' %
                args_to_str(correct_argv))

    def add_info_extractor(self, ie):
        """Add an InfoExtractor object to the end of the list."""
        ie_key = ie.ie_key()
        self._ies[ie_key] = ie
        if not isinstance(ie, type):
            self._ies_instances[ie_key] = ie
            ie.set_downloader(self)

    def _get_info_extractor_class(self, ie_key):
        ie = self._ies.get(ie_key)
        if ie is None:
            ie = get_info_extractor(ie_key)
            self.add_info_extractor(ie)
        return ie

    def get_info_extractor(self, ie_key):
        """
        Get an instance of an IE with name ie_key, it will try to get one from
        the _ies list, if there's no instance it will create a new one and add
        it to the extractor list.
        """
        ie = self._ies_instances.get(ie_key)
        if ie is None:
            ie = get_info_extractor(ie_key)()
            self.add_info_extractor(ie)
        return ie

    def add_default_info_extractors(self):
        """
        Add the InfoExtractors returned by gen_extractors to the end of the list
        """
        for ie in gen_extractor_classes():
            self.add_info_extractor(ie)

    def add_post_processor(self, pp, when='post_process'):
        """Add a PostProcessor object to the end of the chain."""
        assert when in POSTPROCESS_WHEN, f'Invalid when={when}'
        self._pps[when].append(pp)
        pp.set_downloader(self)

    def add_post_hook(self, ph):
        """Add the post hook"""
        self._post_hooks.append(ph)

    def add_progress_hook(self, ph):
        """Add the download progress hook"""
        self._progress_hooks.append(ph)

    def add_postprocessor_hook(self, ph):
        """Add the postprocessing progress hook"""
        self._postprocessor_hooks.append(ph)
        for pps in self._pps.values():
            for pp in pps:
                pp.add_progress_hook(ph)

    def _bidi_workaround(self, message):
        if not hasattr(self, '_output_channel'):
            return message

        assert hasattr(self, '_output_process')
        assert isinstance(message, str)
        line_count = message.count('\n') + 1
        self._output_process.stdin.write((message + '\n').encode())
        self._output_process.stdin.flush()
        res = ''.join(self._output_channel.readline().decode()
                      for _ in range(line_count))
        return res[:-len('\n')]

    def _write_string(self, message, out=None, only_once=False):
        if only_once:
            if message in self._printed_messages:
                return
            self._printed_messages.add(message)
        write_string(message, out=out, encoding=self.params.get('encoding'))

    def to_stdout(self, message, skip_eol=False, quiet=None):
        """Print message to stdout"""
        if quiet is not None:
            self.deprecation_warning('"YoutubeDL.to_stdout" no longer accepts the argument quiet. Use "YoutubeDL.to_screen" instead')
        if skip_eol is not False:
            self.deprecation_warning('"YoutubeDL.to_stdout" no longer accepts the argument skip_eol. Use "YoutubeDL.to_screen" instead')
        self._write_string(f'{self._bidi_workaround(message)}\n', self._out_files.out)

    def to_screen(self, message, skip_eol=False, quiet=None):
        """Print message to screen if not in quiet mode"""
        if self.params.get('logger'):
            self.params['logger'].debug(message)
            return
        if (self.params.get('quiet') if quiet is None else quiet) and not self.params.get('verbose'):
            return
        self._write_string(
            '%s%s' % (self._bidi_workaround(message), ('' if skip_eol else '\n')),
            self._out_files.screen)

    def to_stderr(self, message, only_once=False):
        """Print message to stderr"""
        assert isinstance(message, str)
        if self.params.get('logger'):
            self.params['logger'].error(message)
        else:
            self._write_string(f'{self._bidi_workaround(message)}\n', self._out_files.error, only_once=only_once)

    def _send_console_code(self, code):
        if compat_os_name == 'nt' or not self._out_files.console:
            return
        self._write_string(code, self._out_files.console)

    def to_console_title(self, message):
        if not self.params.get('consoletitle', False):
            return
        message = remove_terminal_sequences(message)
        if compat_os_name == 'nt':
            if ctypes.windll.kernel32.GetConsoleWindow():
                # c_wchar_p() might not be necessary if `message` is
                # already of type unicode()
                ctypes.windll.kernel32.SetConsoleTitleW(ctypes.c_wchar_p(message))
        else:
            self._send_console_code(f'\033]0;{message}\007')

    def save_console_title(self):
        if not self.params.get('consoletitle') or self.params.get('simulate'):
            return
        self._send_console_code('\033[22;0t')  # Save the title on stack

    def restore_console_title(self):
        if not self.params.get('consoletitle') or self.params.get('simulate'):
            return
        self._send_console_code('\033[23;0t')  # Restore the title from stack

    def __enter__(self):
        self.save_console_title()
        return self

    def save_cookies(self):
        if self.params.get('cookiefile') is not None:
            self.cookiejar.save(ignore_discard=True, ignore_expires=True)

    def __exit__(self, *args):
        self.restore_console_title()
        self.close()

    def close(self):
        self.save_cookies()
        self._request_director.close()

    def trouble(self, message=None, tb=None, is_error=True):
        """Determine action to take when a download problem appears.

        Depending on if the downloader has been configured to ignore
        download errors or not, this method may throw an exception or
        not when errors are found, after printing the message.

        @param tb          If given, is additional traceback information
        @param is_error    Whether to raise error according to ignorerrors
        """
        if message is not None:
            self.to_stderr(message)
        if self.params.get('verbose'):
            if tb is None:
                if sys.exc_info()[0]:  # if .trouble has been called from an except block
                    tb = ''
                    if hasattr(sys.exc_info()[1], 'exc_info') and sys.exc_info()[1].exc_info[0]:
                        tb += ''.join(traceback.format_exception(*sys.exc_info()[1].exc_info))
                    tb += encode_compat_str(traceback.format_exc())
                else:
                    tb_data = traceback.format_list(traceback.extract_stack())
                    tb = ''.join(tb_data)
            if tb:
                self.to_stderr(tb)
        if not is_error:
            return
        if not self.params.get('ignoreerrors'):
            if sys.exc_info()[0] and hasattr(sys.exc_info()[1], 'exc_info') and sys.exc_info()[1].exc_info[0]:
                exc_info = sys.exc_info()[1].exc_info
            else:
                exc_info = sys.exc_info()
            raise DownloadError(message, exc_info)
        self._download_retcode = 1

    Styles = Namespace(
        HEADERS='yellow',
        EMPHASIS='light blue',
        FILENAME='green',
        ID='green',
        DELIM='blue',
        ERROR='red',
        WARNING='yellow',
        SUPPRESS='light black',
    )

    def _format_text(self, handle, allow_colors, text, f, fallback=None, *, test_encoding=False):
        text = str(text)
        if test_encoding:
            original_text = text
            # handle.encoding can be None. See https://github.com/yt-dlp/yt-dlp/issues/2711
            encoding = self.params.get('encoding') or getattr(handle, 'encoding', None) or 'ascii'
            text = text.encode(encoding, 'ignore').decode(encoding)
            if fallback is not None and text != original_text:
                text = fallback
        return format_text(text, f) if allow_colors else text if fallback is None else fallback

    def _format_out(self, *args, **kwargs):
        return self._format_text(self._out_files.out, self._allow_colors.out, *args, **kwargs)

    def _format_screen(self, *args, **kwargs):
        return self._format_text(self._out_files.screen, self._allow_colors.screen, *args, **kwargs)

    def _format_err(self, *args, **kwargs):
        return self._format_text(self._out_files.error, self._allow_colors.error, *args, **kwargs)

    def report_warning(self, message, only_once=False):
        '''
        Print the message to stderr, it will be prefixed with 'WARNING:'
        If stderr is a tty file the 'WARNING:' will be colored
        '''
        if self.params.get('logger') is not None:
            self.params['logger'].warning(message)
        else:
            if self.params.get('no_warnings'):
                return
            self.to_stderr(f'{self._format_err("WARNING:", self.Styles.WARNING)} {message}', only_once)

    def deprecation_warning(self, message):
        if self.params.get('logger') is not None:
            self.params['logger'].warning(f'DeprecationWarning: {message}')
        else:
            self.to_stderr(f'{self._format_err("DeprecationWarning:", self.Styles.ERROR)} {message}', True)

    def report_error(self, message, *args, **kwargs):
        '''
        Do the same as trouble, but prefixes the message with 'ERROR:', colored
        in red if stderr is a tty file.
        '''
        self.trouble(f'{self._format_err("ERROR:", self.Styles.ERROR)} {message}', *args, **kwargs)

    def write_debug(self, message, only_once=False):
        '''Log debug message or Print message to stderr'''
        if not self.params.get('verbose', False):
            return
        message = f'[debug] {message}'
        if self.params.get('logger'):
            self.params['logger'].debug(message)
        else:
            self.to_stderr(message, only_once)

    def to_debugtraffic(self, msg):
        if self.params.get('debug_printtraffic'):
            self.to_stdout(msg)

    def report_file_already_downloaded(self, file_name):
        """Report file has already been fully downloaded."""
        try:
            self.to_screen('[download] %s has already been downloaded' % file_name)
        except UnicodeEncodeError:
            self.to_screen('[download] The file has already been downloaded')

    def report_file_delete(self, file_name):
        """Report that existing file will be deleted."""
        try:
            self.to_screen('Deleting existing file %s' % file_name)
        except UnicodeEncodeError:
            self.to_screen('Deleting existing file')

    def raise_no_formats(self, info, forced=False, *, msg=None):
        has_drm = info.get('_has_drm')
        ignored, expected = self.params.get('ignore_no_formats_error'), bool(msg)
        msg = msg or has_drm and 'This video is DRM protected' or 'No video formats found!'
        if forced or not ignored:
            raise ExtractorError(msg, video_id=info['id'], ie=info['extractor'],
                                 expected=has_drm or ignored or expected)
        else:
            self.report_warning(msg)

    def parse_outtmpl(self):
        self.deprecation_warning('"YoutubeDL.parse_outtmpl" is deprecated and may be removed in a future version')
        self._parse_outtmpl()
        return self.params['outtmpl']

    def _parse_outtmpl(self):
        sanitize = IDENTITY
        if self.params.get('restrictfilenames'):  # Remove spaces in the default template
            sanitize = lambda x: x.replace(' - ', ' ').replace(' ', '-')

        outtmpl = self.params.setdefault('outtmpl', {})
        if not isinstance(outtmpl, dict):
            self.params['outtmpl'] = outtmpl = {'default': outtmpl}
        outtmpl.update({k: sanitize(v) for k, v in DEFAULT_OUTTMPL.items() if outtmpl.get(k) is None})

    def get_output_path(self, dir_type='', filename=None):
        paths = self.params.get('paths', {})
        assert isinstance(paths, dict)
        path = os.path.join(
            expand_path(paths.get('home', '').strip()),
            expand_path(paths.get(dir_type, '').strip()) if dir_type else '',
            filename or '')
        return sanitize_path(path, force=self.params.get('windowsfilenames'))

    @staticmethod
    def _outtmpl_expandpath(outtmpl):
        # expand_path translates '%%' into '%' and '$$' into '$'
        # correspondingly that is not what we want since we need to keep
        # '%%' intact for template dict substitution step. Working around
        # with boundary-alike separator hack.
        sep = ''.join([random.choice(ascii_letters) for _ in range(32)])
        outtmpl = outtmpl.replace('%%', f'%{sep}%').replace('$$', f'${sep}$')

        # outtmpl should be expand_path'ed before template dict substitution
        # because meta fields may contain env variables we don't want to
        # be expanded. For example, for outtmpl "%(title)s.%(ext)s" and
        # title "Hello $PATH", we don't want `$PATH` to be expanded.
        return expand_path(outtmpl).replace(sep, '')

    @staticmethod
    def escape_outtmpl(outtmpl):
        ''' Escape any remaining strings like %s, %abc% etc. '''
        return re.sub(
            STR_FORMAT_RE_TMPL.format('', '(?![%(\0])'),
            lambda mobj: ('' if mobj.group('has_key') else '%') + mobj.group(0),
            outtmpl)

    @classmethod
    def validate_outtmpl(cls, outtmpl):
        ''' @return None or Exception object '''
        outtmpl = re.sub(
            STR_FORMAT_RE_TMPL.format('[^)]*', '[ljhqBUDS]'),
            lambda mobj: f'{mobj.group(0)[:-1]}s',
            cls._outtmpl_expandpath(outtmpl))
        try:
            cls.escape_outtmpl(outtmpl) % collections.defaultdict(int)
            return None
        except ValueError as err:
            return err

    @staticmethod
    def _copy_infodict(info_dict):
        info_dict = dict(info_dict)
        info_dict.pop('__postprocessors', None)
        info_dict.pop('__pending_error', None)
        return info_dict

    def prepare_outtmpl(self, outtmpl, info_dict, sanitize=False):
        """ Make the outtmpl and info_dict suitable for substitution: ydl.escape_outtmpl(outtmpl) % info_dict
        @param sanitize    Whether to sanitize the output as a filename.
                           For backward compatibility, a function can also be passed
        """

        info_dict.setdefault('epoch', int(time.time()))  # keep epoch consistent once set

        info_dict = self._copy_infodict(info_dict)
        info_dict['duration_string'] = (  # %(duration>%H-%M-%S)s is wrong if duration > 24hrs
            formatSeconds(info_dict['duration'], '-' if sanitize else ':')
            if info_dict.get('duration', None) is not None
            else None)
        info_dict['autonumber'] = int(self.params.get('autonumber_start', 1) - 1 + self._num_downloads)
        info_dict['video_autonumber'] = self._num_videos
        if info_dict.get('resolution') is None:
            info_dict['resolution'] = self.format_resolution(info_dict, default=None)

        # For fields playlist_index, playlist_autonumber and autonumber convert all occurrences
        # of %(field)s to %(field)0Nd for backward compatibility
        field_size_compat_map = {
            'playlist_index': number_of_digits(info_dict.get('__last_playlist_index') or 0),
            'playlist_autonumber': number_of_digits(info_dict.get('n_entries') or 0),
            'autonumber': self.params.get('autonumber_size') or 5,
        }

        TMPL_DICT = {}
        EXTERNAL_FORMAT_RE = re.compile(STR_FORMAT_RE_TMPL.format('[^)]*', f'[{STR_FORMAT_TYPES}ljhqBUDS]'))
        MATH_FUNCTIONS = {
            '+': float.__add__,
            '-': float.__sub__,
        }
        # Field is of the form key1.key2...
        # where keys (except first) can be string, int or slice
        FIELD_RE = r'\w*(?:\.(?:\w+|{num}|{num}?(?::{num}?){{1,2}}))*'.format(num=r'(?:-?\d+)')
        MATH_FIELD_RE = rf'(?:{FIELD_RE}|-?{NUMBER_RE})'
        MATH_OPERATORS_RE = r'(?:%s)' % '|'.join(map(re.escape, MATH_FUNCTIONS.keys()))
        INTERNAL_FORMAT_RE = re.compile(rf'''(?x)
            (?P<negate>-)?
            (?P<fields>{FIELD_RE})
            (?P<maths>(?:{MATH_OPERATORS_RE}{MATH_FIELD_RE})*)
            (?:>(?P<strf_format>.+?))?
            (?P<remaining>
                (?P<alternate>(?<!\\),[^|&)]+)?
                (?:&(?P<replacement>.*?))?
                (?:\|(?P<default>.*?))?
            )$''')

        def _traverse_infodict(k):
            k = k.split('.')
            if k[0] == '':
                k.pop(0)
            return traverse_obj(info_dict, k, is_user_input=True, traverse_string=True)

        def get_value(mdict):
            # Object traversal
            value = _traverse_infodict(mdict['fields'])
            # Negative
            if mdict['negate']:
                value = float_or_none(value)
                if value is not None:
                    value *= -1
            # Do maths
            offset_key = mdict['maths']
            if offset_key:
                value = float_or_none(value)
                operator = None
                while offset_key:
                    item = re.match(
                        MATH_FIELD_RE if operator else MATH_OPERATORS_RE,
                        offset_key).group(0)
                    offset_key = offset_key[len(item):]
                    if operator is None:
                        operator = MATH_FUNCTIONS[item]
                        continue
                    item, multiplier = (item[1:], -1) if item[0] == '-' else (item, 1)
                    offset = float_or_none(item)
                    if offset is None:
                        offset = float_or_none(_traverse_infodict(item))
                    try:
                        value = operator(value, multiplier * offset)
                    except (TypeError, ZeroDivisionError):
                        return None
                    operator = None
            # Datetime formatting
            if mdict['strf_format']:
                value = strftime_or_none(value, mdict['strf_format'].replace('\\,', ','))

            return value

        na = self.params.get('outtmpl_na_placeholder', 'NA')

        def filename_sanitizer(key, value, restricted=self.params.get('restrictfilenames')):
            return sanitize_filename(str(value), restricted=restricted, is_id=(
                bool(re.search(r'(^|[_.])id(\.|$)', key))
                if 'filename-sanitization' in self.params['compat_opts']
                else NO_DEFAULT))

        sanitizer = sanitize if callable(sanitize) else filename_sanitizer
        sanitize = bool(sanitize)

        def _dumpjson_default(obj):
            if isinstance(obj, (set, LazyList)):
                return list(obj)
            return repr(obj)

        def create_key(outer_mobj):
            if not outer_mobj.group('has_key'):
                return outer_mobj.group(0)
            key = outer_mobj.group('key')
            mobj = re.match(INTERNAL_FORMAT_RE, key)
            initial_field = mobj.group('fields') if mobj else ''
            value, replacement, default = None, None, na
            while mobj:
                mobj = mobj.groupdict()
                default = mobj['default'] if mobj['default'] is not None else default
                value = get_value(mobj)
                replacement = mobj['replacement']
                if value is None and mobj['alternate']:
                    mobj = re.match(INTERNAL_FORMAT_RE, mobj['remaining'][1:])
                else:
                    break

            fmt = outer_mobj.group('format')
            if fmt == 's' and value is not None and key in field_size_compat_map.keys():
                fmt = f'0{field_size_compat_map[key]:d}d'

            value = default if value is None else value if replacement is None else replacement

            flags = outer_mobj.group('conversion') or ''
            str_fmt = f'{fmt[:-1]}s'
            if fmt[-1] == 'l':  # list
                delim = '\n' if '#' in flags else ', '
                value, fmt = delim.join(map(str, variadic(value, allowed_types=(str, bytes)))), str_fmt
            elif fmt[-1] == 'j':  # json
                value, fmt = json.dumps(value, default=_dumpjson_default, indent=4 if '#' in flags else None), str_fmt
            elif fmt[-1] == 'h':  # html
                value, fmt = escapeHTML(value), str_fmt
            elif fmt[-1] == 'q':  # quoted
                value = map(str, variadic(value) if '#' in flags else [value])
                value, fmt = ' '.join(map(compat_shlex_quote, value)), str_fmt
            elif fmt[-1] == 'B':  # bytes
                value = f'%{str_fmt}'.encode() % str(value).encode()
                value, fmt = value.decode('utf-8', 'ignore'), 's'
            elif fmt[-1] == 'U':  # unicode normalized
                value, fmt = unicodedata.normalize(
                    # "+" = compatibility equivalence, "#" = NFD
                    'NF%s%s' % ('K' if '+' in flags else '', 'D' if '#' in flags else 'C'),
                    value), str_fmt
            elif fmt[-1] == 'D':  # decimal suffix
                num_fmt, fmt = fmt[:-1].replace('#', ''), 's'
                value = format_decimal_suffix(value, f'%{num_fmt}f%s' if num_fmt else '%d%s',
                                              factor=1024 if '#' in flags else 1000)
            elif fmt[-1] == 'S':  # filename sanitization
                value, fmt = filename_sanitizer(initial_field, value, restricted='#' in flags), str_fmt
            elif fmt[-1] == 'c':
                if value:
                    value = str(value)[0]
                else:
                    fmt = str_fmt
            elif fmt[-1] not in 'rs':  # numeric
                value = float_or_none(value)
                if value is None:
                    value, fmt = default, 's'

            if sanitize:
                if fmt[-1] == 'r':
                    # If value is an object, sanitize might convert it to a string
                    # So we convert it to repr first
                    value, fmt = repr(value), str_fmt
                if fmt[-1] in 'csr':
                    value = sanitizer(initial_field, value)

            key = '%s\0%s' % (key.replace('%', '%\0'), outer_mobj.group('format'))
            TMPL_DICT[key] = value
            return '{prefix}%({key}){fmt}'.format(key=key, fmt=fmt, prefix=outer_mobj.group('prefix'))

        return EXTERNAL_FORMAT_RE.sub(create_key, outtmpl), TMPL_DICT

    def evaluate_outtmpl(self, outtmpl, info_dict, *args, **kwargs):
        outtmpl, info_dict = self.prepare_outtmpl(outtmpl, info_dict, *args, **kwargs)
        return self.escape_outtmpl(outtmpl) % info_dict

    def _prepare_filename(self, info_dict, *, outtmpl=None, tmpl_type=None):
        assert None in (outtmpl, tmpl_type), 'outtmpl and tmpl_type are mutually exclusive'
        if outtmpl is None:
            outtmpl = self.params['outtmpl'].get(tmpl_type or 'default', self.params['outtmpl']['default'])
        try:
            outtmpl = self._outtmpl_expandpath(outtmpl)
            filename = self.evaluate_outtmpl(outtmpl, info_dict, True)
            if not filename:
                return None

            if tmpl_type in ('', 'temp'):
                final_ext, ext = self.params.get('final_ext'), info_dict.get('ext')
                if final_ext and ext and final_ext != ext and filename.endswith(f'.{final_ext}'):
                    filename = replace_extension(filename, ext, final_ext)
            elif tmpl_type:
                force_ext = OUTTMPL_TYPES[tmpl_type]
                if force_ext:
                    filename = replace_extension(filename, force_ext, info_dict.get('ext'))

            # https://github.com/blackjack4494/youtube-dlc/issues/85
            trim_file_name = self.params.get('trim_file_name', False)
            if trim_file_name:
                no_ext, *ext = filename.rsplit('.', 2)
                filename = join_nonempty(no_ext[:trim_file_name], *ext, delim='.')

            return filename
        except ValueError as err:
            self.report_error('Error in output template: ' + str(err) + ' (encoding: ' + repr(preferredencoding()) + ')')
            return None

    def prepare_filename(self, info_dict, dir_type='', *, outtmpl=None, warn=False):
        """Generate the output filename"""
        if outtmpl:
            assert not dir_type, 'outtmpl and dir_type are mutually exclusive'
            dir_type = None
        filename = self._prepare_filename(info_dict, tmpl_type=dir_type, outtmpl=outtmpl)
        if not filename and dir_type not in ('', 'temp'):
            return ''

        if warn:
            if not self.params.get('paths'):
                pass
            elif filename == '-':
                self.report_warning('--paths is ignored when an outputting to stdout', only_once=True)
            elif os.path.isabs(filename):
                self.report_warning('--paths is ignored since an absolute path is given in output template', only_once=True)
        if filename == '-' or not filename:
            return filename

        return self.get_output_path(dir_type, filename)

    def _match_entry(self, info_dict, incomplete=False, silent=False):
        """ Returns None if the file should be downloaded """

        video_title = info_dict.get('title', info_dict.get('id', 'video'))

        def check_filter():
            if 'title' in info_dict:
                # This can happen when we're just evaluating the playlist
                title = info_dict['title']
                matchtitle = self.params.get('matchtitle', False)
                if matchtitle:
                    if not re.search(matchtitle, title, re.IGNORECASE):
                        return '"' + title + '" title did not match pattern "' + matchtitle + '"'
                rejecttitle = self.params.get('rejecttitle', False)
                if rejecttitle:
                    if re.search(rejecttitle, title, re.IGNORECASE):
                        return '"' + title + '" title matched reject pattern "' + rejecttitle + '"'
            date = info_dict.get('upload_date')
            if date is not None:
                dateRange = self.params.get('daterange', DateRange())
                if date not in dateRange:
                    return f'{date_from_str(date).isoformat()} upload date is not in range {dateRange}'
            view_count = info_dict.get('view_count')
            if view_count is not None:
                min_views = self.params.get('min_views')
                if min_views is not None and view_count < min_views:
                    return 'Skipping %s, because it has not reached minimum view count (%d/%d)' % (video_title, view_count, min_views)
                max_views = self.params.get('max_views')
                if max_views is not None and view_count > max_views:
                    return 'Skipping %s, because it has exceeded the maximum view count (%d/%d)' % (video_title, view_count, max_views)
            if age_restricted(info_dict.get('age_limit'), self.params.get('age_limit')):
                return 'Skipping "%s" because it is age restricted' % video_title

            match_filter = self.params.get('match_filter')
            if match_filter is not None:
                try:
                    ret = match_filter(info_dict, incomplete=incomplete)
                except TypeError:
                    # For backward compatibility
                    ret = None if incomplete else match_filter(info_dict)
                if ret is NO_DEFAULT:
                    while True:
                        filename = self._format_screen(self.prepare_filename(info_dict), self.Styles.FILENAME)
                        reply = input(self._format_screen(
                            f'Download "{filename}"? (Y/n): ', self.Styles.EMPHASIS)).lower().strip()
                        if reply in {'y', ''}:
                            return None
                        elif reply == 'n':
                            return f'Skipping {video_title}'
                elif ret is not None:
                    return ret
            return None

        if self.in_download_archive(info_dict):
            reason = '%s has already been recorded in the archive' % video_title
            break_opt, break_err = 'break_on_existing', ExistingVideoReached
        else:
            reason = check_filter()
            break_opt, break_err = 'break_on_reject', RejectedVideoReached
        if reason is not None:
            if not silent:
                self.to_screen('[download] ' + reason)
            if self.params.get(break_opt, False):
                raise break_err()
        return reason

    @staticmethod
    def add_extra_info(info_dict, extra_info):
        '''Set the keys from extra_info in info dict if they are missing'''
        for key, value in extra_info.items():
            info_dict.setdefault(key, value)

    def extract_info(self, url, download=True, ie_key=None, extra_info=None,
                     process=True, force_generic_extractor=False):
        """
        Return a list with a dictionary for each video extracted.

        Arguments:
        url -- URL to extract

        Keyword arguments:
        download -- whether to download videos during extraction
        ie_key -- extractor key hint
        extra_info -- dictionary containing the extra values to add to each result
        process -- whether to resolve all unresolved references (URLs, playlist items),
            must be True for download to work.
        force_generic_extractor -- force using the generic extractor
        """

        if extra_info is None:
            extra_info = {}

        if not ie_key and force_generic_extractor:
            ie_key = 'Generic'

        if ie_key:
            ies = {ie_key: self._get_info_extractor_class(ie_key)}
        else:
            ies = self._ies

        for ie_key, ie in ies.items():
            if not ie.suitable(url):
                continue

            if not ie.working():
                self.report_warning('The program functionality for this site has been marked as broken, '
                                    'and will probably not work.')

            temp_id = ie.get_temp_id(url)
            if temp_id is not None and self.in_download_archive({'id': temp_id, 'ie_key': ie_key}):
                self.to_screen(f'[{ie_key}] {temp_id}: has already been recorded in the archive')
                if self.params.get('break_on_existing', False):
                    raise ExistingVideoReached()
                break
            return self.__extract_info(url, self.get_info_extractor(ie_key), download, extra_info, process)
        else:
            self.report_error('no suitable InfoExtractor for URL %s' % url)

    def _handle_extraction_exceptions(func):
        @functools.wraps(func)
        def wrapper(self, *args, **kwargs):
            while True:
                try:
                    return func(self, *args, **kwargs)
                except (DownloadCancelled, LazyList.IndexError, PagedList.IndexError):
                    raise
                except ReExtractInfo as e:
                    if e.expected:
                        self.to_screen(f'{e}; Re-extracting data')
                    else:
                        self.to_stderr('\r')
                        self.report_warning(f'{e}; Re-extracting data')
                    continue
                except GeoRestrictedError as e:
                    msg = e.msg
                    if e.countries:
                        msg += '\nThis video is available in %s.' % ', '.join(
                            map(ISO3166Utils.short2full, e.countries))
                    msg += '\nYou might want to use a VPN or a proxy server (with --proxy) to workaround.'
                    self.report_error(msg)
                except ExtractorError as e:  # An error we somewhat expected
                    self.report_error(str(e), e.format_traceback())
                except Exception as e:
                    if self.params.get('ignoreerrors'):
                        self.report_error(str(e), tb=encode_compat_str(traceback.format_exc()))
                    else:
                        raise
                break
        return wrapper

    def _wait_for_video(self, ie_result):
        if (not self.params.get('wait_for_video')
                or ie_result.get('_type', 'video') != 'video'
                or ie_result.get('formats') or ie_result.get('url')):
            return

        format_dur = lambda dur: '%02d:%02d:%02d' % timetuple_from_msec(dur * 1000)[:-1]
        last_msg = ''

        def progress(msg):
            nonlocal last_msg
            full_msg = f'{msg}\n'
            if not self.params.get('noprogress'):
                full_msg = msg + ' ' * (len(last_msg) - len(msg)) + '\r'
            elif last_msg:
                return
            self.to_screen(full_msg, skip_eol=True)
            last_msg = msg

        min_wait, max_wait = self.params.get('wait_for_video')
        diff = try_get(ie_result, lambda x: x['release_timestamp'] - time.time())
        if diff is None and ie_result.get('live_status') == 'is_upcoming':
            diff = round(random.uniform(min_wait, max_wait) if (max_wait and min_wait) else (max_wait or min_wait), 0)
            self.report_warning('Release time of video is not known')
        elif (diff or 0) <= 0:
            self.report_warning('Video should already be available according to extracted info')
        diff = min(max(diff or 0, min_wait or 0), max_wait or float('inf'))
        self.to_screen(f'[wait] Waiting for {format_dur(diff)} - Press Ctrl+C to try now')

        wait_till = time.time() + diff
        try:
            while True:
                diff = wait_till - time.time()
                if diff <= 0:
                    progress('')
                    raise ReExtractInfo('[wait] Wait period ended', expected=True)
                progress(f'[wait] Remaining time until next attempt: {self._format_screen(format_dur(diff), self.Styles.EMPHASIS)}')
                time.sleep(1)
        except KeyboardInterrupt:
            progress('')
            raise ReExtractInfo('[wait] Interrupted by user', expected=True)
        except BaseException as e:
            if not isinstance(e, ReExtractInfo):
                self.to_screen('')
            raise

    @_handle_extraction_exceptions
    def __extract_info(self, url, ie, download, extra_info, process):
        ie_result = ie.extract(url)
        if ie_result is None:  # Finished already (backwards compatibility; listformats and friends should be moved here)
            self.report_warning(f'Extractor {ie.IE_NAME} returned nothing{bug_reports_message()}')
            return
        if isinstance(ie_result, list):
            # Backwards compatibility: old IE result format
            ie_result = {
                '_type': 'compat_list',
                'entries': ie_result,
            }
        if extra_info.get('original_url'):
            ie_result.setdefault('original_url', extra_info['original_url'])
        self.add_default_extra_info(ie_result, ie, url)
        if process:
            self._wait_for_video(ie_result)
            return self.process_ie_result(ie_result, download, extra_info)
        else:
            return ie_result

    def add_default_extra_info(self, ie_result, ie, url):
        if url is not None:
            self.add_extra_info(ie_result, {
                'webpage_url': url,
                'original_url': url,
            })
        webpage_url = ie_result.get('webpage_url')
        if webpage_url:
            self.add_extra_info(ie_result, {
                'webpage_url_basename': url_basename(webpage_url),
                'webpage_url_domain': get_domain(webpage_url),
            })
        if ie is not None:
            self.add_extra_info(ie_result, {
                'extractor': ie.IE_NAME,
                'extractor_key': ie.ie_key(),
            })

    def process_ie_result(self, ie_result, download=True, extra_info=None):
        """
        Take the result of the ie(may be modified) and resolve all unresolved
        references (URLs, playlist items).

        It will also download the videos if 'download'.
        Returns the resolved ie_result.
        """
        if extra_info is None:
            extra_info = {}
        result_type = ie_result.get('_type', 'video')

        if result_type in ('url', 'url_transparent'):
            ie_result['url'] = sanitize_url(ie_result['url'])
            if ie_result.get('original_url'):
                extra_info.setdefault('original_url', ie_result['original_url'])

            extract_flat = self.params.get('extract_flat', False)
            if ((extract_flat == 'in_playlist' and 'playlist' in extra_info)
                    or extract_flat is True):
                info_copy = ie_result.copy()
                ie = try_get(ie_result.get('ie_key'), self.get_info_extractor)
                if ie and not ie_result.get('id'):
                    info_copy['id'] = ie.get_temp_id(ie_result['url'])
                self.add_default_extra_info(info_copy, ie, ie_result['url'])
                self.add_extra_info(info_copy, extra_info)
                info_copy, _ = self.pre_process(info_copy)
                self.__forced_printings(info_copy, self.prepare_filename(info_copy), incomplete=True)
                self._raise_pending_errors(info_copy)
                if self.params.get('force_write_download_archive', False):
                    self.record_download_archive(info_copy)
                return ie_result

        if result_type == 'video':
            self.add_extra_info(ie_result, extra_info)
            ie_result = self.process_video_result(ie_result, download=download)
            self._raise_pending_errors(ie_result)
            additional_urls = (ie_result or {}).get('additional_urls')
            if additional_urls:
                # TODO: Improve MetadataParserPP to allow setting a list
                if isinstance(additional_urls, str):
                    additional_urls = [additional_urls]
                self.to_screen(
                    '[info] %s: %d additional URL(s) requested' % (ie_result['id'], len(additional_urls)))
                self.write_debug('Additional URLs: "%s"' % '", "'.join(additional_urls))
                ie_result['additional_entries'] = [
                    self.extract_info(
                        url, download, extra_info=extra_info,
                        force_generic_extractor=self.params.get('force_generic_extractor'))
                    for url in additional_urls
                ]
            return ie_result
        elif result_type == 'url':
            # We have to add extra_info to the results because it may be
            # contained in a playlist
            return self.extract_info(
                ie_result['url'], download,
                ie_key=ie_result.get('ie_key'),
                extra_info=extra_info)
        elif result_type == 'url_transparent':
            # Use the information from the embedding page
            info = self.extract_info(
                ie_result['url'], ie_key=ie_result.get('ie_key'),
                extra_info=extra_info, download=False, process=False)

            # extract_info may return None when ignoreerrors is enabled and
            # extraction failed with an error, don't crash and return early
            # in this case
            if not info:
                return info

            exempted_fields = {'_type', 'url', 'ie_key'}
            if not ie_result.get('section_end') and ie_result.get('section_start') is None:
                # For video clips, the id etc of the clip extractor should be used
                exempted_fields |= {'id', 'extractor', 'extractor_key'}

            new_result = info.copy()
            new_result.update(filter_dict(ie_result, lambda k, v: v is not None and k not in exempted_fields))

            # Extracted info may not be a video result (i.e.
            # info.get('_type', 'video') != video) but rather an url or
            # url_transparent. In such cases outer metadata (from ie_result)
            # should be propagated to inner one (info). For this to happen
            # _type of info should be overridden with url_transparent. This
            # fixes issue from https://github.com/ytdl-org/youtube-dl/pull/11163.
            if new_result.get('_type') == 'url':
                new_result['_type'] = 'url_transparent'

            return self.process_ie_result(
                new_result, download=download, extra_info=extra_info)
        elif result_type in ('playlist', 'multi_video'):
            # Protect from infinite recursion due to recursively nested playlists
            # (see https://github.com/ytdl-org/youtube-dl/issues/27833)
            webpage_url = ie_result['webpage_url']
            if webpage_url in self._playlist_urls:
                self.to_screen(
                    '[download] Skipping already downloaded playlist: %s'
                    % ie_result.get('title') or ie_result.get('id'))
                return

            self._playlist_level += 1
            self._playlist_urls.add(webpage_url)
            self._fill_common_fields(ie_result, False)
            self._sanitize_thumbnails(ie_result)
            try:
                return self.__process_playlist(ie_result, download)
            finally:
                self._playlist_level -= 1
                if not self._playlist_level:
                    self._playlist_urls.clear()
        elif result_type == 'compat_list':
            self.report_warning(
                'Extractor %s returned a compat_list result. '
                'It needs to be updated.' % ie_result.get('extractor'))

            def _fixup(r):
                self.add_extra_info(r, {
                    'extractor': ie_result['extractor'],
                    'webpage_url': ie_result['webpage_url'],
                    'webpage_url_basename': url_basename(ie_result['webpage_url']),
                    'webpage_url_domain': get_domain(ie_result['webpage_url']),
                    'extractor_key': ie_result['extractor_key'],
                })
                return r
            ie_result['entries'] = [
                self.process_ie_result(_fixup(r), download, extra_info)
                for r in ie_result['entries']
            ]
            return ie_result
        else:
            raise Exception('Invalid result type: %s' % result_type)

    def _ensure_dir_exists(self, path):
        return make_dir(path, self.report_error)

    @staticmethod
    def _playlist_infodict(ie_result, **kwargs):
        return {
            **ie_result,
            'playlist': ie_result.get('title') or ie_result.get('id'),
            'playlist_id': ie_result.get('id'),
            'playlist_title': ie_result.get('title'),
            'playlist_uploader': ie_result.get('uploader'),
            'playlist_uploader_id': ie_result.get('uploader_id'),
            'playlist_index': 0,
            **kwargs,
        }

    def __process_playlist(self, ie_result, download):
        """Process each entry in the playlist"""
        assert ie_result['_type'] in ('playlist', 'multi_video')

        title = ie_result.get('title') or ie_result.get('id') or '<Untitled>'
        self.to_screen(f'[download] Downloading {ie_result["_type"]}: {title}')

        all_entries = PlaylistEntries(self, ie_result)
        entries = orderedSet(all_entries.get_requested_items(), lazy=True)

        lazy = self.params.get('lazy_playlist')
        if lazy:
            resolved_entries, n_entries = [], 'N/A'
            ie_result['requested_entries'], ie_result['entries'] = None, None
        else:
            entries = resolved_entries = list(entries)
            n_entries = len(resolved_entries)
            ie_result['requested_entries'], ie_result['entries'] = tuple(zip(*resolved_entries)) or ([], [])
        if not ie_result.get('playlist_count'):
            # Better to do this after potentially exhausting entries
            ie_result['playlist_count'] = all_entries.get_full_count()

        _infojson_written = False
        write_playlist_files = self.params.get('allow_playlist_files', True)
        if write_playlist_files and self.params.get('list_thumbnails'):
            self.list_thumbnails(ie_result)
        if write_playlist_files and not self.params.get('simulate'):
            ie_copy = self._playlist_infodict(ie_result, n_entries=int_or_none(n_entries))
            _infojson_written = self._write_info_json(
                'playlist', ie_result, self.prepare_filename(ie_copy, 'pl_infojson'))
            if _infojson_written is None:
                return
            if self._write_description('playlist', ie_result,
                                       self.prepare_filename(ie_copy, 'pl_description')) is None:
                return
            # TODO: This should be passed to ThumbnailsConvertor if necessary
            self._write_thumbnails('playlist', ie_copy, self.prepare_filename(ie_copy, 'pl_thumbnail'))

        if lazy:
            if self.params.get('playlistreverse') or self.params.get('playlistrandom'):
                self.report_warning('playlistreverse and playlistrandom are not supported with lazy_playlist', only_once=True)
        elif self.params.get('playlistreverse'):
            entries.reverse()
        elif self.params.get('playlistrandom'):
            random.shuffle(entries)

        self.to_screen(f'[{ie_result["extractor"]}] Playlist {title}: Downloading {n_entries} videos'
                       f'{format_field(ie_result, "playlist_count", " of %s")}')

        keep_resolved_entries = self.params.get('extract_flat') != 'discard'
        if self.params.get('extract_flat') == 'discard_in_playlist':
            keep_resolved_entries = ie_result['_type'] != 'playlist'
        if keep_resolved_entries:
            self.write_debug('The information of all playlist entries will be held in memory')

        failures = 0
        max_failures = self.params.get('skip_playlist_after_errors') or float('inf')
        for i, (playlist_index, entry) in enumerate(entries):
            if lazy:
                resolved_entries.append((playlist_index, entry))

            # TODO: Add auto-generated fields
            if not entry or self._match_entry(entry, incomplete=True) is not None:
                continue

            self.to_screen('[download] Downloading video %s of %s' % (
                self._format_screen(i + 1, self.Styles.ID), self._format_screen(n_entries, self.Styles.EMPHASIS)))

            entry['__x_forwarded_for_ip'] = ie_result.get('__x_forwarded_for_ip')
            if not lazy and 'playlist-index' in self.params.get('compat_opts', []):
                playlist_index = ie_result['requested_entries'][i]

            entry_result = self.__process_iterable_entry(entry, download, {
                'n_entries': int_or_none(n_entries),
                '__last_playlist_index': max(ie_result['requested_entries'] or (0, 0)),
                'playlist_count': ie_result.get('playlist_count'),
                'playlist_index': playlist_index,
                'playlist_autonumber': i + 1,
                'playlist': title,
                'playlist_id': ie_result.get('id'),
                'playlist_title': ie_result.get('title'),
                'playlist_uploader': ie_result.get('uploader'),
                'playlist_uploader_id': ie_result.get('uploader_id'),
                'extractor': ie_result['extractor'],
                'webpage_url': ie_result['webpage_url'],
                'webpage_url_basename': url_basename(ie_result['webpage_url']),
                'webpage_url_domain': get_domain(ie_result['webpage_url']),
                'extractor_key': ie_result['extractor_key'],
            })
            if not entry_result:
                failures += 1
            if failures >= max_failures:
                self.report_error(
                    f'Skipping the remaining entries in playlist "{title}" since {failures} items failed extraction')
                break
            if keep_resolved_entries:
                resolved_entries[i] = (playlist_index, entry_result)

        # Update with processed data
        ie_result['requested_entries'], ie_result['entries'] = tuple(zip(*resolved_entries)) or ([], [])

        # Write the updated info to json
        if _infojson_written is True and self._write_info_json(
                'updated playlist', ie_result,
                self.prepare_filename(ie_copy, 'pl_infojson'), overwrite=True) is None:
            return

        ie_result = self.run_all_pps('playlist', ie_result)
        self.to_screen(f'[download] Finished downloading playlist: {title}')
        return ie_result

    @_handle_extraction_exceptions
    def __process_iterable_entry(self, entry, download, extra_info):
        return self.process_ie_result(
            entry, download=download, extra_info=extra_info)

    def _build_format_filter(self, filter_spec):
        " Returns a function to filter the formats according to the filter_spec "

        OPERATORS = {
            '<': operator.lt,
            '<=': operator.le,
            '>': operator.gt,
            '>=': operator.ge,
            '=': operator.eq,
            '!=': operator.ne,
        }
        operator_rex = re.compile(r'''(?x)\s*
            (?P<key>width|height|tbr|abr|vbr|asr|filesize|filesize_approx|fps)\s*
            (?P<op>%s)(?P<none_inclusive>\s*\?)?\s*
            (?P<value>[0-9.]+(?:[kKmMgGtTpPeEzZyY]i?[Bb]?)?)\s*
            ''' % '|'.join(map(re.escape, OPERATORS.keys())))
        m = operator_rex.fullmatch(filter_spec)
        if m:
            try:
                comparison_value = int(m.group('value'))
            except ValueError:
                comparison_value = parse_filesize(m.group('value'))
                if comparison_value is None:
                    comparison_value = parse_filesize(m.group('value') + 'B')
                if comparison_value is None:
                    raise ValueError(
                        'Invalid value %r in format specification %r' % (
                            m.group('value'), filter_spec))
            op = OPERATORS[m.group('op')]

        if not m:
            STR_OPERATORS = {
                '=': operator.eq,
                '^=': lambda attr, value: attr.startswith(value),
                '$=': lambda attr, value: attr.endswith(value),
                '*=': lambda attr, value: value in attr,
                '~=': lambda attr, value: value.search(attr) is not None
            }
            str_operator_rex = re.compile(r'''(?x)\s*
                (?P<key>[a-zA-Z0-9._-]+)\s*
                (?P<negation>!\s*)?(?P<op>%s)\s*(?P<none_inclusive>\?\s*)?
                (?P<quote>["'])?
                (?P<value>(?(quote)(?:(?!(?P=quote))[^\\]|\\.)+|[\w.-]+))
                (?(quote)(?P=quote))\s*
                ''' % '|'.join(map(re.escape, STR_OPERATORS.keys())))
            m = str_operator_rex.fullmatch(filter_spec)
            if m:
                if m.group('op') == '~=':
                    comparison_value = re.compile(m.group('value'))
                else:
                    comparison_value = re.sub(r'''\\([\\"'])''', r'\1', m.group('value'))
                str_op = STR_OPERATORS[m.group('op')]
                if m.group('negation'):
                    op = lambda attr, value: not str_op(attr, value)
                else:
                    op = str_op

        if not m:
            raise SyntaxError('Invalid filter specification %r' % filter_spec)

        def _filter(f):
            actual_value = f.get(m.group('key'))
            if actual_value is None:
                return m.group('none_inclusive')
            return op(actual_value, comparison_value)
        return _filter

    def _check_formats(self, formats):
        for f in formats:
            self.to_screen('[info] Testing format %s' % f['format_id'])
            path = self.get_output_path('temp')
            if not self._ensure_dir_exists(f'{path}/'):
                continue
            temp_file = tempfile.NamedTemporaryFile(suffix='.tmp', delete=False, dir=path or None)
            temp_file.close()
            try:
                success, _ = self.dl(temp_file.name, f, test=True)
            except (DownloadError, OSError, ValueError) + network_exceptions:
                success = False
            finally:
                if os.path.exists(temp_file.name):
                    try:
                        os.remove(temp_file.name)
                    except OSError:
                        self.report_warning('Unable to delete temporary file "%s"' % temp_file.name)
            if success:
                yield f
            else:
                self.to_screen('[info] Unable to download format %s. Skipping...' % f['format_id'])

    def _default_format_spec(self, info_dict, download=True):

        def can_merge():
            merger = FFmpegMergerPP(self)
            return merger.available and merger.can_merge()

        prefer_best = (
            not self.params.get('simulate')
            and download
            and (
                not can_merge()
                or info_dict.get('is_live') and not self.params.get('live_from_start')
                or self.params['outtmpl']['default'] == '-'))
        compat = (
            prefer_best
            or self.params.get('allow_multiple_audio_streams', False)
            or 'format-spec' in self.params['compat_opts'])

        return (
            'best/bestvideo+bestaudio' if prefer_best
            else 'bestvideo*+bestaudio/best' if not compat
            else 'bestvideo+bestaudio/best')

    def build_format_selector(self, format_spec):
        def syntax_error(note, start):
            message = (
                'Invalid format specification: '
                '{}\n\t{}\n\t{}^'.format(note, format_spec, ' ' * start[1]))
            return SyntaxError(message)

        PICKFIRST = 'PICKFIRST'
        MERGE = 'MERGE'
        SINGLE = 'SINGLE'
        GROUP = 'GROUP'
        FormatSelector = collections.namedtuple('FormatSelector', ['type', 'selector', 'filters'])

        allow_multiple_streams = {'audio': self.params.get('allow_multiple_audio_streams', False),
                                  'video': self.params.get('allow_multiple_video_streams', False)}

        check_formats = self.params.get('check_formats') == 'selected'

        def _parse_filter(tokens):
            filter_parts = []
            for type, string, start, _, _ in tokens:
                if type == tokenize.OP and string == ']':
                    return ''.join(filter_parts)
                else:
                    filter_parts.append(string)

        def _remove_unused_ops(tokens):
            # Remove operators that we don't use and join them with the surrounding strings
            # for example: 'mp4' '-' 'baseline' '-' '16x9' is converted to 'mp4-baseline-16x9'
            ALLOWED_OPS = ('/', '+', ',', '(', ')')
            last_string, last_start, last_end, last_line = None, None, None, None
            for type, string, start, end, line in tokens:
                if type == tokenize.OP and string == '[':
                    if last_string:
                        yield tokenize.NAME, last_string, last_start, last_end, last_line
                        last_string = None
                    yield type, string, start, end, line
                    # everything inside brackets will be handled by _parse_filter
                    for type, string, start, end, line in tokens:
                        yield type, string, start, end, line
                        if type == tokenize.OP and string == ']':
                            break
                elif type == tokenize.OP and string in ALLOWED_OPS:
                    if last_string:
                        yield tokenize.NAME, last_string, last_start, last_end, last_line
                        last_string = None
                    yield type, string, start, end, line
                elif type in [tokenize.NAME, tokenize.NUMBER, tokenize.OP]:
                    if not last_string:
                        last_string = string
                        last_start = start
                        last_end = end
                    else:
                        last_string += string
            if last_string:
                yield tokenize.NAME, last_string, last_start, last_end, last_line

        def _parse_format_selection(tokens, inside_merge=False, inside_choice=False, inside_group=False):
            selectors = []
            current_selector = None
            for type, string, start, _, _ in tokens:
                # ENCODING is only defined in python 3.x
                if type == getattr(tokenize, 'ENCODING', None):
                    continue
                elif type in [tokenize.NAME, tokenize.NUMBER]:
                    current_selector = FormatSelector(SINGLE, string, [])
                elif type == tokenize.OP:
                    if string == ')':
                        if not inside_group:
                            # ')' will be handled by the parentheses group
                            tokens.restore_last_token()
                        break
                    elif inside_merge and string in ['/', ',']:
                        tokens.restore_last_token()
                        break
                    elif inside_choice and string == ',':
                        tokens.restore_last_token()
                        break
                    elif string == ',':
                        if not current_selector:
                            raise syntax_error('"," must follow a format selector', start)
                        selectors.append(current_selector)
                        current_selector = None
                    elif string == '/':
                        if not current_selector:
                            raise syntax_error('"/" must follow a format selector', start)
                        first_choice = current_selector
                        second_choice = _parse_format_selection(tokens, inside_choice=True)
                        current_selector = FormatSelector(PICKFIRST, (first_choice, second_choice), [])
                    elif string == '[':
                        if not current_selector:
                            current_selector = FormatSelector(SINGLE, 'best', [])
                        format_filter = _parse_filter(tokens)
                        current_selector.filters.append(format_filter)
                    elif string == '(':
                        if current_selector:
                            raise syntax_error('Unexpected "("', start)
                        group = _parse_format_selection(tokens, inside_group=True)
                        current_selector = FormatSelector(GROUP, group, [])
                    elif string == '+':
                        if not current_selector:
                            raise syntax_error('Unexpected "+"', start)
                        selector_1 = current_selector
                        selector_2 = _parse_format_selection(tokens, inside_merge=True)
                        if not selector_2:
                            raise syntax_error('Expected a selector', start)
                        current_selector = FormatSelector(MERGE, (selector_1, selector_2), [])
                    else:
                        raise syntax_error(f'Operator not recognized: "{string}"', start)
                elif type == tokenize.ENDMARKER:
                    break
            if current_selector:
                selectors.append(current_selector)
            return selectors

        def _merge(formats_pair):
            format_1, format_2 = formats_pair

            formats_info = []
            formats_info.extend(format_1.get('requested_formats', (format_1,)))
            formats_info.extend(format_2.get('requested_formats', (format_2,)))

            if not allow_multiple_streams['video'] or not allow_multiple_streams['audio']:
                get_no_more = {'video': False, 'audio': False}
                for (i, fmt_info) in enumerate(formats_info):
                    if fmt_info.get('acodec') == fmt_info.get('vcodec') == 'none':
                        formats_info.pop(i)
                        continue
                    for aud_vid in ['audio', 'video']:
                        if not allow_multiple_streams[aud_vid] and fmt_info.get(aud_vid[0] + 'codec') != 'none':
                            if get_no_more[aud_vid]:
                                formats_info.pop(i)
                                break
                            get_no_more[aud_vid] = True

            if len(formats_info) == 1:
                return formats_info[0]

            video_fmts = [fmt_info for fmt_info in formats_info if fmt_info.get('vcodec') != 'none']
            audio_fmts = [fmt_info for fmt_info in formats_info if fmt_info.get('acodec') != 'none']

            the_only_video = video_fmts[0] if len(video_fmts) == 1 else None
            the_only_audio = audio_fmts[0] if len(audio_fmts) == 1 else None

            output_ext = self.params.get('merge_output_format')
            if not output_ext:
                if the_only_video:
                    output_ext = the_only_video['ext']
                elif the_only_audio and not video_fmts:
                    output_ext = the_only_audio['ext']
                else:
                    output_ext = 'mkv'

            filtered = lambda *keys: filter(None, (traverse_obj(fmt, *keys) for fmt in formats_info))

            new_dict = {
                'requested_formats': formats_info,
                'format': '+'.join(filtered('format')),
                'format_id': '+'.join(filtered('format_id')),
                'ext': output_ext,
                'protocol': '+'.join(map(determine_protocol, formats_info)),
                'language': '+'.join(orderedSet(filtered('language'))) or None,
                'format_note': '+'.join(orderedSet(filtered('format_note'))) or None,
                'filesize_approx': sum(filtered('filesize', 'filesize_approx')) or None,
                'tbr': sum(filtered('tbr', 'vbr', 'abr')),
            }

            if the_only_video:
                new_dict.update({
                    'width': the_only_video.get('width'),
                    'height': the_only_video.get('height'),
                    'resolution': the_only_video.get('resolution') or self.format_resolution(the_only_video),
                    'fps': the_only_video.get('fps'),
                    'dynamic_range': the_only_video.get('dynamic_range'),
                    'vcodec': the_only_video.get('vcodec'),
                    'vbr': the_only_video.get('vbr'),
                    'stretched_ratio': the_only_video.get('stretched_ratio'),
                })

            if the_only_audio:
                new_dict.update({
                    'acodec': the_only_audio.get('acodec'),
                    'abr': the_only_audio.get('abr'),
                    'asr': the_only_audio.get('asr'),
                })

            return new_dict

        def _check_formats(formats):
            if not check_formats:
                yield from formats
                return
            yield from self._check_formats(formats)

        def _build_selector_function(selector):
            if isinstance(selector, list):  # ,
                fs = [_build_selector_function(s) for s in selector]

                def selector_function(ctx):
                    for f in fs:
                        yield from f(ctx)
                return selector_function

            elif selector.type == GROUP:  # ()
                selector_function = _build_selector_function(selector.selector)

            elif selector.type == PICKFIRST:  # /
                fs = [_build_selector_function(s) for s in selector.selector]

                def selector_function(ctx):
                    for f in fs:
                        picked_formats = list(f(ctx))
                        if picked_formats:
                            return picked_formats
                    return []

            elif selector.type == MERGE:  # +
                selector_1, selector_2 = map(_build_selector_function, selector.selector)

                def selector_function(ctx):
                    for pair in itertools.product(selector_1(ctx), selector_2(ctx)):
                        yield _merge(pair)

            elif selector.type == SINGLE:  # atom
                format_spec = selector.selector or 'best'

                # TODO: Add allvideo, allaudio etc by generalizing the code with best/worst selector
                if format_spec == 'all':
                    def selector_function(ctx):
                        yield from _check_formats(ctx['formats'][::-1])
                elif format_spec == 'mergeall':
                    def selector_function(ctx):
                        formats = list(_check_formats(
                            f for f in ctx['formats'] if f.get('vcodec') != 'none' or f.get('acodec') != 'none'))
                        if not formats:
                            return
                        merged_format = formats[-1]
                        for f in formats[-2::-1]:
                            merged_format = _merge((merged_format, f))
                        yield merged_format

                else:
                    format_fallback, seperate_fallback, format_reverse, format_idx = False, None, True, 1
                    mobj = re.match(
                        r'(?P<bw>best|worst|b|w)(?P<type>video|audio|v|a)?(?P<mod>\*)?(?:\.(?P<n>[1-9]\d*))?$',
                        format_spec)
                    if mobj is not None:
                        format_idx = int_or_none(mobj.group('n'), default=1)
                        format_reverse = mobj.group('bw')[0] == 'b'
                        format_type = (mobj.group('type') or [None])[0]
                        not_format_type = {'v': 'a', 'a': 'v'}.get(format_type)
                        format_modified = mobj.group('mod') is not None

                        format_fallback = not format_type and not format_modified  # for b, w
                        _filter_f = (
                            (lambda f: f.get('%scodec' % format_type) != 'none')
                            if format_type and format_modified  # bv*, ba*, wv*, wa*
                            else (lambda f: f.get('%scodec' % not_format_type) == 'none')
                            if format_type  # bv, ba, wv, wa
                            else (lambda f: f.get('vcodec') != 'none' and f.get('acodec') != 'none')
                            if not format_modified  # b, w
                            else lambda f: True)  # b*, w*
                        filter_f = lambda f: _filter_f(f) and (
                            f.get('vcodec') != 'none' or f.get('acodec') != 'none')
                    else:
                        if format_spec in self._format_selection_exts['audio']:
                            filter_f = lambda f: f.get('ext') == format_spec and f.get('acodec') != 'none'
                        elif format_spec in self._format_selection_exts['video']:
                            filter_f = lambda f: f.get('ext') == format_spec and f.get('acodec') != 'none' and f.get('vcodec') != 'none'
                            seperate_fallback = lambda f: f.get('ext') == format_spec and f.get('vcodec') != 'none'
                        elif format_spec in self._format_selection_exts['storyboards']:
                            filter_f = lambda f: f.get('ext') == format_spec and f.get('acodec') == 'none' and f.get('vcodec') == 'none'
                        else:
                            filter_f = lambda f: f.get('format_id') == format_spec  # id

                    def selector_function(ctx):
                        formats = list(ctx['formats'])
                        matches = list(filter(filter_f, formats)) if filter_f is not None else formats
                        if not matches:
                            if format_fallback and ctx['incomplete_formats']:
                                # for extractors with incomplete formats (audio only (soundcloud)
                                # or video only (imgur)) best/worst will fallback to
                                # best/worst {video,audio}-only format
                                matches = formats
                            elif seperate_fallback and not ctx['has_merged_format']:
                                # for compatibility with youtube-dl when there is no pre-merged format
                                matches = list(filter(seperate_fallback, formats))
                        matches = LazyList(_check_formats(matches[::-1 if format_reverse else 1]))
                        try:
                            yield matches[format_idx - 1]
                        except LazyList.IndexError:
                            return

            filters = [self._build_format_filter(f) for f in selector.filters]

            def final_selector(ctx):
                ctx_copy = dict(ctx)
                for _filter in filters:
                    ctx_copy['formats'] = list(filter(_filter, ctx_copy['formats']))
                return selector_function(ctx_copy)
            return final_selector

        stream = io.BytesIO(format_spec.encode())
        try:
            tokens = list(_remove_unused_ops(tokenize.tokenize(stream.readline)))
        except tokenize.TokenError:
            raise syntax_error('Missing closing/opening brackets or parenthesis', (0, len(format_spec)))

        class TokenIterator:
            def __init__(self, tokens):
                self.tokens = tokens
                self.counter = 0

            def __iter__(self):
                return self

            def __next__(self):
                if self.counter >= len(self.tokens):
                    raise StopIteration()
                value = self.tokens[self.counter]
                self.counter += 1
                return value

            next = __next__

            def restore_last_token(self):
                self.counter -= 1

        parsed_selector = _parse_format_selection(iter(TokenIterator(tokens)))
        return _build_selector_function(parsed_selector)

    def _calc_headers(self, info_dict):
        res = CaseInsensitiveDict(self.params['http_headers'], info_dict.get('http_headers') or {})

        cookies = self._calc_cookies(info_dict['url'])
        if cookies:
            res['Cookie'] = cookies

        if 'X-Forwarded-For' not in res:
            x_forwarded_for_ip = info_dict.get('__x_forwarded_for_ip')
            if x_forwarded_for_ip:
                res['X-Forwarded-For'] = x_forwarded_for_ip

        return res

    def _calc_cookies(self, url):
        return self.cookiejar.get_cookie_header(Request(url).url)  # wrap in Request for sanitization

    def _sort_thumbnails(self, thumbnails):
        thumbnails.sort(key=lambda t: (
            t.get('preference') if t.get('preference') is not None else -1,
            t.get('width') if t.get('width') is not None else -1,
            t.get('height') if t.get('height') is not None else -1,
            t.get('id') if t.get('id') is not None else '',
            t.get('url')))

    def _sanitize_thumbnails(self, info_dict):
        thumbnails = info_dict.get('thumbnails')
        if thumbnails is None:
            thumbnail = info_dict.get('thumbnail')
            if thumbnail:
                info_dict['thumbnails'] = thumbnails = [{'url': thumbnail}]
        if not thumbnails:
            return

        def check_thumbnails(thumbnails):
            for t in thumbnails:
                self.to_screen(f'[info] Testing thumbnail {t["id"]}')
                try:
                    self.urlopen(HEADRequest(t['url']))
                except network_exceptions as err:
                    self.to_screen(f'[info] Unable to connect to thumbnail {t["id"]} URL {t["url"]!r} - {err}. Skipping...')
                    continue
                yield t

        self._sort_thumbnails(thumbnails)
        for i, t in enumerate(thumbnails):
            if t.get('id') is None:
                t['id'] = '%d' % i
            if t.get('width') and t.get('height'):
                t['resolution'] = '%dx%d' % (t['width'], t['height'])
            t['url'] = sanitize_url(t['url'])

        if self.params.get('check_formats') is True:
            info_dict['thumbnails'] = LazyList(check_thumbnails(thumbnails[::-1]), reverse=True)
        else:
            info_dict['thumbnails'] = thumbnails

    def _fill_common_fields(self, info_dict, is_video=True):
        # TODO: move sanitization here
        if is_video:
            # playlists are allowed to lack "title"
            title = info_dict.get('title', NO_DEFAULT)
            if title is NO_DEFAULT:
                raise ExtractorError('Missing "title" field in extractor result',
                                     video_id=info_dict['id'], ie=info_dict['extractor'])
            info_dict['fulltitle'] = title
            if not title:
                if title == '':
                    self.write_debug('Extractor gave empty title. Creating a generic title')
                else:
                    self.report_warning('Extractor failed to obtain "title". Creating a generic title instead')
                info_dict['title'] = f'{info_dict["extractor"].replace(":", "-")} video #{info_dict["id"]}'

        if info_dict.get('duration') is not None:
            info_dict['duration_string'] = formatSeconds(info_dict['duration'])

        for ts_key, date_key in (
                ('timestamp', 'upload_date'),
                ('release_timestamp', 'release_date'),
                ('modified_timestamp', 'modified_date'),
        ):
            if info_dict.get(date_key) is None and info_dict.get(ts_key) is not None:
                # Working around out-of-range timestamp values (e.g. negative ones on Windows,
                # see http://bugs.python.org/issue1646728)
                with contextlib.suppress(ValueError, OverflowError, OSError):
                    upload_date = datetime.datetime.utcfromtimestamp(info_dict[ts_key])
                    info_dict[date_key] = upload_date.strftime('%Y%m%d')

        live_keys = ('is_live', 'was_live')
        live_status = info_dict.get('live_status')
        if live_status is None:
            for key in live_keys:
                if info_dict.get(key) is False:
                    continue
                if info_dict.get(key):
                    live_status = key
                break
            if all(info_dict.get(key) is False for key in live_keys):
                live_status = 'not_live'
        if live_status:
            info_dict['live_status'] = live_status
            for key in live_keys:
                if info_dict.get(key) is None:
                    info_dict[key] = (live_status == key)

        # Auto generate title fields corresponding to the *_number fields when missing
        # in order to always have clean titles. This is very common for TV series.
        for field in ('chapter', 'season', 'episode'):
            if info_dict.get('%s_number' % field) is not None and not info_dict.get(field):
                info_dict[field] = '%s %d' % (field.capitalize(), info_dict['%s_number' % field])

    def _raise_pending_errors(self, info):
        err = info.pop('__pending_error', None)
        if err:
            self.report_error(err, tb=False)

    def process_video_result(self, info_dict, download=True):
        assert info_dict.get('_type', 'video') == 'video'
        self._num_videos += 1

        if 'id' not in info_dict:
            raise ExtractorError('Missing "id" field in extractor result', ie=info_dict['extractor'])
        elif not info_dict.get('id'):
            raise ExtractorError('Extractor failed to obtain "id"', ie=info_dict['extractor'])

        def report_force_conversion(field, field_not, conversion):
            self.report_warning(
                '"%s" field is not %s - forcing %s conversion, there is an error in extractor'
                % (field, field_not, conversion))

        def sanitize_string_field(info, string_field):
            field = info.get(string_field)
            if field is None or isinstance(field, str):
                return
            report_force_conversion(string_field, 'a string', 'string')
            info[string_field] = str(field)

        def sanitize_numeric_fields(info):
            for numeric_field in self._NUMERIC_FIELDS:
                field = info.get(numeric_field)
                if field is None or isinstance(field, (int, float)):
                    continue
                report_force_conversion(numeric_field, 'numeric', 'int')
                info[numeric_field] = int_or_none(field)

        sanitize_string_field(info_dict, 'id')
        sanitize_numeric_fields(info_dict)
        if info_dict.get('section_end') and info_dict.get('section_start') is not None:
            info_dict['duration'] = round(info_dict['section_end'] - info_dict['section_start'], 3)
        if (info_dict.get('duration') or 0) <= 0 and info_dict.pop('duration', None):
            self.report_warning('"duration" field is negative, there is an error in extractor')

        chapters = info_dict.get('chapters') or []
        if chapters and chapters[0].get('start_time'):
            chapters.insert(0, {'start_time': 0})

        dummy_chapter = {'end_time': 0, 'start_time': info_dict.get('duration')}
        for idx, (prev, current, next_) in enumerate(zip(
                (dummy_chapter, *chapters), chapters, (*chapters[1:], dummy_chapter)), 1):
            if current.get('start_time') is None:
                current['start_time'] = prev.get('end_time')
            if not current.get('end_time'):
                current['end_time'] = next_.get('start_time')
            if not current.get('title'):
                current['title'] = f'<Untitled Chapter {idx}>'

        if 'playlist' not in info_dict:
            # It isn't part of a playlist
            info_dict['playlist'] = None
            info_dict['playlist_index'] = None

        self._sanitize_thumbnails(info_dict)

        thumbnail = info_dict.get('thumbnail')
        thumbnails = info_dict.get('thumbnails')
        if thumbnail:
            info_dict['thumbnail'] = sanitize_url(thumbnail)
        elif thumbnails:
            info_dict['thumbnail'] = thumbnails[-1]['url']

        if info_dict.get('display_id') is None and 'id' in info_dict:
            info_dict['display_id'] = info_dict['id']

        self._fill_common_fields(info_dict)

        for cc_kind in ('subtitles', 'automatic_captions'):
            cc = info_dict.get(cc_kind)
            if cc:
                for _, subtitle in cc.items():
                    for subtitle_format in subtitle:
                        if subtitle_format.get('url'):
                            subtitle_format['url'] = sanitize_url(subtitle_format['url'])
                        if subtitle_format.get('ext') is None:
                            subtitle_format['ext'] = determine_ext(subtitle_format['url']).lower()

        automatic_captions = info_dict.get('automatic_captions')
        subtitles = info_dict.get('subtitles')

        info_dict['requested_subtitles'] = self.process_subtitles(
            info_dict['id'], subtitles, automatic_captions)

        if info_dict.get('formats') is None:
            # There's only one format available
            formats = [info_dict]
        else:
            formats = info_dict['formats']

        # or None ensures --clean-infojson removes it
        info_dict['_has_drm'] = any(f.get('has_drm') for f in formats) or None
        if not self.params.get('allow_unplayable_formats'):
            formats = [f for f in formats if not f.get('has_drm')]
            if info_dict['_has_drm'] and all(
                    f.get('acodec') == f.get('vcodec') == 'none' for f in formats):
                self.report_warning(
                    'This video is DRM protected and only images are available for download. '
                    'Use --list-formats to see them')

        get_from_start = not info_dict.get('is_live') or bool(self.params.get('live_from_start'))
        if not get_from_start:
            info_dict['title'] += ' ' + datetime.datetime.now().strftime('%Y-%m-%d %H:%M')
        if info_dict.get('is_live') and formats:
            formats = [f for f in formats if bool(f.get('is_from_start')) == get_from_start]
            if get_from_start and not formats:
                self.raise_no_formats(info_dict, msg=(
                    '--live-from-start is passed, but there are no formats that can be downloaded from the start. '
                    'If you want to download from the current time, use --no-live-from-start'))

        if not formats:
            self.raise_no_formats(info_dict)

        def is_wellformed(f):
            url = f.get('url')
            if not url:
                self.report_warning(
                    '"url" field is missing or empty - skipping format, '
                    'there is an error in extractor')
                return False
            if isinstance(url, bytes):
                sanitize_string_field(f, 'url')
            return True

        # Filter out malformed formats for better extraction robustness
        formats = list(filter(is_wellformed, formats))

        formats_dict = {}

        # We check that all the formats have the format and format_id fields
        for i, format in enumerate(formats):
            sanitize_string_field(format, 'format_id')
            sanitize_numeric_fields(format)
            format['url'] = sanitize_url(format['url'])
            if not format.get('format_id'):
                format['format_id'] = str(i)
            else:
                # Sanitize format_id from characters used in format selector expression
                format['format_id'] = re.sub(r'[\s,/+\[\]()]', '_', format['format_id'])
            format_id = format['format_id']
            if format_id not in formats_dict:
                formats_dict[format_id] = []
            formats_dict[format_id].append(format)

        # Make sure all formats have unique format_id
        common_exts = set(itertools.chain(*self._format_selection_exts.values()))
        for format_id, ambiguous_formats in formats_dict.items():
            ambigious_id = len(ambiguous_formats) > 1
            for i, format in enumerate(ambiguous_formats):
                if ambigious_id:
                    format['format_id'] = '%s-%d' % (format_id, i)
                if format.get('ext') is None:
                    format['ext'] = determine_ext(format['url']).lower()
                # Ensure there is no conflict between id and ext in format selection
                # See https://github.com/yt-dlp/yt-dlp/issues/1282
                if format['format_id'] != format['ext'] and format['format_id'] in common_exts:
                    format['format_id'] = 'f%s' % format['format_id']

        for i, format in enumerate(formats):
            if format.get('format') is None:
                format['format'] = '{id} - {res}{note}'.format(
                    id=format['format_id'],
                    res=self.format_resolution(format),
                    note=format_field(format, 'format_note', ' (%s)'),
                )
            if format.get('protocol') is None:
                format['protocol'] = determine_protocol(format)
            if format.get('resolution') is None:
                format['resolution'] = self.format_resolution(format, default=None)
            if format.get('dynamic_range') is None and format.get('vcodec') != 'none':
                format['dynamic_range'] = 'SDR'
            if (info_dict.get('duration') and format.get('tbr')
                    and not format.get('filesize') and not format.get('filesize_approx')):
                format['filesize_approx'] = int(info_dict['duration'] * format['tbr'] * (1024 / 8))

            # Add HTTP headers, so that external programs can use them from the
            # json output
            full_format_info = info_dict.copy()
            full_format_info.update(format)
            format['http_headers'] = self._calc_headers(full_format_info)
        # Remove private housekeeping stuff
        if '__x_forwarded_for_ip' in info_dict:
            del info_dict['__x_forwarded_for_ip']

        if self.params.get('check_formats') is True:
            formats = LazyList(self._check_formats(formats[::-1]), reverse=True)

        if not formats or formats[0] is not info_dict:
            # only set the 'formats' fields if the original info_dict list them
            # otherwise we end up with a circular reference, the first (and unique)
            # element in the 'formats' field in info_dict is info_dict itself,
            # which can't be exported to json
            info_dict['formats'] = formats

        info_dict, _ = self.pre_process(info_dict)

        if self._match_entry(info_dict, incomplete=self._format_fields) is not None:
            return info_dict

        self.post_extract(info_dict)
        info_dict, _ = self.pre_process(info_dict, 'after_filter')

        # The pre-processors may have modified the formats
        formats = info_dict.get('formats', [info_dict])

        list_only = self.params.get('simulate') is None and (
            self.params.get('list_thumbnails') or self.params.get('listformats') or self.params.get('listsubtitles'))
        interactive_format_selection = not list_only and self.format_selector == '-'
        if self.params.get('list_thumbnails'):
            self.list_thumbnails(info_dict)
        if self.params.get('listsubtitles'):
            if 'automatic_captions' in info_dict:
                self.list_subtitles(
                    info_dict['id'], automatic_captions, 'automatic captions')
            self.list_subtitles(info_dict['id'], subtitles, 'subtitles')
        if self.params.get('listformats') or interactive_format_selection:
            self.list_formats(info_dict)
        if list_only:
            # Without this printing, -F --print-json will not work
            self.__forced_printings(info_dict, self.prepare_filename(info_dict), incomplete=True)
            return info_dict

        format_selector = self.format_selector
        if format_selector is None:
            req_format = self._default_format_spec(info_dict, download=download)
            self.write_debug('Default format spec: %s' % req_format)
            format_selector = self.build_format_selector(req_format)

        while True:
            if interactive_format_selection:
                req_format = input(
                    self._format_screen('\nEnter format selector: ', self.Styles.EMPHASIS))
                try:
                    format_selector = self.build_format_selector(req_format)
                except SyntaxError as err:
                    self.report_error(err, tb=False, is_error=False)
                    continue

            formats_to_download = list(format_selector({
                'formats': formats,
                'has_merged_format': any('none' not in (f.get('acodec'), f.get('vcodec')) for f in formats),
                'incomplete_formats': (
                    # All formats are video-only or
                    all(f.get('vcodec') != 'none' and f.get('acodec') == 'none' for f in formats)
                    # all formats are audio-only
                    or all(f.get('vcodec') == 'none' and f.get('acodec') != 'none' for f in formats)),
            }))
            if interactive_format_selection and not formats_to_download:
                self.report_error('Requested format is not available', tb=False, is_error=False)
                continue
            break

        if not formats_to_download:
            if not self.params.get('ignore_no_formats_error'):
                raise ExtractorError(
                    'Requested format is not available. Use --list-formats for a list of available formats',
                    expected=True, video_id=info_dict['id'], ie=info_dict['extractor'])
            self.report_warning('Requested format is not available')
            # Process what we can, even without any available formats.
            formats_to_download = [{}]

        requested_ranges = self.params.get('download_ranges')
        if requested_ranges:
            requested_ranges = tuple(requested_ranges(info_dict, self))

        best_format, downloaded_formats = formats_to_download[-1], []
        if download:
            if best_format:
                def to_screen(*msg):
                    self.to_screen(f'[info] {info_dict["id"]}: {" ".join(", ".join(variadic(m)) for m in msg)}')

                to_screen(f'Downloading {len(formats_to_download)} format(s):',
                          (f['format_id'] for f in formats_to_download))
                if requested_ranges:
                    to_screen(f'Downloading {len(requested_ranges)} time ranges:',
                              (f'{int(c["start_time"])}-{int(c["end_time"])}' for c in requested_ranges))
            max_downloads_reached = False

            for fmt, chapter in itertools.product(formats_to_download, requested_ranges or [{}]):
                new_info = self._copy_infodict(info_dict)
                new_info.update(fmt)
                offset, duration = info_dict.get('section_start') or 0, info_dict.get('duration') or float('inf')
                if chapter or offset:
                    new_info.update({
                        'section_start': offset + chapter.get('start_time', 0),
                        'section_end': offset + min(chapter.get('end_time', duration), duration),
                        'section_title': chapter.get('title'),
                        'section_number': chapter.get('index'),
                    })
                downloaded_formats.append(new_info)
                try:
                    self.process_info(new_info)
                except MaxDownloadsReached:
                    max_downloads_reached = True
                self._raise_pending_errors(new_info)
                # Remove copied info
                for key, val in tuple(new_info.items()):
                    if info_dict.get(key) == val:
                        new_info.pop(key)
                if max_downloads_reached:
                    break

            write_archive = {f.get('__write_download_archive', False) for f in downloaded_formats}
            assert write_archive.issubset({True, False, 'ignore'})
            if True in write_archive and False not in write_archive:
                self.record_download_archive(info_dict)

            info_dict['requested_downloads'] = downloaded_formats
            info_dict = self.run_all_pps('after_video', info_dict)
            if max_downloads_reached:
                raise MaxDownloadsReached()

        # We update the info dict with the selected best quality format (backwards compatibility)
        info_dict.update(best_format)
        return info_dict

    def process_subtitles(self, video_id, normal_subtitles, automatic_captions):
        """Select the requested subtitles and their format"""
        available_subs, normal_sub_langs = {}, []
        if normal_subtitles and self.params.get('writesubtitles'):
            available_subs.update(normal_subtitles)
            normal_sub_langs = tuple(normal_subtitles.keys())
        if automatic_captions and self.params.get('writeautomaticsub'):
            for lang, cap_info in automatic_captions.items():
                if lang not in available_subs:
                    available_subs[lang] = cap_info

        if (not self.params.get('writesubtitles') and not
                self.params.get('writeautomaticsub') or not
                available_subs):
            return None

        all_sub_langs = tuple(available_subs.keys())
        if self.params.get('allsubtitles', False):
            requested_langs = all_sub_langs
        elif self.params.get('subtitleslangs', False):
            # A list is used so that the order of languages will be the same as
            # given in subtitleslangs. See https://github.com/yt-dlp/yt-dlp/issues/1041
            requested_langs = []
            for lang_re in self.params.get('subtitleslangs'):
                discard = lang_re[0] == '-'
                if discard:
                    lang_re = lang_re[1:]
                if lang_re == 'all':
                    if discard:
                        requested_langs = []
                    else:
                        requested_langs.extend(all_sub_langs)
                    continue
                current_langs = filter(re.compile(lang_re + '$').match, all_sub_langs)
                if discard:
                    for lang in current_langs:
                        while lang in requested_langs:
                            requested_langs.remove(lang)
                else:
                    requested_langs.extend(current_langs)
            requested_langs = orderedSet(requested_langs)
        elif normal_sub_langs:
            requested_langs = ['en'] if 'en' in normal_sub_langs else normal_sub_langs[:1]
        else:
            requested_langs = ['en'] if 'en' in all_sub_langs else all_sub_langs[:1]
        if requested_langs:
            self.write_debug('Downloading subtitles: %s' % ', '.join(requested_langs))

        formats_query = self.params.get('subtitlesformat', 'best')
        formats_preference = formats_query.split('/') if formats_query else []
        subs = {}
        for lang in requested_langs:
            formats = available_subs.get(lang)
            if formats is None:
                self.report_warning(f'{lang} subtitles not available for {video_id}')
                continue
            for ext in formats_preference:
                if ext == 'best':
                    f = formats[-1]
                    break
                matches = list(filter(lambda f: f['ext'] == ext, formats))
                if matches:
                    f = matches[-1]
                    break
            else:
                f = formats[-1]
                self.report_warning(
                    'No subtitle format found matching "%s" for language %s, '
                    'using %s' % (formats_query, lang, f['ext']))
            subs[lang] = f
        return subs

    def _forceprint(self, key, info_dict):
        if info_dict is None:
            return
        info_copy = info_dict.copy()
        info_copy['formats_table'] = self.render_formats_table(info_dict)
        info_copy['thumbnails_table'] = self.render_thumbnails_table(info_dict)
        info_copy['subtitles_table'] = self.render_subtitles_table(info_dict.get('id'), info_dict.get('subtitles'))
        info_copy['automatic_captions_table'] = self.render_subtitles_table(info_dict.get('id'), info_dict.get('automatic_captions'))

        def format_tmpl(tmpl):
            mobj = re.match(r'\w+(=?)$', tmpl)
            if mobj and mobj.group(1):
                return f'{tmpl[:-1]} = %({tmpl[:-1]})r'
            elif mobj:
                return f'%({tmpl})s'
            return tmpl

        for tmpl in self.params['forceprint'].get(key, []):
            self.to_stdout(self.evaluate_outtmpl(format_tmpl(tmpl), info_copy))

        for tmpl, file_tmpl in self.params['print_to_file'].get(key, []):
            filename = self.prepare_filename(info_dict, outtmpl=file_tmpl)
            tmpl = format_tmpl(tmpl)
            self.to_screen(f'[info] Writing {tmpl!r} to: {filename}')
            if self._ensure_dir_exists(filename):
                with open(filename, 'a', encoding='utf-8') as f:
                    f.write(self.evaluate_outtmpl(tmpl, info_copy) + '\n')

    def __forced_printings(self, info_dict, filename, incomplete):
        def print_mandatory(field, actual_field=None):
            if actual_field is None:
                actual_field = field
            if (self.params.get('force%s' % field, False)
                    and (not incomplete or info_dict.get(actual_field) is not None)):
                self.to_stdout(info_dict[actual_field])

        def print_optional(field):
            if (self.params.get('force%s' % field, False)
                    and info_dict.get(field) is not None):
                self.to_stdout(info_dict[field])

        info_dict = info_dict.copy()
        if filename is not None:
            info_dict['filename'] = filename
        if info_dict.get('requested_formats') is not None:
            # For RTMP URLs, also include the playpath
            info_dict['urls'] = '\n'.join(f['url'] + f.get('play_path', '') for f in info_dict['requested_formats'])
        elif info_dict.get('url'):
            info_dict['urls'] = info_dict['url'] + info_dict.get('play_path', '')

        if (self.params.get('forcejson')
                or self.params['forceprint'].get('video')
                or self.params['print_to_file'].get('video')):
            self.post_extract(info_dict)
        self._forceprint('video', info_dict)

        print_mandatory('title')
        print_mandatory('id')
        print_mandatory('url', 'urls')
        print_optional('thumbnail')
        print_optional('description')
        print_optional('filename')
        if self.params.get('forceduration') and info_dict.get('duration') is not None:
            self.to_stdout(formatSeconds(info_dict['duration']))
        print_mandatory('format')

        if self.params.get('forcejson'):
            self.to_stdout(json.dumps(self.sanitize_info(info_dict)))

    def dl(self, name, info, subtitle=False, test=False):
        if not info.get('url'):
            self.raise_no_formats(info, True)

        if test:
            verbose = self.params.get('verbose')
            params = {
                'test': True,
                'quiet': self.params.get('quiet') or not verbose,
                'verbose': verbose,
                'noprogress': not verbose,
                'nopart': True,
                'skip_unavailable_fragments': False,
                'keep_fragments': False,
                'overwrites': True,
                '_no_ytdl_file': True,
            }
        else:
            params = self.params
        fd = get_suitable_downloader(info, params, to_stdout=(name == '-'))(self, params)
        if not test:
            for ph in self._progress_hooks:
                fd.add_progress_hook(ph)
            urls = '", "'.join(
                (f['url'].split(',')[0] + ',<data>' if f['url'].startswith('data:') else f['url'])
                for f in info.get('requested_formats', []) or [info])
            self.write_debug(f'Invoking {fd.FD_NAME} downloader on "{urls}"')

        # Note: Ideally info should be a deep-copied so that hooks cannot modify it.
        # But it may contain objects that are not deep-copyable
        new_info = self._copy_infodict(info)
        if new_info.get('http_headers') is None:
            new_info['http_headers'] = self._calc_headers(new_info)
        return fd.download(name, new_info, subtitle)

    def existing_file(self, filepaths, *, default_overwrite=True):
        existing_files = list(filter(os.path.exists, orderedSet(filepaths)))
        if existing_files and not self.params.get('overwrites', default_overwrite):
            return existing_files[0]

        for file in existing_files:
            self.report_file_delete(file)
            os.remove(file)
        return None

    def process_info(self, info_dict):
        """Process a single resolved IE result. (Modifies it in-place)"""

        assert info_dict.get('_type', 'video') == 'video'
        original_infodict = info_dict

        if 'format' not in info_dict and 'ext' in info_dict:
            info_dict['format'] = info_dict['ext']

        # This is mostly just for backward compatibility of process_info
        # As a side-effect, this allows for format-specific filters
        if self._match_entry(info_dict) is not None:
            info_dict['__write_download_archive'] = 'ignore'
            return

        # Does nothing under normal operation - for backward compatibility of process_info
        self.post_extract(info_dict)
        self._num_downloads += 1

        # info_dict['_filename'] needs to be set for backward compatibility
        info_dict['_filename'] = full_filename = self.prepare_filename(info_dict, warn=True)
        temp_filename = self.prepare_filename(info_dict, 'temp')
        files_to_move = {}

        # Forced printings
        self.__forced_printings(info_dict, full_filename, incomplete=('format' not in info_dict))

        def check_max_downloads():
            if self._num_downloads >= float(self.params.get('max_downloads') or 'inf'):
                raise MaxDownloadsReached()

        if self.params.get('simulate'):
            info_dict['__write_download_archive'] = self.params.get('force_write_download_archive')
            check_max_downloads()
            return

        if full_filename is None:
            return
        if not self._ensure_dir_exists(encodeFilename(full_filename)):
            return
        if not self._ensure_dir_exists(encodeFilename(temp_filename)):
            return

        if self._write_description('video', info_dict,
                                   self.prepare_filename(info_dict, 'description')) is None:
            return

        sub_files = self._write_subtitles(info_dict, temp_filename)
        if sub_files is None:
            return
        files_to_move.update(dict(sub_files))

        thumb_files = self._write_thumbnails(
            'video', info_dict, temp_filename, self.prepare_filename(info_dict, 'thumbnail'))
        if thumb_files is None:
            return
        files_to_move.update(dict(thumb_files))

        infofn = self.prepare_filename(info_dict, 'infojson')
        _infojson_written = self._write_info_json('video', info_dict, infofn)
        if _infojson_written:
            info_dict['infojson_filename'] = infofn
            # For backward compatibility, even though it was a private field
            info_dict['__infojson_filename'] = infofn
        elif _infojson_written is None:
            return

        # Note: Annotations are deprecated
        annofn = None
        if self.params.get('writeannotations', False):
            annofn = self.prepare_filename(info_dict, 'annotation')
        if annofn:
            if not self._ensure_dir_exists(encodeFilename(annofn)):
                return
            if not self.params.get('overwrites', True) and os.path.exists(encodeFilename(annofn)):
                self.to_screen('[info] Video annotations are already present')
            elif not info_dict.get('annotations'):
                self.report_warning('There are no annotations to write.')
            else:
                try:
                    self.to_screen('[info] Writing video annotations to: ' + annofn)
                    with open(encodeFilename(annofn), 'w', encoding='utf-8') as annofile:
                        annofile.write(info_dict['annotations'])
                except (KeyError, TypeError):
                    self.report_warning('There are no annotations to write.')
                except OSError:
                    self.report_error('Cannot write annotations file: ' + annofn)
                    return

        # Write internet shortcut files
        def _write_link_file(link_type):
            url = try_get(info_dict['webpage_url'], iri_to_uri)
            if not url:
                self.report_warning(
                    f'Cannot write internet shortcut file because the actual URL of "{info_dict["webpage_url"]}" is unknown')
                return True
            linkfn = replace_extension(self.prepare_filename(info_dict, 'link'), link_type, info_dict.get('ext'))
            if not self._ensure_dir_exists(encodeFilename(linkfn)):
                return False
            if self.params.get('overwrites', True) and os.path.exists(encodeFilename(linkfn)):
                self.to_screen(f'[info] Internet shortcut (.{link_type}) is already present')
                return True
            try:
                self.to_screen(f'[info] Writing internet shortcut (.{link_type}) to: {linkfn}')
                with open(encodeFilename(to_high_limit_path(linkfn)), 'w', encoding='utf-8',
                          newline='\r\n' if link_type == 'url' else '\n') as linkfile:
                    template_vars = {'url': url}
                    if link_type == 'desktop':
                        template_vars['filename'] = linkfn[:-(len(link_type) + 1)]
                    linkfile.write(LINK_TEMPLATES[link_type] % template_vars)
            except OSError:
                self.report_error(f'Cannot write internet shortcut {linkfn}')
                return False
            return True

        write_links = {
            'url': self.params.get('writeurllink'),
            'webloc': self.params.get('writewebloclink'),
            'desktop': self.params.get('writedesktoplink'),
        }
        if self.params.get('writelink'):
            link_type = ('webloc' if sys.platform == 'darwin'
                         else 'desktop' if sys.platform.startswith('linux')
                         else 'url')
            write_links[link_type] = True

        if any(should_write and not _write_link_file(link_type)
               for link_type, should_write in write_links.items()):
            return

        def replace_info_dict(new_info):
            nonlocal info_dict
            if new_info == info_dict:
                return
            info_dict.clear()
            info_dict.update(new_info)

        new_info, files_to_move = self.pre_process(info_dict, 'before_dl', files_to_move)
        replace_info_dict(new_info)

        if self.params.get('skip_download'):
            info_dict['filepath'] = temp_filename
            info_dict['__finaldir'] = os.path.dirname(os.path.abspath(encodeFilename(full_filename)))
            info_dict['__files_to_move'] = files_to_move
            replace_info_dict(self.run_pp(MoveFilesAfterDownloadPP(self, False), info_dict))
            info_dict['__write_download_archive'] = self.params.get('force_write_download_archive')
        else:
            # Download
            info_dict.setdefault('__postprocessors', [])
            try:

                def existing_video_file(*filepaths):
                    ext = info_dict.get('ext')
                    converted = lambda file: replace_extension(file, self.params.get('final_ext') or ext, ext)
                    file = self.existing_file(itertools.chain(*zip(map(converted, filepaths), filepaths)),
                                              default_overwrite=False)
                    if file:
                        info_dict['ext'] = os.path.splitext(file)[1][1:]
                    return file

                fd, success = None, True
                if info_dict.get('protocol') or info_dict.get('url'):
                    fd = get_suitable_downloader(info_dict, self.params, to_stdout=temp_filename == '-')
                    if fd is not FFmpegFD and (
                            info_dict.get('section_start') or info_dict.get('section_end')):
                        msg = ('This format cannot be partially downloaded' if FFmpegFD.available()
                               else 'You have requested downloading the video partially, but ffmpeg is not installed')
                        self.report_error(f'{msg}. Aborting')
                        return

                if info_dict.get('requested_formats') is not None:

                    def compatible_formats(formats):
                        # TODO: some formats actually allow this (mkv, webm, ogg, mp4), but not all of them.
                        video_formats = [format for format in formats if format.get('vcodec') != 'none']
                        audio_formats = [format for format in formats if format.get('acodec') != 'none']
                        if len(video_formats) > 2 or len(audio_formats) > 2:
                            return False

                        # Check extension
                        exts = {format.get('ext') for format in formats}
                        COMPATIBLE_EXTS = (
                            {'mp3', 'mp4', 'm4a', 'm4p', 'm4b', 'm4r', 'm4v', 'ismv', 'isma'},
                            {'webm'},
                        )
                        for ext_sets in COMPATIBLE_EXTS:
                            if ext_sets.issuperset(exts):
                                return True
                        # TODO: Check acodec/vcodec
                        return False

                    requested_formats = info_dict['requested_formats']
                    old_ext = info_dict['ext']
                    if self.params.get('merge_output_format') is None:
                        if not compatible_formats(requested_formats):
                            info_dict['ext'] = 'mkv'
                            self.report_warning(
                                'Requested formats are incompatible for merge and will be merged into mkv')
                        if (info_dict['ext'] == 'webm'
                                and info_dict.get('thumbnails')
                                # check with type instead of pp_key, __name__, or isinstance
                                # since we dont want any custom PPs to trigger this
                                and any(type(pp) == EmbedThumbnailPP for pp in self._pps['post_process'])):  # noqa: E721
                            info_dict['ext'] = 'mkv'
                            self.report_warning(
                                'webm doesn\'t support embedding a thumbnail, mkv will be used')
                    new_ext = info_dict['ext']

                    def correct_ext(filename, ext=new_ext):
                        if filename == '-':
                            return filename
                        filename_real_ext = os.path.splitext(filename)[1][1:]
                        filename_wo_ext = (
                            os.path.splitext(filename)[0]
                            if filename_real_ext in (old_ext, new_ext)
                            else filename)
                        return f'{filename_wo_ext}.{ext}'

                    # Ensure filename always has a correct extension for successful merge
                    full_filename = correct_ext(full_filename)
                    temp_filename = correct_ext(temp_filename)
                    dl_filename = existing_video_file(full_filename, temp_filename)
                    info_dict['__real_download'] = False

                    merger = FFmpegMergerPP(self)
                    downloaded = []
                    if dl_filename is not None:
                        self.report_file_already_downloaded(dl_filename)
                    elif fd:
                        for f in requested_formats if fd != FFmpegFD else []:
                            f['filepath'] = fname = prepend_extension(
                                correct_ext(temp_filename, info_dict['ext']),
                                'f%s' % f['format_id'], info_dict['ext'])
                            downloaded.append(fname)
                        info_dict['url'] = '\n'.join(f['url'] for f in requested_formats)
                        success, real_download = self.dl(temp_filename, info_dict)
                        info_dict['__real_download'] = real_download
                    else:
                        if self.params.get('allow_unplayable_formats'):
                            self.report_warning(
                                'You have requested merging of multiple formats '
                                'while also allowing unplayable formats to be downloaded. '
                                'The formats won\'t be merged to prevent data corruption.')
                        elif not merger.available:
                            msg = 'You have requested merging of multiple formats but ffmpeg is not installed'
                            if not self.params.get('ignoreerrors'):
                                self.report_error(f'{msg}. Aborting due to --abort-on-error')
                                return
                            self.report_warning(f'{msg}. The formats won\'t be merged')

                        if temp_filename == '-':
                            reason = ('using a downloader other than ffmpeg' if FFmpegFD.can_merge_formats(info_dict, self.params)
                                      else 'but the formats are incompatible for simultaneous download' if merger.available
                                      else 'but ffmpeg is not installed')
                            self.report_warning(
                                f'You have requested downloading multiple formats to stdout {reason}. '
                                'The formats will be streamed one after the other')
                            fname = temp_filename
                        for f in requested_formats:
                            new_info = dict(info_dict)
                            del new_info['requested_formats']
                            new_info.update(f)
                            if temp_filename != '-':
                                fname = prepend_extension(
                                    correct_ext(temp_filename, new_info['ext']),
                                    'f%s' % f['format_id'], new_info['ext'])
                                if not self._ensure_dir_exists(fname):
                                    return
                                f['filepath'] = fname
                                downloaded.append(fname)
                            partial_success, real_download = self.dl(fname, new_info)
                            info_dict['__real_download'] = info_dict['__real_download'] or real_download
                            success = success and partial_success

                    if downloaded and merger.available and not self.params.get('allow_unplayable_formats'):
                        info_dict['__postprocessors'].append(merger)
                        info_dict['__files_to_merge'] = downloaded
                        # Even if there were no downloads, it is being merged only now
                        info_dict['__real_download'] = True
                    else:
                        for file in downloaded:
                            files_to_move[file] = None
                else:
                    # Just a single file
                    dl_filename = existing_video_file(full_filename, temp_filename)
                    if dl_filename is None or dl_filename == temp_filename:
                        # dl_filename == temp_filename could mean that the file was partially downloaded with --no-part.
                        # So we should try to resume the download
                        success, real_download = self.dl(temp_filename, info_dict)
                        info_dict['__real_download'] = real_download
                    else:
                        self.report_file_already_downloaded(dl_filename)

                dl_filename = dl_filename or temp_filename
                info_dict['__finaldir'] = os.path.dirname(os.path.abspath(encodeFilename(full_filename)))

            except network_exceptions as err:
                self.report_error('unable to download video data: %s' % error_to_compat_str(err))
                return
            except OSError as err:
                raise UnavailableVideoError(err)
            except (ContentTooShortError, ) as err:
                self.report_error(f'content too short (expected {err.expected} bytes and served {err.downloaded})')
                return

            self._raise_pending_errors(info_dict)
            if success and full_filename != '-':

                def fixup():
                    do_fixup = True
                    fixup_policy = self.params.get('fixup')
                    vid = info_dict['id']

                    if fixup_policy in ('ignore', 'never'):
                        return
                    elif fixup_policy == 'warn':
                        do_fixup = 'warn'
                    elif fixup_policy != 'force':
                        assert fixup_policy in ('detect_or_warn', None)
                        if not info_dict.get('__real_download'):
                            do_fixup = False

                    def ffmpeg_fixup(cndn, msg, cls):
                        if not (do_fixup and cndn):
                            return
                        elif do_fixup == 'warn':
                            self.report_warning(f'{vid}: {msg}')
                            return
                        pp = cls(self)
                        if pp.available:
                            info_dict['__postprocessors'].append(pp)
                        else:
                            self.report_warning(f'{vid}: {msg}. Install ffmpeg to fix this automatically')

                    stretched_ratio = info_dict.get('stretched_ratio')
                    ffmpeg_fixup(stretched_ratio not in (1, None),
                                 f'Non-uniform pixel ratio {stretched_ratio}',
                                 FFmpegFixupStretchedPP)

                    downloader = get_suitable_downloader(info_dict, self.params) if 'protocol' in info_dict else None
                    downloader = downloader.FD_NAME if downloader else None

                    ext = info_dict.get('ext')
                    postprocessed_by_ffmpeg = info_dict.get('requested_formats') or any((
                        isinstance(pp, FFmpegVideoConvertorPP)
                        and resolve_recode_mapping(ext, pp.mapping)[0] not in (ext, None)
                    ) for pp in self._pps['post_process'])

                    if not postprocessed_by_ffmpeg:
                        ffmpeg_fixup(ext == 'm4a' and info_dict.get('container') == 'm4a_dash',
                                     'writing DASH m4a. Only some players support this container',
                                     FFmpegFixupM4aPP)
                        ffmpeg_fixup(downloader == 'hlsnative' and not self.params.get('hls_use_mpegts')
                                     or info_dict.get('is_live') and self.params.get('hls_use_mpegts') is None,
                                     'Possible MPEG-TS in MP4 container or malformed AAC timestamps',
                                     FFmpegFixupM3u8PP)
                        ffmpeg_fixup(info_dict.get('is_live') and downloader == 'DashSegmentsFD',
                                     'Possible duplicate MOOV atoms', FFmpegFixupDuplicateMoovPP)

                    ffmpeg_fixup(downloader == 'web_socket_fragment', 'Malformed timestamps detected', FFmpegFixupTimestampPP)
                    ffmpeg_fixup(downloader == 'web_socket_fragment', 'Malformed duration detected', FFmpegFixupDurationPP)

                fixup()
                try:
                    replace_info_dict(self.post_process(dl_filename, info_dict, files_to_move))
                except PostProcessingError as err:
                    self.report_error('Postprocessing: %s' % str(err))
                    return
                try:
                    for ph in self._post_hooks:
                        ph(info_dict['filepath'])
                except Exception as err:
                    self.report_error('post hooks: %s' % str(err))
                    return
                info_dict['__write_download_archive'] = True

        assert info_dict is original_infodict  # Make sure the info_dict was modified in-place
        if self.params.get('force_write_download_archive'):
            info_dict['__write_download_archive'] = True
        check_max_downloads()

    def __download_wrapper(self, func):
        @functools.wraps(func)
        def wrapper(*args, **kwargs):
            try:
                res = func(*args, **kwargs)
            except UnavailableVideoError as e:
                self.report_error(e)
            except DownloadCancelled as e:
                self.to_screen(f'[info] {e}')
                if not self.params.get('break_per_url'):
                    raise
            else:
                if self.params.get('dump_single_json', False):
                    self.post_extract(res)
                    self.to_stdout(json.dumps(self.sanitize_info(res)))
        return wrapper

    def download(self, url_list):
        """Download a given list of URLs."""
        url_list = variadic(url_list)  # Passing a single URL is a common mistake
        outtmpl = self.params['outtmpl']['default']
        if (len(url_list) > 1
                and outtmpl != '-'
                and '%' not in outtmpl
                and self.params.get('max_downloads') != 1):
            raise SameFileError(outtmpl)

        for url in url_list:
            self.__download_wrapper(self.extract_info)(
                url, force_generic_extractor=self.params.get('force_generic_extractor', False))

        return self._download_retcode

    def download_with_info_file(self, info_filename):
        with contextlib.closing(fileinput.FileInput(
                [info_filename], mode='r',
                openhook=fileinput.hook_encoded('utf-8'))) as f:
            # FileInput doesn't have a read method, we can't call json.load
            info = self.sanitize_info(json.loads('\n'.join(f), object_hook=infojson_decoder_hook), self.params.get('clean_infojson', True))
        try:
            self.__download_wrapper(self.process_ie_result)(info, download=True)
        except (DownloadError, EntryNotInPlaylist, ReExtractInfo) as e:
            if not isinstance(e, EntryNotInPlaylist):
                self.to_stderr('\r')
            webpage_url = info.get('webpage_url')
            if webpage_url is not None:
                self.report_warning(f'The info failed to download: {e}; trying with URL {webpage_url}')
                return self.download([webpage_url])
            else:
                raise
        return self._download_retcode

    @staticmethod
    def sanitize_info(info_dict, remove_private_keys=False):
        ''' Sanitize the infodict for converting to json '''
        if info_dict is None:
            return info_dict
        info_dict.setdefault('epoch', int(time.time()))
        info_dict.setdefault('_type', 'video')

        if remove_private_keys:
            reject = lambda k, v: v is None or k.startswith('__') or k in {
                'requested_downloads', 'requested_formats', 'requested_subtitles', 'requested_entries',
                'entries', 'filepath', '_filename', 'infojson_filename', 'original_url', 'playlist_autonumber',
            }
        else:
            reject = lambda k, v: False

        def filter_fn(obj):
            if isinstance(obj, (dict, CaseInsensitiveDict)):
                return {k: filter_fn(v) for k, v in obj.items() if not reject(k, v)}
            elif isinstance(obj, (list, tuple, set, LazyList)):
                return list(map(filter_fn, obj))
            elif obj is None or isinstance(obj, (str, int, float, bool)):
                return obj
            else:
                return repr(obj)

        return filter_fn(info_dict)

    @staticmethod
    def filter_requested_info(info_dict, actually_filter=True):
        ''' Alias of sanitize_info for backward compatibility '''
        return YoutubeDL.sanitize_info(info_dict, actually_filter)

    def _delete_downloaded_files(self, *files_to_delete, info={}, msg=None):
        for filename in set(filter(None, files_to_delete)):
            if msg:
                self.to_screen(msg % filename)
            try:
                os.remove(filename)
            except OSError:
                self.report_warning(f'Unable to delete file {filename}')
            if filename in info.get('__files_to_move', []):  # NB: Delete even if None
                del info['__files_to_move'][filename]

    @staticmethod
    def post_extract(info_dict):
        def actual_post_extract(info_dict):
            if info_dict.get('_type') in ('playlist', 'multi_video'):
                for video_dict in info_dict.get('entries', {}):
                    actual_post_extract(video_dict or {})
                return

            post_extractor = info_dict.pop('__post_extractor', None) or (lambda: {})
            info_dict.update(post_extractor())

        actual_post_extract(info_dict or {})

    def run_pp(self, pp, infodict):
        files_to_delete = []
        if '__files_to_move' not in infodict:
            infodict['__files_to_move'] = {}
        try:
            files_to_delete, infodict = pp.run(infodict)
        except PostProcessingError as e:
            # Must be True and not 'only_download'
            if self.params.get('ignoreerrors') is True:
                self.report_error(e)
                return infodict
            raise

        if not files_to_delete:
            return infodict
        if self.params.get('keepvideo', False):
            for f in files_to_delete:
                infodict['__files_to_move'].setdefault(f, '')
        else:
            self._delete_downloaded_files(
                *files_to_delete, info=infodict, msg='Deleting original file %s (pass -k to keep)')
        return infodict

    def run_all_pps(self, key, info, *, additional_pps=None):
        self._forceprint(key, info)
        for pp in (additional_pps or []) + self._pps[key]:
            info = self.run_pp(pp, info)
        return info

    def pre_process(self, ie_info, key='pre_process', files_to_move=None):
        info = dict(ie_info)
        info['__files_to_move'] = files_to_move or {}
        try:
            info = self.run_all_pps(key, info)
        except PostProcessingError as err:
            msg = f'Preprocessing: {err}'
            info.setdefault('__pending_error', msg)
            self.report_error(msg, is_error=False)
        return info, info.pop('__files_to_move', None)

    def post_process(self, filename, info, files_to_move=None):
        """Run all the postprocessors on the given file."""
        info['filepath'] = filename
        info['__files_to_move'] = files_to_move or {}
        info = self.run_all_pps('post_process', info, additional_pps=info.get('__postprocessors'))
        info = self.run_pp(MoveFilesAfterDownloadPP(self), info)
        del info['__files_to_move']
        return self.run_all_pps('after_move', info)

    def _make_archive_id(self, info_dict):
        video_id = info_dict.get('id')
        if not video_id:
            return
        # Future-proof against any change in case
        # and backwards compatibility with prior versions
        extractor = info_dict.get('extractor_key') or info_dict.get('ie_key')  # key in a playlist
        if extractor is None:
            url = str_or_none(info_dict.get('url'))
            if not url:
                return
            # Try to find matching extractor for the URL and take its ie_key
            for ie_key, ie in self._ies.items():
                if ie.suitable(url):
                    extractor = ie_key
                    break
            else:
                return
        return f'{extractor.lower()} {video_id}'

    def in_download_archive(self, info_dict):
        fn = self.params.get('download_archive')
        if fn is None:
            return False

        vid_id = self._make_archive_id(info_dict)
        if not vid_id:
            return False  # Incomplete video information

        return vid_id in self.archive

    def record_download_archive(self, info_dict):
        fn = self.params.get('download_archive')
        if fn is None:
            return
        vid_id = self._make_archive_id(info_dict)
        assert vid_id
        self.write_debug(f'Adding to archive: {vid_id}')
        with locked_file(fn, 'a', encoding='utf-8') as archive_file:
            archive_file.write(vid_id + '\n')
        self.archive.add(vid_id)

    @staticmethod
    def format_resolution(format, default='unknown'):
        if format.get('vcodec') == 'none' and format.get('acodec') != 'none':
            return 'audio only'
        if format.get('resolution') is not None:
            return format['resolution']
        if format.get('width') and format.get('height'):
            return '%dx%d' % (format['width'], format['height'])
        elif format.get('height'):
            return '%sp' % format['height']
        elif format.get('width'):
            return '%dx?' % format['width']
        return default

    def _list_format_headers(self, *headers):
        if self.params.get('listformats_table', True) is not False:
            return [self._format_out(header, self.Styles.HEADERS) for header in headers]
        return headers

    def _format_note(self, fdict):
        res = ''
        if fdict.get('ext') in ['f4f', 'f4m']:
            res += '(unsupported)'
        if fdict.get('language'):
            if res:
                res += ' '
            res += '[%s]' % fdict['language']
        if fdict.get('format_note') is not None:
            if res:
                res += ' '
            res += fdict['format_note']
        if fdict.get('tbr') is not None:
            if res:
                res += ', '
            res += '%4dk' % fdict['tbr']
        if fdict.get('container') is not None:
            if res:
                res += ', '
            res += '%s container' % fdict['container']
        if (fdict.get('vcodec') is not None
                and fdict.get('vcodec') != 'none'):
            if res:
                res += ', '
            res += fdict['vcodec']
            if fdict.get('vbr') is not None:
                res += '@'
        elif fdict.get('vbr') is not None and fdict.get('abr') is not None:
            res += 'video@'
        if fdict.get('vbr') is not None:
            res += '%4dk' % fdict['vbr']
        if fdict.get('fps') is not None:
            if res:
                res += ', '
            res += '%sfps' % fdict['fps']
        if fdict.get('acodec') is not None:
            if res:
                res += ', '
            if fdict['acodec'] == 'none':
                res += 'video only'
            else:
                res += '%-5s' % fdict['acodec']
        elif fdict.get('abr') is not None:
            if res:
                res += ', '
            res += 'audio'
        if fdict.get('abr') is not None:
            res += '@%3dk' % fdict['abr']
        if fdict.get('asr') is not None:
            res += ' (%5dHz)' % fdict['asr']
        if fdict.get('filesize') is not None:
            if res:
                res += ', '
            res += format_bytes(fdict['filesize'])
        elif fdict.get('filesize_approx') is not None:
            if res:
                res += ', '
            res += '~' + format_bytes(fdict['filesize_approx'])
        return res

    def render_formats_table(self, info_dict):
        if not info_dict.get('formats') and not info_dict.get('url'):
            return None

        formats = info_dict.get('formats', [info_dict])
        if not self.params.get('listformats_table', True) is not False:
            table = [
                [
                    format_field(f, 'format_id'),
                    format_field(f, 'ext'),
                    self.format_resolution(f),
                    self._format_note(f)
                ] for f in formats if f.get('preference') is None or f['preference'] >= -1000]
            return render_table(['format code', 'extension', 'resolution', 'note'], table, extra_gap=1)

        def simplified_codec(f, field):
            assert field in ('acodec', 'vcodec')
            codec = f.get(field, 'unknown')
            if not codec:
                return 'unknown'
            elif codec != 'none':
                return '.'.join(codec.split('.')[:4])

            if field == 'vcodec' and f.get('acodec') == 'none':
                return 'images'
            elif field == 'acodec' and f.get('vcodec') == 'none':
                return ''
            return self._format_out('audio only' if field == 'vcodec' else 'video only',
                                    self.Styles.SUPPRESS)

        delim = self._format_out('\u2502', self.Styles.DELIM, '|', test_encoding=True)
        table = [
            [
                self._format_out(format_field(f, 'format_id'), self.Styles.ID),
                format_field(f, 'ext'),
                format_field(f, func=self.format_resolution, ignore=('audio only', 'images')),
                format_field(f, 'fps', '\t%d', func=round),
                format_field(f, 'dynamic_range', '%s', ignore=(None, 'SDR')).replace('HDR', ''),
                delim,
                format_field(f, 'filesize', ' \t%s', func=format_bytes) + format_field(f, 'filesize_approx', '~\t%s', func=format_bytes),
                format_field(f, 'tbr', '\t%dk', func=round),
                shorten_protocol_name(f.get('protocol', '')),
                delim,
                simplified_codec(f, 'vcodec'),
                format_field(f, 'vbr', '\t%dk', func=round),
                simplified_codec(f, 'acodec'),
                format_field(f, 'abr', '\t%dk', func=round),
                format_field(f, 'asr', '\t%s', func=format_decimal_suffix),
                join_nonempty(
                    self._format_out('UNSUPPORTED', 'light red') if f.get('ext') in ('f4f', 'f4m') else None,
                    format_field(f, 'language', '[%s]'),
                    join_nonempty(format_field(f, 'format_note'),
                                  format_field(f, 'container', ignore=(None, f.get('ext'))),
                                  delim=', '),
                    delim=' '),
            ] for f in formats if f.get('preference') is None or f['preference'] >= -1000]
        header_line = self._list_format_headers(
            'ID', 'EXT', 'RESOLUTION', '\tFPS', 'HDR', delim, '\tFILESIZE', '\tTBR', 'PROTO',
            delim, 'VCODEC', '\tVBR', 'ACODEC', '\tABR', '\tASR', 'MORE INFO')

        return render_table(
            header_line, table, hide_empty=True,
            delim=self._format_out('\u2500', self.Styles.DELIM, '-', test_encoding=True))

    def render_thumbnails_table(self, info_dict):
        thumbnails = list(info_dict.get('thumbnails') or [])
        if not thumbnails:
            return None
        return render_table(
            self._list_format_headers('ID', 'Width', 'Height', 'URL'),
            [[t.get('id'), t.get('width', 'unknown'), t.get('height', 'unknown'), t['url']] for t in thumbnails])

    def render_subtitles_table(self, video_id, subtitles):
        def _row(lang, formats):
            exts, names = zip(*((f['ext'], f.get('name') or 'unknown') for f in reversed(formats)))
            if len(set(names)) == 1:
                names = [] if names[0] == 'unknown' else names[:1]
            return [lang, ', '.join(names), ', '.join(exts)]

        if not subtitles:
            return None
        return render_table(
            self._list_format_headers('Language', 'Name', 'Formats'),
            [_row(lang, formats) for lang, formats in subtitles.items()],
            hide_empty=True)

    def __list_table(self, video_id, name, func, *args):
        table = func(*args)
        if not table:
            self.to_screen(f'{video_id} has no {name}')
            return
        self.to_screen(f'[info] Available {name} for {video_id}:')
        self.to_stdout(table)

    def list_formats(self, info_dict):
        self.__list_table(info_dict['id'], 'formats', self.render_formats_table, info_dict)

    def list_thumbnails(self, info_dict):
        self.__list_table(info_dict['id'], 'thumbnails', self.render_thumbnails_table, info_dict)

    def list_subtitles(self, video_id, subtitles, name='subtitles'):
        self.__list_table(video_id, name, self.render_subtitles_table, video_id, subtitles)

    def urlopen(self, req):
        """ Start an HTTP download """
        return self._request_director.send(req)

    def print_debug_header(self):
        if not self.params.get('verbose'):
            return

        # These imports can be slow. So import them only as needed
        from .extractor.extractors import _LAZY_LOADER
        from .extractor.extractors import _PLUGIN_CLASSES as plugin_extractors

        def get_encoding(stream):
            ret = str(getattr(stream, 'encoding', 'missing (%s)' % type(stream).__name__))
            if not supports_terminal_sequences(stream):
                from .utils import WINDOWS_VT_MODE  # Must be imported locally
                ret += ' (No VT)' if WINDOWS_VT_MODE is False else ' (No ANSI)'
            return ret

        encoding_str = 'Encodings: locale %s, fs %s, pref %s, %s' % (
            locale.getpreferredencoding(),
            sys.getfilesystemencoding(),
            self.get_encoding(),
            ', '.join(
                f'{key} {get_encoding(stream)}' for key, stream in self._out_files.items_
                if stream is not None and key != 'console')
        )

        logger = self.params.get('logger')
        if logger:
            write_debug = lambda msg: logger.debug(f'[debug] {msg}')
            write_debug(encoding_str)
        else:
            write_string(f'[debug] {encoding_str}\n', encoding=None)
            write_debug = lambda msg: self._write_string(f'[debug] {msg}\n')

        source = detect_variant()
        write_debug(join_nonempty(
            'yt-dlp version', __version__,
            f'[{RELEASE_GIT_HEAD}]' if RELEASE_GIT_HEAD else '',
            '' if source == 'unknown' else f'({source})',
            delim=' '))
        if not _LAZY_LOADER:
            if os.environ.get('YTDLP_NO_LAZY_EXTRACTORS'):
                write_debug('Lazy loading extractors is forcibly disabled')
            else:
                write_debug('Lazy loading extractors is disabled')
        if plugin_extractors or plugin_postprocessors:
            write_debug('Plugins: %s' % [
                '%s%s' % (klass.__name__, '' if klass.__name__ == name else f' as {name}')
                for name, klass in itertools.chain(plugin_extractors.items(), plugin_postprocessors.items())])
        if self.params['compat_opts']:
            write_debug('Compatibility options: %s' % ', '.join(self.params['compat_opts']))

        if source == 'source':
            try:
                stdout, _, _ = Popen.run(
                    ['git', 'rev-parse', '--short', 'HEAD'],
                    text=True, cwd=os.path.dirname(os.path.abspath(__file__)),
                    stdout=subprocess.PIPE, stderr=subprocess.PIPE)
                if re.fullmatch('[0-9a-f]+', stdout.strip()):
                    write_debug(f'Git HEAD: {stdout.strip()}')
            except Exception:
                with contextlib.suppress(Exception):
                    sys.exc_clear()

        write_debug(system_identifier())

        exe_versions, ffmpeg_features = FFmpegPostProcessor.get_versions_and_features(self)
        ffmpeg_features = {key for key, val in ffmpeg_features.items() if val}
        if ffmpeg_features:
            exe_versions['ffmpeg'] += ' (%s)' % ','.join(sorted(ffmpeg_features))

        exe_versions['rtmpdump'] = rtmpdump_version()
        exe_versions['phantomjs'] = PhantomJSwrapper._version()
        exe_str = ', '.join(
            f'{exe} {v}' for exe, v in sorted(exe_versions.items()) if v
        ) or 'none'
        write_debug('exe versions: %s' % exe_str)

        from .compat.compat_utils import get_package_info
        from .dependencies import available_dependencies

        write_debug('Optional libraries: %s' % (', '.join(sorted({
            join_nonempty(*get_package_info(m)) for m in available_dependencies.values()
        })) or 'none'))

        write_debug(f'Proxy map: {self.proxies}')

        # Not implemented
        if False and self.params.get('call_home'):
            ipaddr = self.urlopen('https://yt-dl.org/ip').read().decode()
            write_debug('Public IP address: %s' % ipaddr)
            latest_version = self.urlopen(
                'https://yt-dl.org/latest/version').read().decode()
            if version_tuple(latest_version) > version_tuple(__version__):
                self.report_warning(
                    'You are using an outdated version (newest version: %s)! '
                    'See https://yt-dl.org/update if you need help updating.' %
                    latest_version)

    @functools.cached_property
    def proxies(self) -> dict:
        """Global proxy configuration"""
        proxies = getproxies() or {}
        # compat. Set HTTPS_PROXY to __noproxy__ to revert
        if 'http' in proxies and 'https' not in proxies:
            proxies['https'] = proxies['http']
        conf_proxy = self.params.get('proxy')
        if conf_proxy:
            # compat. We should ideally use `all` proxy here
            proxies.update({'http': conf_proxy, 'https': conf_proxy})
        return proxies

    @functools.cached_property
    def cookiejar(self):
        """Global cookiejar instance"""
        opts_cookiesfrombrowser = self.params.get('cookiesfrombrowser')
        opts_cookiefile = self.params.get('cookiefile')
        return load_cookies(opts_cookiefile, opts_cookiesfrombrowser, self)

    @property
    def _opener(self):
        """
        Deprecated: use YoutubeDL.urlopen() instead.
        Get an urllib OpenerDirector from the Urllib handler.
        """
        return self._request_director.get_handlers(UrllibRH)[0].get_opener(Request('http://', proxies=self.proxies))

    def build_request_director(self, handlers):
        director = RequestDirector(self)
        for klass in handlers:
            if klass is not None:
                director.add_handler(klass(self))
        return director

    def encode(self, s):
        if isinstance(s, bytes):
            return s  # Already encoded

        try:
            return s.encode(self.get_encoding())
        except UnicodeEncodeError as err:
            err.reason = err.reason + '. Check your system encoding configuration or use the --encoding option.'
            raise

    def get_encoding(self):
        encoding = self.params.get('encoding')
        if encoding is None:
            encoding = preferredencoding()
        return encoding

    def _write_info_json(self, label, ie_result, infofn, overwrite=None):
        ''' Write infojson and returns True = written, 'exists' = Already exists, False = skip, None = error '''
        if overwrite is None:
            overwrite = self.params.get('overwrites', True)
        if not self.params.get('writeinfojson'):
            return False
        elif not infofn:
            self.write_debug(f'Skipping writing {label} infojson')
            return False
        elif not self._ensure_dir_exists(infofn):
            return None
        elif not overwrite and os.path.exists(infofn):
            self.to_screen(f'[info] {label.title()} metadata is already present')
            return 'exists'

        self.to_screen(f'[info] Writing {label} metadata as JSON to: {infofn}')
        try:
            write_json_file(self.sanitize_info(ie_result, self.params.get('clean_infojson', True)), infofn)
            return True
        except OSError:
            self.report_error(f'Cannot write {label} metadata to JSON file {infofn}')
            return None

    def _write_description(self, label, ie_result, descfn):
        ''' Write description and returns True = written, False = skip, None = error '''
        if not self.params.get('writedescription'):
            return False
        elif not descfn:
            self.write_debug(f'Skipping writing {label} description')
            return False
        elif not self._ensure_dir_exists(descfn):
            return None
        elif not self.params.get('overwrites', True) and os.path.exists(descfn):
            self.to_screen(f'[info] {label.title()} description is already present')
        elif ie_result.get('description') is None:
            self.report_warning(f'There\'s no {label} description to write')
            return False
        else:
            try:
                self.to_screen(f'[info] Writing {label} description to: {descfn}')
                with open(encodeFilename(descfn), 'w', encoding='utf-8') as descfile:
                    descfile.write(ie_result['description'])
            except OSError:
                self.report_error(f'Cannot write {label} description file {descfn}')
                return None
        return True

    def _write_subtitles(self, info_dict, filename):
        ''' Write subtitles to file and return list of (sub_filename, final_sub_filename); or None if error'''
        ret = []
        subtitles = info_dict.get('requested_subtitles')
        if not subtitles or not (self.params.get('writesubtitles') or self.params.get('writeautomaticsub')):
            # subtitles download errors are already managed as troubles in relevant IE
            # that way it will silently go on when used with unsupporting IE
            return ret

        sub_filename_base = self.prepare_filename(info_dict, 'subtitle')
        if not sub_filename_base:
            self.to_screen('[info] Skipping writing video subtitles')
            return ret
        for sub_lang, sub_info in subtitles.items():
            sub_format = sub_info['ext']
            sub_filename = subtitles_filename(filename, sub_lang, sub_format, info_dict.get('ext'))
            sub_filename_final = subtitles_filename(sub_filename_base, sub_lang, sub_format, info_dict.get('ext'))
            existing_sub = self.existing_file((sub_filename_final, sub_filename))
            if existing_sub:
                self.to_screen(f'[info] Video subtitle {sub_lang}.{sub_format} is already present')
                sub_info['filepath'] = existing_sub
                ret.append((existing_sub, sub_filename_final))
                continue

            self.to_screen(f'[info] Writing video subtitles to: {sub_filename}')
            if sub_info.get('data') is not None:
                try:
                    # Use newline='' to prevent conversion of newline characters
                    # See https://github.com/ytdl-org/youtube-dl/issues/10268
                    with open(sub_filename, 'w', encoding='utf-8', newline='') as subfile:
                        subfile.write(sub_info['data'])
                    sub_info['filepath'] = sub_filename
                    ret.append((sub_filename, sub_filename_final))
                    continue
                except OSError:
                    self.report_error(f'Cannot write video subtitles file {sub_filename}')
                    return None

            try:
                sub_copy = sub_info.copy()
                sub_copy.setdefault('http_headers', info_dict.get('http_headers'))
                self.dl(sub_filename, sub_copy, subtitle=True)
                sub_info['filepath'] = sub_filename
                ret.append((sub_filename, sub_filename_final))
            except (DownloadError, ExtractorError, IOError, OSError, ValueError) + network_exceptions as err:
                msg = f'Unable to download video subtitles for {sub_lang!r}: {err}'
                if self.params.get('ignoreerrors') is not True:  # False or 'only_download'
                    if not self.params.get('ignoreerrors'):
                        self.report_error(msg)
                    raise DownloadError(msg)
                self.report_warning(msg)
        return ret

    def _write_thumbnails(self, label, info_dict, filename, thumb_filename_base=None):
        ''' Write thumbnails to file and return list of (thumb_filename, final_thumb_filename) '''
        write_all = self.params.get('write_all_thumbnails', False)
        thumbnails, ret = [], []
        if write_all or self.params.get('writethumbnail', False):
            thumbnails = info_dict.get('thumbnails') or []
        multiple = write_all and len(thumbnails) > 1

        if thumb_filename_base is None:
            thumb_filename_base = filename
        if thumbnails and not thumb_filename_base:
            self.write_debug(f'Skipping writing {label} thumbnail')
            return ret

        for idx, t in list(enumerate(thumbnails))[::-1]:
            thumb_ext = (f'{t["id"]}.' if multiple else '') + determine_ext(t['url'], 'jpg')
            thumb_display_id = f'{label} thumbnail {t["id"]}'
            thumb_filename = replace_extension(filename, thumb_ext, info_dict.get('ext'))
            thumb_filename_final = replace_extension(thumb_filename_base, thumb_ext, info_dict.get('ext'))

            existing_thumb = self.existing_file((thumb_filename_final, thumb_filename))
            if existing_thumb:
                self.to_screen('[info] %s is already present' % (
                    thumb_display_id if multiple else f'{label} thumbnail').capitalize())
                t['filepath'] = existing_thumb
                ret.append((existing_thumb, thumb_filename_final))
            else:
                self.to_screen(f'[info] Downloading {thumb_display_id} ...')
                try:
                    uf = self.urlopen(Request(t['url'], headers=t.get('http_headers', {})))
                    self.to_screen(f'[info] Writing {thumb_display_id} to: {thumb_filename}')
                    with open(encodeFilename(thumb_filename), 'wb') as thumbf:
                        shutil.copyfileobj(uf, thumbf)
                    ret.append((thumb_filename, thumb_filename_final))
                    t['filepath'] = thumb_filename
                except network_exceptions as err:
                    thumbnails.pop(idx)
                    self.report_warning(f'Unable to download {thumb_display_id}: {err}')
            if ret and not write_all:
                break
        return ret<|MERGE_RESOLUTION|>--- conflicted
+++ resolved
@@ -23,13 +23,8 @@
 from string import ascii_letters
 
 from .cache import Cache
-<<<<<<< HEAD
-from .compat import HAS_LEGACY as compat_has_legacy
 from .compat import compat_os_name, compat_shlex_quote, functools
 from .compat.urllib.request import getproxies
-=======
-from .compat import compat_os_name, compat_shlex_quote
->>>>>>> 8ef5af19
 from .cookies import load_cookies
 from .downloader import FFmpegFD, get_suitable_downloader, shorten_protocol_name
 from .downloader.rtmp import rtmpdump_version
