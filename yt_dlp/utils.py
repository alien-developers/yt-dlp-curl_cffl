#!/usr/bin/env python3
# coding: utf-8

from __future__ import unicode_literals

import base64
import binascii
import calendar
import codecs
import collections
import contextlib
import ctypes
import datetime
import email.utils
import email.header
import errno
import functools
import gzip
import hashlib
import hmac
import importlib.util
import io
import itertools
import json
import locale
import math
import operator
import os
import platform
import random
import re
import socket
import ssl
import subprocess
import sys
import tempfile
import time
import traceback
import xml.etree.ElementTree
import zlib
import mimetypes

from .compat import (
    compat_HTMLParseError,
    compat_HTMLParser,
    compat_HTTPError,
<<<<<<< HEAD
    compat_basestring,
    compat_brotli,
=======
>>>>>>> efa85361
    compat_chr,
    compat_cookiejar,
    compat_etree_fromstring,
    compat_expanduser,
    compat_html_entities,
    compat_html_entities_html5,
    compat_http_client,
    compat_os_name,
    compat_parse_qs,
    compat_shlex_split,
    compat_shlex_quote,
    compat_str,
    compat_struct_pack,
    compat_struct_unpack,
    compat_urllib3,
    compat_urllib3_socks,
    compat_urllib_error,
    compat_urllib_parse,
    compat_urllib_parse_urlencode,
    compat_urllib_parse_urlparse,
    compat_urllib_parse_urlunparse,
    compat_urllib_parse_quote,
    compat_urllib_parse_quote_plus,
    compat_urllib_parse_unquote_plus,
    compat_urllib_request,
    compat_urlparse,
)

from .socksproxy import (
    ProxyType,
    sockssocket,
)


<<<<<<< HEAD
# This is not clearly defined otherwise
compiled_regex_type = type(re.compile(''))


=======
>>>>>>> efa85361
def random_user_agent():
    _USER_AGENT_TPL = 'Mozilla/5.0 (Windows NT 10.0; Win64; x64) AppleWebKit/537.36 (KHTML, like Gecko) Chrome/%s Safari/537.36'
    _CHROME_VERSIONS = (
        '90.0.4430.212',
        '90.0.4430.24',
        '90.0.4430.70',
        '90.0.4430.72',
        '90.0.4430.85',
        '90.0.4430.93',
        '91.0.4472.101',
        '91.0.4472.106',
        '91.0.4472.114',
        '91.0.4472.124',
        '91.0.4472.164',
        '91.0.4472.19',
        '91.0.4472.77',
        '92.0.4515.107',
        '92.0.4515.115',
        '92.0.4515.131',
        '92.0.4515.159',
        '92.0.4515.43',
        '93.0.4556.0',
        '93.0.4577.15',
        '93.0.4577.63',
        '93.0.4577.82',
        '94.0.4606.41',
        '94.0.4606.54',
        '94.0.4606.61',
        '94.0.4606.71',
        '94.0.4606.81',
        '94.0.4606.85',
        '95.0.4638.17',
        '95.0.4638.50',
        '95.0.4638.54',
        '95.0.4638.69',
        '95.0.4638.74',
        '96.0.4664.18',
        '96.0.4664.45',
        '96.0.4664.55',
        '96.0.4664.93',
        '97.0.4692.20',
    )
    return _USER_AGENT_TPL % random.choice(_CHROME_VERSIONS)


SUPPORTED_ENCODINGS = [
    'gzip', 'deflate'
]
if compat_brotli:
    SUPPORTED_ENCODINGS.append('br')

std_headers = {
    'User-Agent': random_user_agent(),
    'Accept': 'text/html,application/xhtml+xml,application/xml;q=0.9,*/*;q=0.8',
    'Accept-Encoding': ', '.join(SUPPORTED_ENCODINGS),
    'Accept-Language': 'en-us,en;q=0.5',
    'Sec-Fetch-Mode': 'navigate',
}


USER_AGENTS = {
    'Safari': 'Mozilla/5.0 (X11; Linux x86_64; rv:10.0) AppleWebKit/533.20.25 (KHTML, like Gecko) Version/5.0.4 Safari/533.20.27',
}


NO_DEFAULT = object()

ENGLISH_MONTH_NAMES = [
    'January', 'February', 'March', 'April', 'May', 'June',
    'July', 'August', 'September', 'October', 'November', 'December']

MONTH_NAMES = {
    'en': ENGLISH_MONTH_NAMES,
    'fr': [
        'janvier', 'février', 'mars', 'avril', 'mai', 'juin',
        'juillet', 'août', 'septembre', 'octobre', 'novembre', 'décembre'],
}

KNOWN_EXTENSIONS = (
    'mp4', 'm4a', 'm4p', 'm4b', 'm4r', 'm4v', 'aac',
    'flv', 'f4v', 'f4a', 'f4b',
    'webm', 'ogg', 'ogv', 'oga', 'ogx', 'spx', 'opus',
    'mkv', 'mka', 'mk3d',
    'avi', 'divx',
    'mov',
    'asf', 'wmv', 'wma',
    '3gp', '3g2',
    'mp3',
    'flac',
    'ape',
    'wav',
    'f4f', 'f4m', 'm3u8', 'smil')

# needed for sanitizing filenames in restricted mode
ACCENT_CHARS = dict(zip('ÂÃÄÀÁÅÆÇÈÉÊËÌÍÎÏÐÑÒÓÔÕÖŐØŒÙÚÛÜŰÝÞßàáâãäåæçèéêëìíîïðñòóôõöőøœùúûüűýþÿ',
                        itertools.chain('AAAAAA', ['AE'], 'CEEEEIIIIDNOOOOOOO', ['OE'], 'UUUUUY', ['TH', 'ss'],
                                        'aaaaaa', ['ae'], 'ceeeeiiiionooooooo', ['oe'], 'uuuuuy', ['th'], 'y')))

DATE_FORMATS = (
    '%d %B %Y',
    '%d %b %Y',
    '%B %d %Y',
    '%B %dst %Y',
    '%B %dnd %Y',
    '%B %drd %Y',
    '%B %dth %Y',
    '%b %d %Y',
    '%b %dst %Y',
    '%b %dnd %Y',
    '%b %drd %Y',
    '%b %dth %Y',
    '%b %dst %Y %I:%M',
    '%b %dnd %Y %I:%M',
    '%b %drd %Y %I:%M',
    '%b %dth %Y %I:%M',
    '%Y %m %d',
    '%Y-%m-%d',
    '%Y.%m.%d.',
    '%Y/%m/%d',
    '%Y/%m/%d %H:%M',
    '%Y/%m/%d %H:%M:%S',
    '%Y%m%d%H%M',
    '%Y%m%d%H%M%S',
    '%Y%m%d',
    '%Y-%m-%d %H:%M',
    '%Y-%m-%d %H:%M:%S',
    '%Y-%m-%d %H:%M:%S.%f',
    '%Y-%m-%d %H:%M:%S:%f',
    '%d.%m.%Y %H:%M',
    '%d.%m.%Y %H.%M',
    '%Y-%m-%dT%H:%M:%SZ',
    '%Y-%m-%dT%H:%M:%S.%fZ',
    '%Y-%m-%dT%H:%M:%S.%f0Z',
    '%Y-%m-%dT%H:%M:%S',
    '%Y-%m-%dT%H:%M:%S.%f',
    '%Y-%m-%dT%H:%M',
    '%b %d %Y at %H:%M',
    '%b %d %Y at %H:%M:%S',
    '%B %d %Y at %H:%M',
    '%B %d %Y at %H:%M:%S',
    '%H:%M %d-%b-%Y',
)

DATE_FORMATS_DAY_FIRST = list(DATE_FORMATS)
DATE_FORMATS_DAY_FIRST.extend([
    '%d-%m-%Y',
    '%d.%m.%Y',
    '%d.%m.%y',
    '%d/%m/%Y',
    '%d/%m/%y',
    '%d/%m/%Y %H:%M:%S',
])

DATE_FORMATS_MONTH_FIRST = list(DATE_FORMATS)
DATE_FORMATS_MONTH_FIRST.extend([
    '%m-%d-%Y',
    '%m.%d.%Y',
    '%m/%d/%Y',
    '%m/%d/%y',
    '%m/%d/%Y %H:%M:%S',
])

PACKED_CODES_RE = r"}\('(.+)',(\d+),(\d+),'([^']+)'\.split\('\|'\)"
JSON_LD_RE = r'(?is)<script[^>]+type=(["\']?)application/ld\+json\1[^>]*>(?P<json_ld>.+?)</script>'


def preferredencoding():
    """Get preferred encoding.

    Returns the best encoding scheme for the system, based on
    locale.getpreferredencoding() and some further tweaks.
    """
    try:
        pref = locale.getpreferredencoding()
        'TEST'.encode(pref)
    except Exception:
        pref = 'UTF-8'

    return pref


def write_json_file(obj, fn):
    """ Encode obj as JSON and write it to fn, atomically if possible """

    fn = encodeFilename(fn)
    path_basename = os.path.basename
    path_dirname = os.path.dirname

    tf = tempfile.NamedTemporaryFile(
        suffix='.tmp',
        prefix=path_basename(fn) + '.',
        dir=path_dirname(fn),
        delete=False,
        mode='w',
        encoding='utf-8'
    )

    try:
        with tf:
            json.dump(obj, tf, ensure_ascii=False)
        if sys.platform == 'win32':
            # Need to remove existing file on Windows, else os.rename raises
            # WindowsError or FileExistsError.
            try:
                os.unlink(fn)
            except OSError:
                pass
        try:
            mask = os.umask(0)
            os.umask(mask)
            os.chmod(tf.name, 0o666 & ~mask)
        except OSError:
            pass
        os.rename(tf.name, fn)
    except Exception:
        try:
            os.remove(tf.name)
        except OSError:
            pass
        raise


def find_xpath_attr(node, xpath, key, val=None):
    """ Find the xpath xpath[@key=val] """
    assert re.match(r'^[a-zA-Z_-]+$', key)
    expr = xpath + ('[@%s]' % key if val is None else "[@%s='%s']" % (key, val))
    return node.find(expr)

# On python2.6 the xml.etree.ElementTree.Element methods don't support
# the namespace parameter


def xpath_with_ns(path, ns_map):
    components = [c.split(':') for c in path.split('/')]
    replaced = []
    for c in components:
        if len(c) == 1:
            replaced.append(c[0])
        else:
            ns, tag = c
            replaced.append('{%s}%s' % (ns_map[ns], tag))
    return '/'.join(replaced)


def xpath_element(node, xpath, name=None, fatal=False, default=NO_DEFAULT):
    def _find_xpath(xpath):
        return node.find(xpath)

    if isinstance(xpath, (str, compat_str)):
        n = _find_xpath(xpath)
    else:
        for xp in xpath:
            n = _find_xpath(xp)
            if n is not None:
                break

    if n is None:
        if default is not NO_DEFAULT:
            return default
        elif fatal:
            name = xpath if name is None else name
            raise ExtractorError('Could not find XML element %s' % name)
        else:
            return None
    return n


def xpath_text(node, xpath, name=None, fatal=False, default=NO_DEFAULT):
    n = xpath_element(node, xpath, name, fatal=fatal, default=default)
    if n is None or n == default:
        return n
    if n.text is None:
        if default is not NO_DEFAULT:
            return default
        elif fatal:
            name = xpath if name is None else name
            raise ExtractorError('Could not find XML element\'s text %s' % name)
        else:
            return None
    return n.text


def xpath_attr(node, xpath, key, name=None, fatal=False, default=NO_DEFAULT):
    n = find_xpath_attr(node, xpath, key)
    if n is None:
        if default is not NO_DEFAULT:
            return default
        elif fatal:
            name = '%s[@%s]' % (xpath, key) if name is None else name
            raise ExtractorError('Could not find XML attribute %s' % name)
        else:
            return None
    return n.attrib[key]


def get_element_by_id(id, html):
    """Return the content of the tag with the specified ID in the passed HTML document"""
    return get_element_by_attribute('id', id, html)


def get_element_html_by_id(id, html):
    """Return the html of the tag with the specified ID in the passed HTML document"""
    return get_element_html_by_attribute('id', id, html)


def get_element_by_class(class_name, html):
    """Return the content of the first tag with the specified class in the passed HTML document"""
    retval = get_elements_by_class(class_name, html)
    return retval[0] if retval else None


def get_element_html_by_class(class_name, html):
    """Return the html of the first tag with the specified class in the passed HTML document"""
    retval = get_elements_html_by_class(class_name, html)
    return retval[0] if retval else None


def get_element_by_attribute(attribute, value, html, escape_value=True):
    retval = get_elements_by_attribute(attribute, value, html, escape_value)
    return retval[0] if retval else None


def get_element_html_by_attribute(attribute, value, html, escape_value=True):
    retval = get_elements_html_by_attribute(attribute, value, html, escape_value)
    return retval[0] if retval else None


def get_elements_by_class(class_name, html):
    """Return the content of all tags with the specified class in the passed HTML document as a list"""
    return get_elements_by_attribute(
        'class', r'[^\'"]*\b%s\b[^\'"]*' % re.escape(class_name),
        html, escape_value=False)


def get_elements_html_by_class(class_name, html):
    """Return the html of all tags with the specified class in the passed HTML document as a list"""
    return get_elements_html_by_attribute(
        'class', r'[^\'"]*\b%s\b[^\'"]*' % re.escape(class_name),
        html, escape_value=False)


def get_elements_by_attribute(*args, **kwargs):
    """Return the content of the tag with the specified attribute in the passed HTML document"""
    return [content for content, _ in get_elements_text_and_html_by_attribute(*args, **kwargs)]


def get_elements_html_by_attribute(*args, **kwargs):
    """Return the html of the tag with the specified attribute in the passed HTML document"""
    return [whole for _, whole in get_elements_text_and_html_by_attribute(*args, **kwargs)]


def get_elements_text_and_html_by_attribute(attribute, value, html, escape_value=True):
    """
    Return the text (content) and the html (whole) of the tag with the specified
    attribute in the passed HTML document
    """

    value_quote_optional = '' if re.match(r'''[\s"'`=<>]''', value) else '?'

    value = re.escape(value) if escape_value else value

    partial_element_re = r'''(?x)
        <(?P<tag>[a-zA-Z0-9:._-]+)
         (?:\s(?:[^>"']|"[^"]*"|'[^']*')*)?
         \s%(attribute)s\s*=\s*(?P<_q>['"]%(vqo)s)(?-x:%(value)s)(?P=_q)
        ''' % {'attribute': re.escape(attribute), 'value': value, 'vqo': value_quote_optional}

    for m in re.finditer(partial_element_re, html):
        content, whole = get_element_text_and_html_by_tag(m.group('tag'), html[m.start():])

        yield (
            unescapeHTML(re.sub(r'^(?P<q>["\'])(?P<content>.*)(?P=q)$', r'\g<content>', content, flags=re.DOTALL)),
            whole
        )


class HTMLBreakOnClosingTagParser(compat_HTMLParser):
    """
    HTML parser which raises HTMLBreakOnClosingTagException upon reaching the
    closing tag for the first opening tag it has encountered, and can be used
    as a context manager
    """

    class HTMLBreakOnClosingTagException(Exception):
        pass

    def __init__(self):
        self.tagstack = collections.deque()
        compat_HTMLParser.__init__(self)

    def __enter__(self):
        return self

    def __exit__(self, *_):
        self.close()

    def close(self):
        # handle_endtag does not return upon raising HTMLBreakOnClosingTagException,
        # so data remains buffered; we no longer have any interest in it, thus
        # override this method to discard it
        pass

    def handle_starttag(self, tag, _):
        self.tagstack.append(tag)

    def handle_endtag(self, tag):
        if not self.tagstack:
            raise compat_HTMLParseError('no tags in the stack')
        while self.tagstack:
            inner_tag = self.tagstack.pop()
            if inner_tag == tag:
                break
        else:
            raise compat_HTMLParseError(f'matching opening tag for closing {tag} tag not found')
        if not self.tagstack:
            raise self.HTMLBreakOnClosingTagException()


def get_element_text_and_html_by_tag(tag, html):
    """
    For the first element with the specified tag in the passed HTML document
    return its' content (text) and the whole element (html)
    """
    def find_or_raise(haystack, needle, exc):
        try:
            return haystack.index(needle)
        except ValueError:
            raise exc
    closing_tag = f'</{tag}>'
    whole_start = find_or_raise(
        html, f'<{tag}', compat_HTMLParseError(f'opening {tag} tag not found'))
    content_start = find_or_raise(
        html[whole_start:], '>', compat_HTMLParseError(f'malformed opening {tag} tag'))
    content_start += whole_start + 1
    with HTMLBreakOnClosingTagParser() as parser:
        parser.feed(html[whole_start:content_start])
        if not parser.tagstack or parser.tagstack[0] != tag:
            raise compat_HTMLParseError(f'parser did not match opening {tag} tag')
        offset = content_start
        while offset < len(html):
            next_closing_tag_start = find_or_raise(
                html[offset:], closing_tag,
                compat_HTMLParseError(f'closing {tag} tag not found'))
            next_closing_tag_end = next_closing_tag_start + len(closing_tag)
            try:
                parser.feed(html[offset:offset + next_closing_tag_end])
                offset += next_closing_tag_end
            except HTMLBreakOnClosingTagParser.HTMLBreakOnClosingTagException:
                return html[content_start:offset + next_closing_tag_start], \
                    html[whole_start:offset + next_closing_tag_end]
        raise compat_HTMLParseError('unexpected end of html')


class HTMLAttributeParser(compat_HTMLParser):
    """Trivial HTML parser to gather the attributes for a single element"""

    def __init__(self):
        self.attrs = {}
        compat_HTMLParser.__init__(self)

    def handle_starttag(self, tag, attrs):
        self.attrs = dict(attrs)


class HTMLListAttrsParser(compat_HTMLParser):
    """HTML parser to gather the attributes for the elements of a list"""

    def __init__(self):
        compat_HTMLParser.__init__(self)
        self.items = []
        self._level = 0

    def handle_starttag(self, tag, attrs):
        if tag == 'li' and self._level == 0:
            self.items.append(dict(attrs))
        self._level += 1

    def handle_endtag(self, tag):
        self._level -= 1


def extract_attributes(html_element):
    """Given a string for an HTML element such as
    <el
         a="foo" B="bar" c="&98;az" d=boz
         empty= noval entity="&amp;"
         sq='"' dq="'"
    >
    Decode and return a dictionary of attributes.
    {
        'a': 'foo', 'b': 'bar', c: 'baz', d: 'boz',
        'empty': '', 'noval': None, 'entity': '&',
        'sq': '"', 'dq': '\''
    }.
    NB HTMLParser is stricter in Python 2.6 & 3.2 than in later versions,
    but the cases in the unit test will work for all of 2.6, 2.7, 3.2-3.5.
    """
    parser = HTMLAttributeParser()
    try:
        parser.feed(html_element)
        parser.close()
    # Older Python may throw HTMLParseError in case of malformed HTML
    except compat_HTMLParseError:
        pass
    return parser.attrs


def parse_list(webpage):
    """Given a string for an series of HTML <li> elements,
    return a dictionary of their attributes"""
    parser = HTMLListAttrsParser()
    parser.feed(webpage)
    parser.close()
    return parser.items


def clean_html(html):
    """Clean an HTML snippet into a readable string"""

    if html is None:  # Convenience for sanitizing descriptions etc.
        return html

    html = re.sub(r'\s+', ' ', html)
    html = re.sub(r'(?u)\s?<\s?br\s?/?\s?>\s?', '\n', html)
    html = re.sub(r'(?u)<\s?/\s?p\s?>\s?<\s?p[^>]*>', '\n', html)
    # Strip html tags
    html = re.sub('<.*?>', '', html)
    # Replace html entities
    html = unescapeHTML(html)
    return html.strip()


def sanitize_open(filename, open_mode):
    """Try to open the given filename, and slightly tweak it if this fails.

    Attempts to open the given filename. If this fails, it tries to change
    the filename slightly, step by step, until it's either able to open it
    or it fails and raises a final exception, like the standard open()
    function.

    It returns the tuple (stream, definitive_file_name).
    """
    try:
        if filename == '-':
            if sys.platform == 'win32':
                import msvcrt
                msvcrt.setmode(sys.stdout.fileno(), os.O_BINARY)
            return (sys.stdout.buffer if hasattr(sys.stdout, 'buffer') else sys.stdout, filename)
        stream = open(encodeFilename(filename), open_mode)
        return (stream, filename)
    except (IOError, OSError) as err:
        if err.errno in (errno.EACCES,):
            raise

        # In case of error, try to remove win32 forbidden chars
        alt_filename = sanitize_path(filename)
        if alt_filename == filename:
            raise
        else:
            # An exception here should be caught in the caller
            stream = open(encodeFilename(alt_filename), open_mode)
            return (stream, alt_filename)


def timeconvert(timestr):
    """Convert RFC 2822 defined time string into system timestamp"""
    timestamp = None
    timetuple = email.utils.parsedate_tz(timestr)
    if timetuple is not None:
        timestamp = email.utils.mktime_tz(timetuple)
    return timestamp


def sanitize_filename(s, restricted=False, is_id=False):
    """Sanitizes a string so it could be used as part of a filename.
    If restricted is set, use a stricter subset of allowed characters.
    Set is_id if this is not an arbitrary string, but an ID that should be kept
    if possible.
    """
    def replace_insane(char):
        if restricted and char in ACCENT_CHARS:
            return ACCENT_CHARS[char]
        elif not restricted and char == '\n':
            return ' '
        elif char == '?' or ord(char) < 32 or ord(char) == 127:
            return ''
        elif char == '"':
            return '' if restricted else '\''
        elif char == ':':
            return '_-' if restricted else ' -'
        elif char in '\\/|*<>':
            return '_'
        if restricted and (char in '!&\'()[]{}$;`^,#' or char.isspace()):
            return '_'
        if restricted and ord(char) > 127:
            return '_'
        return char

    if s == '':
        return ''
    # Handle timestamps
    s = re.sub(r'[0-9]+(?::[0-9]+)+', lambda m: m.group(0).replace(':', '_'), s)
    result = ''.join(map(replace_insane, s))
    if not is_id:
        while '__' in result:
            result = result.replace('__', '_')
        result = result.strip('_')
        # Common case of "Foreign band name - English song title"
        if restricted and result.startswith('-_'):
            result = result[2:]
        if result.startswith('-'):
            result = '_' + result[len('-'):]
        result = result.lstrip('.')
        if not result:
            result = '_'
    return result


def sanitize_path(s, force=False):
    """Sanitizes and normalizes path on Windows"""
    if sys.platform == 'win32':
        force = False
        drive_or_unc, _ = os.path.splitdrive(s)
    elif force:
        drive_or_unc = ''
    else:
        return s

    norm_path = os.path.normpath(remove_start(s, drive_or_unc)).split(os.path.sep)
    if drive_or_unc:
        norm_path.pop(0)
    sanitized_path = [
        path_part if path_part in ['.', '..'] else re.sub(r'(?:[/<>:"\|\\?\*]|[\s.]$)', '#', path_part)
        for path_part in norm_path]
    if drive_or_unc:
        sanitized_path.insert(0, drive_or_unc + os.path.sep)
    elif force and s[0] == os.path.sep:
        sanitized_path.insert(0, os.path.sep)
    return os.path.join(*sanitized_path)


def sanitize_url(url):
    # Prepend protocol-less URLs with `http:` scheme in order to mitigate
    # the number of unwanted failures due to missing protocol
    if url.startswith('//'):
        return 'http:%s' % url
    # Fix some common typos seen so far
    COMMON_TYPOS = (
        # https://github.com/ytdl-org/youtube-dl/issues/15649
        (r'^httpss://', r'https://'),
        # https://bx1.be/lives/direct-tv/
        (r'^rmtp([es]?)://', r'rtmp\1://'),
    )
    for mistake, fixup in COMMON_TYPOS:
        if re.match(mistake, url):
            return re.sub(mistake, fixup, url)
    return url


def extract_basic_auth(url):
    parts = compat_urlparse.urlsplit(url)
    if parts.username is None:
        return url, None
    url = compat_urlparse.urlunsplit(parts._replace(netloc=(
        parts.hostname if parts.port is None
        else '%s:%d' % (parts.hostname, parts.port))))
    auth_payload = base64.b64encode(
        ('%s:%s' % (parts.username, parts.password or '')).encode('utf-8'))
    return url, 'Basic ' + auth_payload.decode('utf-8')


def sanitized_Request(url, *args, **kwargs):
    url, auth_header = extract_basic_auth(escape_url(sanitize_url(url)))
    if auth_header is not None:
        headers = args[1] if len(args) >= 2 else kwargs.setdefault('headers', {})
        headers['Authorization'] = auth_header
    return compat_urllib_request.Request(url, *args, **kwargs)


def expand_path(s):
    """Expand shell variables and ~"""
    return os.path.expandvars(compat_expanduser(s))


def orderedSet(iterable):
    """ Remove all duplicates from the input iterable """
    res = []
    for el in iterable:
        if el not in res:
            res.append(el)
    return res


def _htmlentity_transform(entity_with_semicolon):
    """Transforms an HTML entity to a character."""
    entity = entity_with_semicolon[:-1]

    # Known non-numeric HTML entity
    if entity in compat_html_entities.name2codepoint:
        return compat_chr(compat_html_entities.name2codepoint[entity])

    # TODO: HTML5 allows entities without a semicolon. For example,
    # '&Eacuteric' should be decoded as 'Éric'.
    if entity_with_semicolon in compat_html_entities_html5:
        return compat_html_entities_html5[entity_with_semicolon]

    mobj = re.match(r'#(x[0-9a-fA-F]+|[0-9]+)', entity)
    if mobj is not None:
        numstr = mobj.group(1)
        if numstr.startswith('x'):
            base = 16
            numstr = '0%s' % numstr
        else:
            base = 10
        # See https://github.com/ytdl-org/youtube-dl/issues/7518
        try:
            return compat_chr(int(numstr, base))
        except ValueError:
            pass

    # Unknown entity in name, return its literal representation
    return '&%s;' % entity


def unescapeHTML(s):
    if s is None:
        return None
    assert type(s) == compat_str

    return re.sub(
        r'&([^&;]+;)', lambda m: _htmlentity_transform(m.group(1)), s)


def escapeHTML(text):
    return (
        text
        .replace('&', '&amp;')
        .replace('<', '&lt;')
        .replace('>', '&gt;')
        .replace('"', '&quot;')
        .replace("'", '&#39;')
    )


def process_communicate_or_kill(p, *args, **kwargs):
    try:
        return p.communicate(*args, **kwargs)
    except BaseException:  # Including KeyboardInterrupt
        p.kill()
        p.wait()
        raise


class Popen(subprocess.Popen):
    if sys.platform == 'win32':
        _startupinfo = subprocess.STARTUPINFO()
        _startupinfo.dwFlags |= subprocess.STARTF_USESHOWWINDOW
    else:
        _startupinfo = None

    def __init__(self, *args, **kwargs):
        super(Popen, self).__init__(*args, **kwargs, startupinfo=self._startupinfo)

    def communicate_or_kill(self, *args, **kwargs):
        return process_communicate_or_kill(self, *args, **kwargs)


def get_subprocess_encoding():
    if sys.platform == 'win32' and sys.getwindowsversion()[0] >= 5:
        # For subprocess calls, encode with locale encoding
        # Refer to http://stackoverflow.com/a/9951851/35070
        encoding = preferredencoding()
    else:
        encoding = sys.getfilesystemencoding()
    if encoding is None:
        encoding = 'utf-8'
    return encoding


def encodeFilename(s, for_subprocess=False):
    """
    @param s The name of the file
    """

    assert type(s) == compat_str

    # Python 3 has a Unicode API
    return s


def decodeFilename(b, for_subprocess=False):
    return b


def encodeArgument(s):
    if not isinstance(s, compat_str):
        # Legacy code that uses byte strings
        # Uncomment the following line after fixing all post processors
        # assert False, 'Internal error: %r should be of type %r, is %r' % (s, compat_str, type(s))
        s = s.decode('ascii')
    return encodeFilename(s, True)


def decodeArgument(b):
    return decodeFilename(b, True)


def decodeOption(optval):
    if optval is None:
        return optval
    if isinstance(optval, bytes):
        optval = optval.decode(preferredencoding())

    assert isinstance(optval, compat_str)
    return optval


_timetuple = collections.namedtuple('Time', ('hours', 'minutes', 'seconds', 'milliseconds'))


def timetuple_from_msec(msec):
    secs, msec = divmod(msec, 1000)
    mins, secs = divmod(secs, 60)
    hrs, mins = divmod(mins, 60)
    return _timetuple(hrs, mins, secs, msec)


def formatSeconds(secs, delim=':', msec=False):
    time = timetuple_from_msec(secs * 1000)
    if time.hours:
        ret = '%d%s%02d%s%02d' % (time.hours, delim, time.minutes, delim, time.seconds)
    elif time.minutes:
        ret = '%d%s%02d' % (time.minutes, delim, time.seconds)
    else:
        ret = '%d' % time.seconds
    return '%s.%03d' % (ret, time.milliseconds) if msec else ret


def _ssl_load_windows_store_certs(ssl_context, storename):
    # Code adapted from _load_windows_store_certs in https://github.com/python/cpython/blob/main/Lib/ssl.py
    try:
        certs = [cert for cert, encoding, trust in ssl.enum_certificates(storename)
                 if encoding == 'x509_asn' and (
                     trust is True or ssl.Purpose.SERVER_AUTH.oid in trust)]
    except PermissionError:
        return
    for cert in certs:
        try:
            ssl_context.load_verify_locations(cadata=cert)
        except ssl.SSLError:
            pass


def make_ssl_context(params):
    opts_check_certificate = not params.get('nocheckcertificate')
    context = ssl.SSLContext(ssl.PROTOCOL_TLS_CLIENT)
    context.check_hostname = opts_check_certificate
    if params.get('legacyserverconnect'):
        context.options |= 4  # SSL_OP_LEGACY_SERVER_CONNECT
    context.verify_mode = ssl.CERT_REQUIRED if opts_check_certificate else ssl.CERT_NONE
    if opts_check_certificate:
        try:
            context.load_default_certs()
            # Work around the issue in load_default_certs when there are bad certificates. See:
            # https://github.com/yt-dlp/yt-dlp/issues/1060,
            # https://bugs.python.org/issue35665, https://bugs.python.org/issue45312
        except ssl.SSLError:
            # enum_certificates is not present in mingw python. See https://github.com/yt-dlp/yt-dlp/issues/1151
            if sys.platform == 'win32' and hasattr(ssl, 'enum_certificates'):
                # Create a new context to discard any certificates that were already loaded
                context = ssl.SSLContext(ssl.PROTOCOL_TLS_CLIENT)
                context.check_hostname, context.verify_mode = True, ssl.CERT_REQUIRED
                for storename in ('CA', 'ROOT'):
                    _ssl_load_windows_store_certs(context, storename)
            context.set_default_verify_paths()
    return context


def make_HTTPS_handler(params, **kwargs):
    return YoutubeDLHTTPSHandler(params, context=make_ssl_context(params), **kwargs)


def bug_reports_message(before=';'):
    msg = ('please report this issue on  https://github.com/yt-dlp/yt-dlp , '
           'filling out the "Broken site" issue template properly. '
           'Confirm you are on the latest version using -U')

    before = before.rstrip()
    if not before or before.endswith(('.', '!', '?')):
        msg = msg[0].title() + msg[1:]

    return (before + ' ' if before else '') + msg


class YoutubeDLError(Exception):
    """Base exception for YoutubeDL errors."""
    msg = None

    def __init__(self, msg=None):
        if msg is not None:
            self.msg = msg
        elif self.msg is None:
            self.msg = type(self).__name__
        super().__init__(self.msg)


network_exceptions = [compat_urllib_error.URLError, compat_http_client.HTTPException, socket.error]
if hasattr(ssl, 'CertificateError'):
    network_exceptions.append(ssl.CertificateError)
network_exceptions = tuple(network_exceptions)


class ExtractorError(YoutubeDLError):
    """Error during info extraction."""

    def __init__(self, msg, tb=None, expected=False, cause=None, video_id=None, ie=None):
        """ tb, if given, is the original traceback (so that it can be printed out).
        If expected is set, this is a normal error message and most likely not a bug in yt-dlp.
        """
        if sys.exc_info()[0] in network_exceptions:
            expected = True

        self.msg = str(msg)
        self.traceback = tb
        self.expected = expected
        self.cause = cause
        self.video_id = video_id
        self.ie = ie
        self.exc_info = sys.exc_info()  # preserve original exception

        super(ExtractorError, self).__init__(''.join((
            format_field(ie, template='[%s] '),
            format_field(video_id, template='%s: '),
            self.msg,
            format_field(cause, template=' (caused by %r)'),
            '' if expected else bug_reports_message())))

    def format_traceback(self):
        if self.traceback is None:
            return None
        return ''.join(traceback.format_tb(self.traceback))


class UnsupportedError(ExtractorError):
    def __init__(self, url):
        super(UnsupportedError, self).__init__(
            'Unsupported URL: %s' % url, expected=True)
        self.url = url


class RegexNotFoundError(ExtractorError):
    """Error when a regex didn't match"""
    pass


class GeoRestrictedError(ExtractorError):
    """Geographic restriction Error exception.

    This exception may be thrown when a video is not available from your
    geographic location due to geographic restrictions imposed by a website.
    """

    def __init__(self, msg, countries=None, **kwargs):
        kwargs['expected'] = True
        super(GeoRestrictedError, self).__init__(msg, **kwargs)
        self.countries = countries


class DownloadError(YoutubeDLError):
    """Download Error exception.

    This exception may be thrown by FileDownloader objects if they are not
    configured to continue on errors. They will contain the appropriate
    error message.
    """

    def __init__(self, msg, exc_info=None):
        """ exc_info, if given, is the original exception that caused the trouble (as returned by sys.exc_info()). """
        super(DownloadError, self).__init__(msg)
        self.exc_info = exc_info


class EntryNotInPlaylist(YoutubeDLError):
    """Entry not in playlist exception.

    This exception will be thrown by YoutubeDL when a requested entry
    is not found in the playlist info_dict
    """
    msg = 'Entry not found in info'


class SameFileError(YoutubeDLError):
    """Same File exception.

    This exception will be thrown by FileDownloader objects if they detect
    multiple files would have to be downloaded to the same file on disk.
    """
    msg = 'Fixed output name but more than one file to download'

    def __init__(self, filename=None):
        if filename is not None:
            self.msg += f': {filename}'
        super().__init__(self.msg)


class PostProcessingError(YoutubeDLError):
    """Post Processing exception.

    This exception may be raised by PostProcessor's .run() method to
    indicate an error in the postprocessing task.
    """


class DownloadCancelled(YoutubeDLError):
    """ Exception raised when the download queue should be interrupted """
    msg = 'The download was cancelled'


class ExistingVideoReached(DownloadCancelled):
    """ --break-on-existing triggered """
    msg = 'Encountered a video that is already in the archive, stopping due to --break-on-existing'


class RejectedVideoReached(DownloadCancelled):
    """ --break-on-reject triggered """
    msg = 'Encountered a video that did not match filter, stopping due to --break-on-reject'


class MaxDownloadsReached(DownloadCancelled):
    """ --max-downloads limit has been reached. """
    msg = 'Maximum number of downloads reached, stopping due to --max-downloads'


class ReExtractInfo(YoutubeDLError):
    """ Video info needs to be re-extracted. """

    def __init__(self, msg, expected=False):
        super().__init__(msg)
        self.expected = expected


class ThrottledDownload(ReExtractInfo):
    """ Download speed below --throttled-rate. """
    msg = 'The download speed is below throttle limit'

    def __init__(self):
        super().__init__(self.msg, expected=False)


class UnavailableVideoError(YoutubeDLError):
    """Unavailable Format exception.

    This exception will be thrown when a video is requested
    in a format that is not available for that video.
    """
    msg = 'Unable to download video'

    def __init__(self, err=None):
        if err is not None:
            self.msg += f': {err}'
        super().__init__(self.msg)


class ContentTooShortError(YoutubeDLError):
    """Content Too Short exception.

    This exception may be raised by FileDownloader objects when a file they
    download is too small for what the server announced first, indicating
    the connection was probably interrupted.
    """

    def __init__(self, downloaded, expected):
        super(ContentTooShortError, self).__init__(
            'Downloaded {0} bytes, expected {1} bytes'.format(downloaded, expected)
        )
        # Both in bytes
        self.downloaded = downloaded
        self.expected = expected


class XAttrMetadataError(YoutubeDLError):
    def __init__(self, code=None, msg='Unknown error'):
        super(XAttrMetadataError, self).__init__(msg)
        self.code = code
        self.msg = msg

        # Parsing code and msg
        if (self.code in (errno.ENOSPC, errno.EDQUOT)
                or 'No space left' in self.msg or 'Disk quota exceeded' in self.msg):
            self.reason = 'NO_SPACE'
        elif self.code == errno.E2BIG or 'Argument list too long' in self.msg:
            self.reason = 'VALUE_TOO_LONG'
        else:
            self.reason = 'NOT_SUPPORTED'


class XAttrUnavailableError(YoutubeDLError):
    pass


def _create_http_connection(ydl_handler, http_class, is_https, *args, **kwargs):
<<<<<<< HEAD
    hc = http_class(*args, **compat_kwargs(kwargs))
=======
    hc = http_class(*args, **kwargs)
>>>>>>> efa85361
    source_address = ydl_handler._params.get('source_address')

    if source_address is not None:
        # This is to workaround _create_connection() from socket where it will try all
        # address data from getaddrinfo() including IPv6. This filters the result from
        # getaddrinfo() based on the source_address value.
        # This is based on the cpython socket.create_connection() function.
        # https://github.com/python/cpython/blob/master/Lib/socket.py#L691
        def _create_connection(address, timeout=socket._GLOBAL_DEFAULT_TIMEOUT, source_address=None):
            host, port = address
            err = None
            addrs = socket.getaddrinfo(host, port, 0, socket.SOCK_STREAM)
            af = socket.AF_INET if '.' in source_address[0] else socket.AF_INET6
            ip_addrs = [addr for addr in addrs if addr[0] == af]
            if addrs and not ip_addrs:
                ip_version = 'v4' if af == socket.AF_INET else 'v6'
                raise socket.error(
                    "No remote IP%s addresses available for connect, can't use '%s' as source address"
                    % (ip_version, source_address[0]))
            for res in ip_addrs:
                af, socktype, proto, canonname, sa = res
                sock = None
                try:
                    sock = socket.socket(af, socktype, proto)
                    if timeout is not socket._GLOBAL_DEFAULT_TIMEOUT:
                        sock.settimeout(timeout)
                    sock.bind(source_address)
                    sock.connect(sa)
                    err = None  # Explicitly break reference cycle
                    return sock
                except socket.error as _:
                    err = _
                    if sock is not None:
                        sock.close()
            if err is not None:
                raise err
            else:
                raise socket.error('getaddrinfo returns an empty list')
        if hasattr(hc, '_create_connection'):
            hc._create_connection = _create_connection
        sa = (source_address, 0)
        if hasattr(hc, 'source_address'):  # Python 2.7+
            hc.source_address = sa
        else:  # Python 2.6
            def _hc_connect(self, *args, **kwargs):
                sock = _create_connection(
                    (self.host, self.port), self.timeout, sa)
                if is_https:
                    self.sock = ssl.wrap_socket(
                        sock, self.key_file, self.cert_file,
                        ssl_version=ssl.PROTOCOL_TLSv1)
                else:
                    self.sock = sock
            hc.connect = functools.partial(_hc_connect, hc)

    return hc


def handle_youtubedl_headers(headers):
    filtered_headers = headers

    if 'Youtubedl-no-compression' in filtered_headers:
        filtered_headers = dict((k, v) for k, v in filtered_headers.items() if k.lower() != 'accept-encoding')
        del filtered_headers['Youtubedl-no-compression']

    return filtered_headers


if compat_urllib3 is not None:
    # TODO:
    # Likely not use a custom pool manager for everything we've done here
    # For proxies will need to use urllib3.SocksProxyManager
    # We'll likely need some generic DLPHTTPError in which we translate different libraries HTTP Errors into such
    # Possibly for the response too
    # urllib3.response.HTTPResponse is mostly backwards compatible http.client.HTTPResponse

    class YoutubeDLUrlLib3Adapter:
        def __init__(self, params, cookiejar=None, proxy_map=None):
            self.cookiejar = cookiejar
            self.pm: compat_urllib3.PoolManager
            self.proxy_map = proxy_map
            self.params = params
            self._build_pm()
            pass

        class YoutubeDLUrlLib3HTTPResponse(compat_urllib3.HTTPResponse):

            @contextlib.contextmanager
            def _error_catcher(self):
                try:
                    with super()._error_catcher() as ec:
                        yield ec
                except compat_urllib3.exceptions.HTTPError as e:
                    YoutubeDLUrlLib3Adapter._translate_exception(e)

        def _build_pm(self):
            compat_urllib3.connectionpool.HTTPConnectionPool.ResponseCls = self.YoutubeDLUrlLib3HTTPResponse
            pm_args = {'ssl_context': make_ssl_context(self.params)}
            source_address = self.params.get('source_address')
            if source_address:
                pm_args['source_address'] = (source_address, 0)

            if self.proxy_map:
                proxy_url_parsed = compat_urlparse.urlsplit(self.proxy_map['http'])
                # backwards compat: socks5 is treated as socks5h, and socks is treated as socks4
                scheme_compat_map = {'socks5': 'socks5h', 'socks': 'socks4'}
                if proxy_url_parsed.scheme.lower() in scheme_compat_map:
                    proxy_url_parsed = proxy_url_parsed._replace(scheme=scheme_compat_map[proxy_url_parsed.scheme.lower()])

                if proxy_url_parsed.scheme.lower() in ('socks4', 'socks4a', 'socks5h'):
                    if compat_urllib3_socks is None:
                        raise Exception('pysocks required for using socks proxy with urllib3')
                    self.pm = compat_urllib3_socks.SOCKSProxyManager(
                        proxy_url=proxy_url_parsed.geturl(), **pm_args)
                else:
                    self.pm = compat_urllib3.ProxyManager(
                        proxy_url=proxy_url_parsed.geturl(), proxy_ssl_context=pm_args.get('ssl_context'), **pm_args)
            else:
                self.pm = compat_urllib3.PoolManager(**pm_args)

        @classmethod
        def _translate_exception(cls, e):
            # TODO: translate proxy errors. We could catch compat_urllib3.exceptions.ProxyError and translate errors and use socksproxy.ProxyError?
            # TODO: this currently requires a monkey-patched urllib3-2.0 due to exception chaining being broken with ConnectionPool

            # Noter we are missing the custom urllib error messages
            for c in (compat_http_client.BadStatusLine, OSError):
                cause = cls._find_cause(e, c)
                if cause:
                    raise compat_urllib_error.URLError(cause) from cause

            # Other HTTPExceptions are not wrapped in URLError
            cause = cls._find_cause(e, compat_http_client.HTTPException)
            if cause:
                raise cause

            raise compat_urllib_error.URLError(e) from e

        @staticmethod
        def _find_cause(e, klass):
            while True:
                if issubclass(type(e), klass):
                    return e
                if e is None or e is e.__cause__:  # possible __cause__ loop
                    return
                e = e.__cause__

        def urlopen(self, url_or_request, timeout):
            if isinstance(url_or_request, str):
                url_or_request = compat_urllib_request.Request(url_or_request)
            if self.cookiejar:
                self.cookiejar.add_cookie_header(url_or_request)
            # Remove headers not meant to be forwarded to different host
            retries = compat_urllib3.Retry(
                remove_headers_on_redirect=url_or_request.unredirected_hdrs.keys(),
                raise_on_redirect=False, other=0, read=0, connect=0)
            headers = handle_youtubedl_headers(
                merge_dicts(url_or_request.headers, url_or_request.unredirected_hdrs, std_headers))
            try:
                try:
                    res = self.pm.urlopen(
                        method=url_or_request.get_method(),
                        url=url_or_request.get_full_url(),
                        request_url=url_or_request.get_full_url(),  # needed for redirect compat
                        headers=headers,
                        body=url_or_request.data,
                        preload_content=False,
                        timeout=timeout,
                        retries=retries,
                        redirect=True
                    )

                except compat_urllib3.exceptions.MaxRetryError as r:
                    raise r.reason

            except compat_urllib3.exceptions.HTTPError as e:
                self._translate_exception(e)

            url = res.geturl()
            if url:
                url_parsed = compat_urllib_parse_urlparse(res.geturl())
                if isinstance(url_parsed, compat_urllib_parse.ParseResultBytes):
                    url_parsed = url_parsed.decode()
                if url_parsed.hostname is None:
                    # hack
                    netloc = f'{res.connection.host}:{res.connection.port}'
                    url_parsed = url_parsed._replace(
                        netloc=netloc,
                        scheme='https')
                res.url = url_parsed.geturl()
            if not (
                (200 <= res.status < 300)
                or (res.status in (301, 302, 303, 307, 308) and url_or_request.get_method() in ('GET', 'HEAD'))
                or (res.status in (301, 302, 303) and url_or_request.get_method() == 'POST')
            ):
                # Note: urllib3.response.HTTPResponse is subclass of io.IOBase,
                # whereas http.client.HTTPResponse is subclass of io.BufferedIOBase
                # urllib3 HTTPResponse should be backwards-compatible elsewhere.
                raise compat_HTTPError(
                    url=res.geturl(), code=res.status, msg=res.reason, hdrs=res.headers, fp=res)

            # Update cookiejar with response cookies
            if self.cookiejar:
                self.cookiejar.extract_cookies(res, url_or_request)

            return res

else:
    YoutubeDLUrlLib3Adapter = None


class YoutubeDLHandler(compat_urllib_request.HTTPHandler):
    """Handler for HTTP requests and responses.

    This class, when installed with an OpenerDirector, automatically adds
    the standard headers to every HTTP request and handles gzipped and
    deflated responses from web servers. If compression is to be avoided in
    a particular request, the original request in the program code only has
    to include the HTTP header "Youtubedl-no-compression", which will be
    removed before making the real request.

    Part of this code was copied from:

    http://techknack.net/python-urllib2-handlers/

    Andrew Rowls, the author of that code, agreed to release it to the
    public domain.
    """

    def __init__(self, params, *args, **kwargs):
        compat_urllib_request.HTTPHandler.__init__(self, *args, **kwargs)
        self._params = params

    def http_open(self, req):
        conn_class = compat_http_client.HTTPConnection

        socks_proxy = req.headers.get('Ytdl-socks-proxy')
        if socks_proxy:
            conn_class = make_socks_conn_class(conn_class, socks_proxy)
            del req.headers['Ytdl-socks-proxy']

        return self.do_open(functools.partial(
            _create_http_connection, self, conn_class, False),
            req)

    @staticmethod
    def deflate(data):
        if not data:
            return data
        try:
            return zlib.decompress(data, -zlib.MAX_WBITS)
        except zlib.error:
            return zlib.decompress(data)

    def http_request(self, req):
        # According to RFC 3986, URLs can not contain non-ASCII characters, however this is not
        # always respected by websites, some tend to give out URLs with non percent-encoded
        # non-ASCII characters (see telemb.py, ard.py [#3412])
        # urllib chokes on URLs with non-ASCII characters (see http://bugs.python.org/issue3991)
        # To work around aforementioned issue we will replace request's original URL with
        # percent-encoded one
        # Since redirects are also affected (e.g. http://www.southpark.de/alle-episoden/s18e09)
        # the code of this workaround has been moved here from YoutubeDL.urlopen()
        url = req.get_full_url()
        url_escaped = escape_url(url)

        # Substitute URL if any change after escaping
        if url != url_escaped:
            req = update_Request(req, url=url_escaped)

        for h, v in std_headers.items():
            # Capitalize is needed because of Python bug 2275: http://bugs.python.org/issue2275
            # The dict keys are capitalized because of this bug by urllib
            if h.capitalize() not in req.headers:
                req.add_header(h, v)

        req.headers = handle_youtubedl_headers(req.headers)

        return req

    def http_response(self, req, resp):
        old_resp = resp
        # gzip
        if resp.headers.get('Content-encoding', '') == 'gzip':
            content = resp.read()
            gz = gzip.GzipFile(fileobj=io.BytesIO(content), mode='rb')
            try:
                uncompressed = io.BytesIO(gz.read())
            except IOError as original_ioerror:
                # There may be junk add the end of the file
                # See http://stackoverflow.com/q/4928560/35070 for details
                for i in range(1, 1024):
                    try:
                        gz = gzip.GzipFile(fileobj=io.BytesIO(content[:-i]), mode='rb')
                        uncompressed = io.BytesIO(gz.read())
                    except IOError:
                        continue
                    break
                else:
                    raise original_ioerror
            resp = compat_urllib_request.addinfourl(uncompressed, old_resp.headers, old_resp.url, old_resp.code)
            resp.msg = old_resp.msg
            del resp.headers['Content-encoding']
        # deflate
        if resp.headers.get('Content-encoding', '') == 'deflate':
            gz = io.BytesIO(self.deflate(resp.read()))
            resp = compat_urllib_request.addinfourl(gz, old_resp.headers, old_resp.url, old_resp.code)
            resp.msg = old_resp.msg
            del resp.headers['Content-encoding']
        # brotli
        if resp.headers.get('Content-encoding', '') == 'br':
            if not compat_brotli:
                raise UnsupportedError(
                    'brotli encoding should not have been requested as decoding requires brotlicffi or brotli library' + bug_reports_message())
            resp = compat_urllib_request.addinfourl(
                io.BytesIO(compat_brotli.decompress(resp.read())), old_resp.headers, old_resp.url, old_resp.code)
            resp.msg = old_resp.msg
            del resp.headers['Content-encoding']
        # Percent-encode redirect URL of Location HTTP header to satisfy RFC 3986 (see
        # https://github.com/ytdl-org/youtube-dl/issues/6457).
        if 300 <= resp.code < 400:
            location = resp.headers.get('Location')
            if location:
                # As of RFC 2616 default charset is iso-8859-1 that is respected by python 3
                location = location.encode('iso-8859-1').decode('utf-8')
                location_escaped = escape_url(location)
                if location != location_escaped:
                    del resp.headers['Location']
                    resp.headers['Location'] = location_escaped
        return resp

    https_request = http_request
    https_response = http_response


def make_socks_conn_class(base_class, socks_proxy):
    assert issubclass(base_class, (
        compat_http_client.HTTPConnection, compat_http_client.HTTPSConnection))

    url_components = compat_urlparse.urlparse(socks_proxy)
    if url_components.scheme.lower() == 'socks5':
        socks_type = ProxyType.SOCKS5
    elif url_components.scheme.lower() in ('socks', 'socks4'):
        socks_type = ProxyType.SOCKS4
    elif url_components.scheme.lower() == 'socks4a':
        socks_type = ProxyType.SOCKS4A

    def unquote_if_non_empty(s):
        if not s:
            return s
        return compat_urllib_parse_unquote_plus(s)

    proxy_args = (
        socks_type,
        url_components.hostname, url_components.port or 1080,
        True,  # Remote DNS
        unquote_if_non_empty(url_components.username),
        unquote_if_non_empty(url_components.password),
    )

    class SocksConnection(base_class):
        def connect(self):
            self.sock = sockssocket()
            self.sock.setproxy(*proxy_args)
            if type(self.timeout) in (int, float):
                self.sock.settimeout(self.timeout)
            self.sock.connect((self.host, self.port))

            if isinstance(self, compat_http_client.HTTPSConnection):
                if hasattr(self, '_context'):  # Python > 2.6
                    self.sock = self._context.wrap_socket(
                        self.sock, server_hostname=self.host)
                else:
                    self.sock = ssl.wrap_socket(self.sock)

    return SocksConnection


class YoutubeDLHTTPSHandler(compat_urllib_request.HTTPSHandler):
    def __init__(self, params, https_conn_class=None, *args, **kwargs):
        compat_urllib_request.HTTPSHandler.__init__(self, *args, **kwargs)
        self._https_conn_class = https_conn_class or compat_http_client.HTTPSConnection
        self._params = params

    def https_open(self, req):
        kwargs = {}
        conn_class = self._https_conn_class

        if hasattr(self, '_context'):  # python > 2.6
            kwargs['context'] = self._context
        if hasattr(self, '_check_hostname'):  # python 3.x
            kwargs['check_hostname'] = self._check_hostname

        socks_proxy = req.headers.get('Ytdl-socks-proxy')
        if socks_proxy:
            conn_class = make_socks_conn_class(conn_class, socks_proxy)
            del req.headers['Ytdl-socks-proxy']

        return self.do_open(functools.partial(
            _create_http_connection, self, conn_class, True),
            req, **kwargs)


class YoutubeDLCookieJar(compat_cookiejar.MozillaCookieJar):
    """
    See [1] for cookie file format.

    1. https://curl.haxx.se/docs/http-cookies.html
    """
    _HTTPONLY_PREFIX = '#HttpOnly_'
    _ENTRY_LEN = 7
    _HEADER = '''# Netscape HTTP Cookie File
# This file is generated by yt-dlp.  Do not edit.

'''
    _CookieFileEntry = collections.namedtuple(
        'CookieFileEntry',
        ('domain_name', 'include_subdomains', 'path', 'https_only', 'expires_at', 'name', 'value'))

    def save(self, filename=None, ignore_discard=False, ignore_expires=False):
        """
        Save cookies to a file.

        Most of the code is taken from CPython 3.8 and slightly adapted
        to support cookie files with UTF-8 in both python 2 and 3.
        """
        if filename is None:
            if self.filename is not None:
                filename = self.filename
            else:
                raise ValueError(compat_cookiejar.MISSING_FILENAME_TEXT)

        # Store session cookies with `expires` set to 0 instead of an empty
        # string
        for cookie in self:
            if cookie.expires is None:
                cookie.expires = 0

        with io.open(filename, 'w', encoding='utf-8') as f:
            f.write(self._HEADER)
            now = time.time()
            for cookie in self:
                if not ignore_discard and cookie.discard:
                    continue
                if not ignore_expires and cookie.is_expired(now):
                    continue
                if cookie.secure:
                    secure = 'TRUE'
                else:
                    secure = 'FALSE'
                if cookie.domain.startswith('.'):
                    initial_dot = 'TRUE'
                else:
                    initial_dot = 'FALSE'
                if cookie.expires is not None:
                    expires = compat_str(cookie.expires)
                else:
                    expires = ''
                if cookie.value is None:
                    # cookies.txt regards 'Set-Cookie: foo' as a cookie
                    # with no name, whereas http.cookiejar regards it as a
                    # cookie with no value.
                    name = ''
                    value = cookie.name
                else:
                    name = cookie.name
                    value = cookie.value
                f.write(
                    '\t'.join([cookie.domain, initial_dot, cookie.path,
                               secure, expires, name, value]) + '\n')

    def load(self, filename=None, ignore_discard=False, ignore_expires=False):
        """Load cookies from a file."""
        if filename is None:
            if self.filename is not None:
                filename = self.filename
            else:
                raise ValueError(compat_cookiejar.MISSING_FILENAME_TEXT)

        def prepare_line(line):
            if line.startswith(self._HTTPONLY_PREFIX):
                line = line[len(self._HTTPONLY_PREFIX):]
            # comments and empty lines are fine
            if line.startswith('#') or not line.strip():
                return line
            cookie_list = line.split('\t')
            if len(cookie_list) != self._ENTRY_LEN:
                raise compat_cookiejar.LoadError('invalid length %d' % len(cookie_list))
            cookie = self._CookieFileEntry(*cookie_list)
            if cookie.expires_at and not cookie.expires_at.isdigit():
                raise compat_cookiejar.LoadError('invalid expires at %s' % cookie.expires_at)
            return line

        cf = io.StringIO()
        with io.open(filename, encoding='utf-8') as f:
            for line in f:
                try:
                    cf.write(prepare_line(line))
                except compat_cookiejar.LoadError as e:
                    write_string(
                        'WARNING: skipping cookie file entry due to %s: %r\n'
                        % (e, line), sys.stderr)
                    continue
        cf.seek(0)
        self._really_load(cf, filename, ignore_discard, ignore_expires)
        # Session cookies are denoted by either `expires` field set to
        # an empty string or 0. MozillaCookieJar only recognizes the former
        # (see [1]). So we need force the latter to be recognized as session
        # cookies on our own.
        # Session cookies may be important for cookies-based authentication,
        # e.g. usually, when user does not check 'Remember me' check box while
        # logging in on a site, some important cookies are stored as session
        # cookies so that not recognizing them will result in failed login.
        # 1. https://bugs.python.org/issue17164
        for cookie in self:
            # Treat `expires=0` cookies as session cookies
            if cookie.expires == 0:
                cookie.expires = None
                cookie.discard = True


class YoutubeDLCookieProcessor(compat_urllib_request.HTTPCookieProcessor):
    def __init__(self, cookiejar=None):
        compat_urllib_request.HTTPCookieProcessor.__init__(self, cookiejar)

    def http_response(self, request, response):
        return compat_urllib_request.HTTPCookieProcessor.http_response(self, request, response)

    https_request = compat_urllib_request.HTTPCookieProcessor.http_request
    https_response = http_response


class YoutubeDLRedirectHandler(compat_urllib_request.HTTPRedirectHandler):
    """YoutubeDL redirect handler

    The code is based on HTTPRedirectHandler implementation from CPython [1].

    This redirect handler solves two issues:
     - ensures redirect URL is always unicode under python 2
     - introduces support for experimental HTTP response status code
       308 Permanent Redirect [2] used by some sites [3]

    1. https://github.com/python/cpython/blob/master/Lib/urllib/request.py
    2. https://developer.mozilla.org/en-US/docs/Web/HTTP/Status/308
    3. https://github.com/ytdl-org/youtube-dl/issues/28768
    """

    http_error_301 = http_error_303 = http_error_307 = http_error_308 = compat_urllib_request.HTTPRedirectHandler.http_error_302

    def redirect_request(self, req, fp, code, msg, headers, newurl):
        """Return a Request or None in response to a redirect.

        This is called by the http_error_30x methods when a
        redirection response is received.  If a redirection should
        take place, return a new Request to allow http_error_30x to
        perform the redirect.  Otherwise, raise HTTPError if no-one
        else should try to handle this url.  Return None if you can't
        but another Handler might.
        """
        m = req.get_method()
        if (not (code in (301, 302, 303, 307, 308) and m in ("GET", "HEAD")
                 or code in (301, 302, 303) and m == "POST")):
            raise compat_HTTPError(req.full_url, code, msg, headers, fp)
        # Strictly (according to RFC 2616), 301 or 302 in response to
        # a POST MUST NOT cause a redirection without confirmation
        # from the user (of urllib.request, in this case).  In practice,
        # essentially all clients do redirect in this case, so we do
        # the same.

        # Be conciliant with URIs containing a space.  This is mainly
        # redundant with the more complete encoding done in http_error_302(),
        # but it is kept for compatibility with other callers.
        newurl = newurl.replace(' ', '%20')

        CONTENT_HEADERS = ("content-length", "content-type")
        # NB: don't use dict comprehension for python 2.6 compatibility
        newheaders = dict((k, v) for k, v in req.headers.items()
                          if k.lower() not in CONTENT_HEADERS)
        return compat_urllib_request.Request(
            newurl, headers=newheaders, origin_req_host=req.origin_req_host,
            unverifiable=True)


def extract_timezone(date_str):
    m = re.search(
        r'''(?x)
            ^.{8,}?                                              # >=8 char non-TZ prefix, if present
            (?P<tz>Z|                                            # just the UTC Z, or
                (?:(?<=.\b\d{4}|\b\d{2}:\d\d)|                   # preceded by 4 digits or hh:mm or
                   (?<!.\b[a-zA-Z]{3}|[a-zA-Z]{4}|..\b\d\d))     # not preceded by 3 alpha word or >= 4 alpha or 2 digits
                   [ ]?                                          # optional space
                (?P<sign>\+|-)                                   # +/-
                (?P<hours>[0-9]{2}):?(?P<minutes>[0-9]{2})       # hh[:]mm
            $)
        ''', date_str)
    if not m:
        timezone = datetime.timedelta()
    else:
        date_str = date_str[:-len(m.group('tz'))]
        if not m.group('sign'):
            timezone = datetime.timedelta()
        else:
            sign = 1 if m.group('sign') == '+' else -1
            timezone = datetime.timedelta(
                hours=sign * int(m.group('hours')),
                minutes=sign * int(m.group('minutes')))
    return timezone, date_str


def parse_iso8601(date_str, delimiter='T', timezone=None):
    """ Return a UNIX timestamp from the given date """

    if date_str is None:
        return None

    date_str = re.sub(r'\.[0-9]+', '', date_str)

    if timezone is None:
        timezone, date_str = extract_timezone(date_str)

    try:
        date_format = '%Y-%m-%d{0}%H:%M:%S'.format(delimiter)
        dt = datetime.datetime.strptime(date_str, date_format) - timezone
        return calendar.timegm(dt.timetuple())
    except ValueError:
        pass


def date_formats(day_first=True):
    return DATE_FORMATS_DAY_FIRST if day_first else DATE_FORMATS_MONTH_FIRST


def unified_strdate(date_str, day_first=True):
    """Return a string with the date in the format YYYYMMDD"""

    if date_str is None:
        return None
    upload_date = None
    # Replace commas
    date_str = date_str.replace(',', ' ')
    # Remove AM/PM + timezone
    date_str = re.sub(r'(?i)\s*(?:AM|PM)(?:\s+[A-Z]+)?', '', date_str)
    _, date_str = extract_timezone(date_str)

    for expression in date_formats(day_first):
        try:
            upload_date = datetime.datetime.strptime(date_str, expression).strftime('%Y%m%d')
        except ValueError:
            pass
    if upload_date is None:
        timetuple = email.utils.parsedate_tz(date_str)
        if timetuple:
            try:
                upload_date = datetime.datetime(*timetuple[:6]).strftime('%Y%m%d')
            except ValueError:
                pass
    if upload_date is not None:
        return compat_str(upload_date)


def unified_timestamp(date_str, day_first=True):
    if date_str is None:
        return None

    date_str = re.sub(r'[,|]', '', date_str)

    pm_delta = 12 if re.search(r'(?i)PM', date_str) else 0
    timezone, date_str = extract_timezone(date_str)

    # Remove AM/PM + timezone
    date_str = re.sub(r'(?i)\s*(?:AM|PM)(?:\s+[A-Z]+)?', '', date_str)

    # Remove unrecognized timezones from ISO 8601 alike timestamps
    m = re.search(r'\d{1,2}:\d{1,2}(?:\.\d+)?(?P<tz>\s*[A-Z]+)$', date_str)
    if m:
        date_str = date_str[:-len(m.group('tz'))]

    # Python only supports microseconds, so remove nanoseconds
    m = re.search(r'^([0-9]{4,}-[0-9]{1,2}-[0-9]{1,2}T[0-9]{1,2}:[0-9]{1,2}:[0-9]{1,2}\.[0-9]{6})[0-9]+$', date_str)
    if m:
        date_str = m.group(1)

    for expression in date_formats(day_first):
        try:
            dt = datetime.datetime.strptime(date_str, expression) - timezone + datetime.timedelta(hours=pm_delta)
            return calendar.timegm(dt.timetuple())
        except ValueError:
            pass
    timetuple = email.utils.parsedate_tz(date_str)
    if timetuple:
        return calendar.timegm(timetuple) + pm_delta * 3600


def determine_ext(url, default_ext='unknown_video'):
    if url is None or '.' not in url:
        return default_ext
    guess = url.partition('?')[0].rpartition('.')[2]
    if re.match(r'^[A-Za-z0-9]+$', guess):
        return guess
    # Try extract ext from URLs like http://example.com/foo/bar.mp4/?download
    elif guess.rstrip('/') in KNOWN_EXTENSIONS:
        return guess.rstrip('/')
    else:
        return default_ext


def subtitles_filename(filename, sub_lang, sub_format, expected_real_ext=None):
    return replace_extension(filename, sub_lang + '.' + sub_format, expected_real_ext)


def datetime_from_str(date_str, precision='auto', format='%Y%m%d'):
    """
    Return a datetime object from a string in the format YYYYMMDD or
    (now|today|date)[+-][0-9](microsecond|second|minute|hour|day|week|month|year)(s)?

    format: string date format used to return datetime object from
    precision: round the time portion of a datetime object.
                auto|microsecond|second|minute|hour|day.
                auto: round to the unit provided in date_str (if applicable).
    """
    auto_precision = False
    if precision == 'auto':
        auto_precision = True
        precision = 'microsecond'
    today = datetime_round(datetime.datetime.utcnow(), precision)
    if date_str in ('now', 'today'):
        return today
    if date_str == 'yesterday':
        return today - datetime.timedelta(days=1)
    match = re.match(
        r'(?P<start>.+)(?P<sign>[+-])(?P<time>\d+)(?P<unit>microsecond|second|minute|hour|day|week|month|year)(s)?',
        date_str)
    if match is not None:
        start_time = datetime_from_str(match.group('start'), precision, format)
        time = int(match.group('time')) * (-1 if match.group('sign') == '-' else 1)
        unit = match.group('unit')
        if unit == 'month' or unit == 'year':
            new_date = datetime_add_months(start_time, time * 12 if unit == 'year' else time)
            unit = 'day'
        else:
            if unit == 'week':
                unit = 'day'
                time *= 7
            delta = datetime.timedelta(**{unit + 's': time})
            new_date = start_time + delta
        if auto_precision:
            return datetime_round(new_date, unit)
        return new_date

    return datetime_round(datetime.datetime.strptime(date_str, format), precision)


def date_from_str(date_str, format='%Y%m%d'):
    """
    Return a datetime object from a string in the format YYYYMMDD or
    (now|today|date)[+-][0-9](microsecond|second|minute|hour|day|week|month|year)(s)?

    format: string date format used to return datetime object from
    """
    return datetime_from_str(date_str, precision='microsecond', format=format).date()


def datetime_add_months(dt, months):
    """Increment/Decrement a datetime object by months."""
    month = dt.month + months - 1
    year = dt.year + month // 12
    month = month % 12 + 1
    day = min(dt.day, calendar.monthrange(year, month)[1])
    return dt.replace(year, month, day)


def datetime_round(dt, precision='day'):
    """
    Round a datetime object's time to a specific precision
    """
    if precision == 'microsecond':
        return dt

    unit_seconds = {
        'day': 86400,
        'hour': 3600,
        'minute': 60,
        'second': 1,
    }
    roundto = lambda x, n: ((x + n / 2) // n) * n
    timestamp = calendar.timegm(dt.timetuple())
    return datetime.datetime.utcfromtimestamp(roundto(timestamp, unit_seconds[precision]))


def hyphenate_date(date_str):
    """
    Convert a date in 'YYYYMMDD' format to 'YYYY-MM-DD' format"""
    match = re.match(r'^(\d\d\d\d)(\d\d)(\d\d)$', date_str)
    if match is not None:
        return '-'.join(match.groups())
    else:
        return date_str


class DateRange(object):
    """Represents a time interval between two dates"""

    def __init__(self, start=None, end=None):
        """start and end must be strings in the format accepted by date"""
        if start is not None:
            self.start = date_from_str(start)
        else:
            self.start = datetime.datetime.min.date()
        if end is not None:
            self.end = date_from_str(end)
        else:
            self.end = datetime.datetime.max.date()
        if self.start > self.end:
            raise ValueError('Date range: "%s" , the start date must be before the end date' % self)

    @classmethod
    def day(cls, day):
        """Returns a range that only contains the given day"""
        return cls(day, day)

    def __contains__(self, date):
        """Check if the date is in the range"""
        if not isinstance(date, datetime.date):
            date = date_from_str(date)
        return self.start <= date <= self.end

    def __str__(self):
        return '%s - %s' % (self.start.isoformat(), self.end.isoformat())


def platform_name():
    """ Returns the platform name as a compat_str """
    res = platform.platform()
    if isinstance(res, bytes):
        res = res.decode(preferredencoding())

    assert isinstance(res, compat_str)
    return res


def get_windows_version():
    ''' Get Windows version. None if it's not running on Windows '''
    if compat_os_name == 'nt':
        return version_tuple(platform.win32_ver()[1])
    else:
        return None


def write_string(s, out=None, encoding=None):
    if out is None:
        out = sys.stderr
    assert type(s) == compat_str

<<<<<<< HEAD
    if sys.platform == 'win32' and encoding is None and hasattr(out, 'fileno'):
        if _windows_write_string(s, out):
            return

=======
>>>>>>> efa85361
    if 'b' in getattr(out, 'mode', ''):
        byt = s.encode(encoding or preferredencoding(), 'ignore')
        out.write(byt)
    elif hasattr(out, 'buffer'):
        enc = encoding or getattr(out, 'encoding', None) or preferredencoding()
        byt = s.encode(enc, 'ignore')
        out.buffer.write(byt)
    else:
        out.write(s)
    out.flush()


def bytes_to_intlist(bs):
    if not bs:
        return []
    if isinstance(bs[0], int):  # Python 3
        return list(bs)
    else:
        return [ord(c) for c in bs]


def intlist_to_bytes(xs):
    if not xs:
        return b''
    return compat_struct_pack('%dB' % len(xs), *xs)


# Cross-platform file locking
if sys.platform == 'win32':
    import ctypes.wintypes
    import msvcrt

    class OVERLAPPED(ctypes.Structure):
        _fields_ = [
            ('Internal', ctypes.wintypes.LPVOID),
            ('InternalHigh', ctypes.wintypes.LPVOID),
            ('Offset', ctypes.wintypes.DWORD),
            ('OffsetHigh', ctypes.wintypes.DWORD),
            ('hEvent', ctypes.wintypes.HANDLE),
        ]

    kernel32 = ctypes.windll.kernel32
    LockFileEx = kernel32.LockFileEx
    LockFileEx.argtypes = [
        ctypes.wintypes.HANDLE,     # hFile
        ctypes.wintypes.DWORD,      # dwFlags
        ctypes.wintypes.DWORD,      # dwReserved
        ctypes.wintypes.DWORD,      # nNumberOfBytesToLockLow
        ctypes.wintypes.DWORD,      # nNumberOfBytesToLockHigh
        ctypes.POINTER(OVERLAPPED)  # Overlapped
    ]
    LockFileEx.restype = ctypes.wintypes.BOOL
    UnlockFileEx = kernel32.UnlockFileEx
    UnlockFileEx.argtypes = [
        ctypes.wintypes.HANDLE,     # hFile
        ctypes.wintypes.DWORD,      # dwReserved
        ctypes.wintypes.DWORD,      # nNumberOfBytesToLockLow
        ctypes.wintypes.DWORD,      # nNumberOfBytesToLockHigh
        ctypes.POINTER(OVERLAPPED)  # Overlapped
    ]
    UnlockFileEx.restype = ctypes.wintypes.BOOL
    whole_low = 0xffffffff
    whole_high = 0x7fffffff

    def _lock_file(f, exclusive):
        overlapped = OVERLAPPED()
        overlapped.Offset = 0
        overlapped.OffsetHigh = 0
        overlapped.hEvent = 0
        f._lock_file_overlapped_p = ctypes.pointer(overlapped)
        handle = msvcrt.get_osfhandle(f.fileno())
        if not LockFileEx(handle, 0x2 if exclusive else 0x0, 0,
                          whole_low, whole_high, f._lock_file_overlapped_p):
            raise OSError('Locking file failed: %r' % ctypes.FormatError())

    def _unlock_file(f):
        assert f._lock_file_overlapped_p
        handle = msvcrt.get_osfhandle(f.fileno())
        if not UnlockFileEx(handle, 0,
                            whole_low, whole_high, f._lock_file_overlapped_p):
            raise OSError('Unlocking file failed: %r' % ctypes.FormatError())

else:
    # Some platforms, such as Jython, is missing fcntl
    try:
        import fcntl

        def _lock_file(f, exclusive):
            fcntl.flock(f, fcntl.LOCK_EX if exclusive else fcntl.LOCK_SH)

        def _unlock_file(f):
            fcntl.flock(f, fcntl.LOCK_UN)
    except ImportError:
        UNSUPPORTED_MSG = 'file locking is not supported on this platform'

        def _lock_file(f, exclusive):
            raise IOError(UNSUPPORTED_MSG)

        def _unlock_file(f):
            raise IOError(UNSUPPORTED_MSG)


@contextlib.contextmanager
def locked_file(filename, mode, encoding=None):
    f = open(filename, mode, encoding=encoding)
    try:
        _lock_file(f, mode != 'r')
        try:
            yield f
        finally:
            _unlock_file(f)
    finally:
        f.close()


def get_filesystem_encoding():
    encoding = sys.getfilesystemencoding()
    return encoding if encoding is not None else 'utf-8'


def shell_quote(args):
    quoted_args = []
    encoding = get_filesystem_encoding()
    for a in args:
        if isinstance(a, bytes):
            # We may get a filename encoded with 'encodeFilename'
            a = a.decode(encoding)
        quoted_args.append(compat_shlex_quote(a))
    return ' '.join(quoted_args)


def smuggle_url(url, data):
    """ Pass additional data in a URL for internal use. """

    url, idata = unsmuggle_url(url, {})
    data.update(idata)
    sdata = compat_urllib_parse_urlencode(
        {'__youtubedl_smuggle': json.dumps(data)})
    return url + '#' + sdata


def unsmuggle_url(smug_url, default=None):
    if '#__youtubedl_smuggle' not in smug_url:
        return smug_url, default
    url, _, sdata = smug_url.rpartition('#')
    jsond = compat_parse_qs(sdata)['__youtubedl_smuggle'][0]
    data = json.loads(jsond)
    return url, data


def format_decimal_suffix(num, fmt='%d%s', *, factor=1000):
    """ Formats numbers with decimal sufixes like K, M, etc """
    num, factor = float_or_none(num), float(factor)
    if num is None:
        return None
    exponent = 0 if num == 0 else int(math.log(num, factor))
    suffix = ['', *'kMGTPEZY'][exponent]
    if factor == 1024:
        suffix = {'k': 'Ki', '': ''}.get(suffix, f'{suffix}i')
    converted = num / (factor ** exponent)
    return fmt % (converted, suffix)


def format_bytes(bytes):
    return format_decimal_suffix(bytes, '%.2f%sB', factor=1024) or 'N/A'


def lookup_unit_table(unit_table, s):
    units_re = '|'.join(re.escape(u) for u in unit_table)
    m = re.match(
        r'(?P<num>[0-9]+(?:[,.][0-9]*)?)\s*(?P<unit>%s)\b' % units_re, s)
    if not m:
        return None
    num_str = m.group('num').replace(',', '.')
    mult = unit_table[m.group('unit')]
    return int(float(num_str) * mult)


def parse_filesize(s):
    if s is None:
        return None

    # The lower-case forms are of course incorrect and unofficial,
    # but we support those too
    _UNIT_TABLE = {
        'B': 1,
        'b': 1,
        'bytes': 1,
        'KiB': 1024,
        'KB': 1000,
        'kB': 1024,
        'Kb': 1000,
        'kb': 1000,
        'kilobytes': 1000,
        'kibibytes': 1024,
        'MiB': 1024 ** 2,
        'MB': 1000 ** 2,
        'mB': 1024 ** 2,
        'Mb': 1000 ** 2,
        'mb': 1000 ** 2,
        'megabytes': 1000 ** 2,
        'mebibytes': 1024 ** 2,
        'GiB': 1024 ** 3,
        'GB': 1000 ** 3,
        'gB': 1024 ** 3,
        'Gb': 1000 ** 3,
        'gb': 1000 ** 3,
        'gigabytes': 1000 ** 3,
        'gibibytes': 1024 ** 3,
        'TiB': 1024 ** 4,
        'TB': 1000 ** 4,
        'tB': 1024 ** 4,
        'Tb': 1000 ** 4,
        'tb': 1000 ** 4,
        'terabytes': 1000 ** 4,
        'tebibytes': 1024 ** 4,
        'PiB': 1024 ** 5,
        'PB': 1000 ** 5,
        'pB': 1024 ** 5,
        'Pb': 1000 ** 5,
        'pb': 1000 ** 5,
        'petabytes': 1000 ** 5,
        'pebibytes': 1024 ** 5,
        'EiB': 1024 ** 6,
        'EB': 1000 ** 6,
        'eB': 1024 ** 6,
        'Eb': 1000 ** 6,
        'eb': 1000 ** 6,
        'exabytes': 1000 ** 6,
        'exbibytes': 1024 ** 6,
        'ZiB': 1024 ** 7,
        'ZB': 1000 ** 7,
        'zB': 1024 ** 7,
        'Zb': 1000 ** 7,
        'zb': 1000 ** 7,
        'zettabytes': 1000 ** 7,
        'zebibytes': 1024 ** 7,
        'YiB': 1024 ** 8,
        'YB': 1000 ** 8,
        'yB': 1024 ** 8,
        'Yb': 1000 ** 8,
        'yb': 1000 ** 8,
        'yottabytes': 1000 ** 8,
        'yobibytes': 1024 ** 8,
    }

    return lookup_unit_table(_UNIT_TABLE, s)


def parse_count(s):
    if s is None:
        return None

    s = re.sub(r'^[^\d]+\s', '', s).strip()

    if re.match(r'^[\d,.]+$', s):
        return str_to_int(s)

    _UNIT_TABLE = {
        'k': 1000,
        'K': 1000,
        'm': 1000 ** 2,
        'M': 1000 ** 2,
        'kk': 1000 ** 2,
        'KK': 1000 ** 2,
        'b': 1000 ** 3,
        'B': 1000 ** 3,
    }

    ret = lookup_unit_table(_UNIT_TABLE, s)
    if ret is not None:
        return ret

    mobj = re.match(r'([\d,.]+)(?:$|\s)', s)
    if mobj:
        return str_to_int(mobj.group(1))


def parse_resolution(s):
    if s is None:
        return {}

    mobj = re.search(r'(?<![a-zA-Z0-9])(?P<w>\d+)\s*[xX×,]\s*(?P<h>\d+)(?![a-zA-Z0-9])', s)
    if mobj:
        return {
            'width': int(mobj.group('w')),
            'height': int(mobj.group('h')),
        }

    mobj = re.search(r'(?<![a-zA-Z0-9])(\d+)[pPiI](?![a-zA-Z0-9])', s)
    if mobj:
        return {'height': int(mobj.group(1))}

    mobj = re.search(r'\b([48])[kK]\b', s)
    if mobj:
        return {'height': int(mobj.group(1)) * 540}

    return {}


def parse_bitrate(s):
    if not isinstance(s, compat_str):
        return
    mobj = re.search(r'\b(\d+)\s*kbps', s)
    if mobj:
        return int(mobj.group(1))


def month_by_name(name, lang='en'):
    """ Return the number of a month by (locale-independently) English name """

    month_names = MONTH_NAMES.get(lang, MONTH_NAMES['en'])

    try:
        return month_names.index(name) + 1
    except ValueError:
        return None


def month_by_abbreviation(abbrev):
    """ Return the number of a month by (locale-independently) English
        abbreviations """

    try:
        return [s[:3] for s in ENGLISH_MONTH_NAMES].index(abbrev) + 1
    except ValueError:
        return None


def fix_xml_ampersands(xml_str):
    """Replace all the '&' by '&amp;' in XML"""
    return re.sub(
        r'&(?!amp;|lt;|gt;|apos;|quot;|#x[0-9a-fA-F]{,4};|#[0-9]{,4};)',
        '&amp;',
        xml_str)


def setproctitle(title):
    assert isinstance(title, compat_str)

    # ctypes in Jython is not complete
    # http://bugs.jython.org/issue2148
    if sys.platform.startswith('java'):
        return

    try:
        libc = ctypes.cdll.LoadLibrary('libc.so.6')
    except OSError:
        return
    except TypeError:
        # LoadLibrary in Windows Python 2.7.13 only expects
        # a bytestring, but since unicode_literals turns
        # every string into a unicode string, it fails.
        return
    title_bytes = title.encode('utf-8')
    buf = ctypes.create_string_buffer(len(title_bytes))
    buf.value = title_bytes
    try:
        libc.prctl(15, buf, 0, 0, 0)
    except AttributeError:
        return  # Strange libc, just skip this


def remove_start(s, start):
    return s[len(start):] if s is not None and s.startswith(start) else s


def remove_end(s, end):
    return s[:-len(end)] if s is not None and s.endswith(end) else s


def remove_quotes(s):
    if s is None or len(s) < 2:
        return s
    for quote in ('"', "'", ):
        if s[0] == quote and s[-1] == quote:
            return s[1:-1]
    return s


def get_domain(url):
    domain = re.match(r'(?:https?:\/\/)?(?:www\.)?(?P<domain>[^\n\/]+\.[^\n\/]+)(?:\/(.*))?', url)
    return domain.group('domain') if domain else None


def url_basename(url):
    path = compat_urlparse.urlparse(url).path
    return path.strip('/').split('/')[-1]


def base_url(url):
    return re.match(r'https?://[^?#&]+/', url).group()


def urljoin(base, path):
    if isinstance(path, bytes):
        path = path.decode('utf-8')
    if not isinstance(path, compat_str) or not path:
        return None
    if re.match(r'^(?:[a-zA-Z][a-zA-Z0-9+-.]*:)?//', path):
        return path
    if isinstance(base, bytes):
        base = base.decode('utf-8')
    if not isinstance(base, compat_str) or not re.match(
            r'^(?:https?:)?//', base):
        return None
    return compat_urlparse.urljoin(base, path)


class HEADRequest(compat_urllib_request.Request):
    def get_method(self):
        return 'HEAD'


class PUTRequest(compat_urllib_request.Request):
    def get_method(self):
        return 'PUT'


def int_or_none(v, scale=1, default=None, get_attr=None, invscale=1):
    if get_attr and v is not None:
        v = getattr(v, get_attr, None)
    try:
        return int(v) * invscale // scale
    except (ValueError, TypeError, OverflowError):
        return default


def str_or_none(v, default=None):
    return default if v is None else compat_str(v)


def str_to_int(int_str):
    """ A more relaxed version of int_or_none """
    if isinstance(int_str, int):
        return int_str
    elif isinstance(int_str, compat_str):
        int_str = re.sub(r'[,\.\+]', '', int_str)
        return int_or_none(int_str)


def float_or_none(v, scale=1, invscale=1, default=None):
    if v is None:
        return default
    try:
        return float(v) * invscale / scale
    except (ValueError, TypeError):
        return default


def bool_or_none(v, default=None):
    return v if isinstance(v, bool) else default


def strip_or_none(v, default=None):
    return v.strip() if isinstance(v, compat_str) else default


def url_or_none(url):
    if not url or not isinstance(url, compat_str):
        return None
    url = url.strip()
    return url if re.match(r'^(?:(?:https?|rt(?:m(?:pt?[es]?|fp)|sp[su]?)|mms|ftps?):)?//', url) else None


def strftime_or_none(timestamp, date_format, default=None):
    datetime_object = None
    try:
        if isinstance(timestamp, (int, float)):  # unix timestamp
            datetime_object = datetime.datetime.utcfromtimestamp(timestamp)
        elif isinstance(timestamp, compat_str):  # assume YYYYMMDD
            datetime_object = datetime.datetime.strptime(timestamp, '%Y%m%d')
        return datetime_object.strftime(date_format)
    except (ValueError, TypeError, AttributeError):
        return default


def parse_duration(s):
    if not isinstance(s, str):
        return None
    s = s.strip()
    if not s:
        return None

    days, hours, mins, secs, ms = [None] * 5
    m = re.match(r'''(?x)
            (?P<before_secs>
                (?:(?:(?P<days>[0-9]+):)?(?P<hours>[0-9]+):)?(?P<mins>[0-9]+):)?
            (?P<secs>(?(before_secs)[0-9]{1,2}|[0-9]+))
            (?P<ms>[.:][0-9]+)?Z?$
        ''', s)
    if m:
        days, hours, mins, secs, ms = m.group('days', 'hours', 'mins', 'secs', 'ms')
    else:
        m = re.match(
            r'''(?ix)(?:P?
                (?:
                    [0-9]+\s*y(?:ears?)?\s*
                )?
                (?:
                    [0-9]+\s*m(?:onths?)?\s*
                )?
                (?:
                    [0-9]+\s*w(?:eeks?)?\s*
                )?
                (?:
                    (?P<days>[0-9]+)\s*d(?:ays?)?\s*
                )?
                T)?
                (?:
                    (?P<hours>[0-9]+)\s*h(?:ours?)?\s*
                )?
                (?:
                    (?P<mins>[0-9]+)\s*m(?:in(?:ute)?s?)?\s*
                )?
                (?:
                    (?P<secs>[0-9]+)(?P<ms>\.[0-9]+)?\s*s(?:ec(?:ond)?s?)?\s*
                )?Z?$''', s)
        if m:
            days, hours, mins, secs, ms = m.groups()
        else:
            m = re.match(r'(?i)(?:(?P<hours>[0-9.]+)\s*(?:hours?)|(?P<mins>[0-9.]+)\s*(?:mins?\.?|minutes?)\s*)Z?$', s)
            if m:
                hours, mins = m.groups()
            else:
                return None

    duration = 0
    if secs:
        duration += float(secs)
    if mins:
        duration += float(mins) * 60
    if hours:
        duration += float(hours) * 60 * 60
    if days:
        duration += float(days) * 24 * 60 * 60
    if ms:
        duration += float(ms.replace(':', '.'))
    return duration


def prepend_extension(filename, ext, expected_real_ext=None):
    name, real_ext = os.path.splitext(filename)
    return (
        '{0}.{1}{2}'.format(name, ext, real_ext)
        if not expected_real_ext or real_ext[1:] == expected_real_ext
        else '{0}.{1}'.format(filename, ext))


def replace_extension(filename, ext, expected_real_ext=None):
    name, real_ext = os.path.splitext(filename)
    return '{0}.{1}'.format(
        name if not expected_real_ext or real_ext[1:] == expected_real_ext else filename,
        ext)


def check_executable(exe, args=[]):
    """ Checks if the given binary is installed somewhere in PATH, and returns its name.
    args can be a list of arguments for a short output (like -version) """
    try:
        Popen([exe] + args, stdout=subprocess.PIPE, stderr=subprocess.PIPE).communicate_or_kill()
    except OSError:
        return False
    return exe


def _get_exe_version_output(exe, args):
    try:
        # STDIN should be redirected too. On UNIX-like systems, ffmpeg triggers
        # SIGTTOU if yt-dlp is run in the background.
        # See https://github.com/ytdl-org/youtube-dl/issues/955#issuecomment-209789656
        out, _ = Popen(
            [encodeArgument(exe)] + args, stdin=subprocess.PIPE,
            stdout=subprocess.PIPE, stderr=subprocess.STDOUT).communicate_or_kill()
    except OSError:
        return False
    if isinstance(out, bytes):  # Python 2.x
        out = out.decode('ascii', 'ignore')
    return out


def detect_exe_version(output, version_re=None, unrecognized='present'):
    assert isinstance(output, compat_str)
    if version_re is None:
        version_re = r'version\s+([-0-9._a-zA-Z]+)'
    m = re.search(version_re, output)
    if m:
        return m.group(1)
    else:
        return unrecognized


def get_exe_version(exe, args=['--version'],
                    version_re=None, unrecognized='present'):
    """ Returns the version of the specified executable,
    or False if the executable is not present """
    out = _get_exe_version_output(exe, args)
    return detect_exe_version(out, version_re, unrecognized) if out else False


class LazyList(collections.abc.Sequence):
    ''' Lazy immutable list from an iterable
    Note that slices of a LazyList are lists and not LazyList'''

    class IndexError(IndexError):
        pass

    def __init__(self, iterable, *, reverse=False, _cache=None):
        self.__iterable = iter(iterable)
        self.__cache = [] if _cache is None else _cache
        self.__reversed = reverse

    def __iter__(self):
        if self.__reversed:
            # We need to consume the entire iterable to iterate in reverse
            yield from self.exhaust()
            return
        yield from self.__cache
        for item in self.__iterable:
            self.__cache.append(item)
            yield item

    def __exhaust(self):
        self.__cache.extend(self.__iterable)
        # Discard the emptied iterable to make it pickle-able
        self.__iterable = []
        return self.__cache

    def exhaust(self):
        ''' Evaluate the entire iterable '''
        return self.__exhaust()[::-1 if self.__reversed else 1]

    @staticmethod
    def __reverse_index(x):
        return None if x is None else -(x + 1)

    def __getitem__(self, idx):
        if isinstance(idx, slice):
            if self.__reversed:
                idx = slice(self.__reverse_index(idx.start), self.__reverse_index(idx.stop), -(idx.step or 1))
            start, stop, step = idx.start, idx.stop, idx.step or 1
        elif isinstance(idx, int):
            if self.__reversed:
                idx = self.__reverse_index(idx)
            start, stop, step = idx, idx, 0
        else:
            raise TypeError('indices must be integers or slices')
        if ((start or 0) < 0 or (stop or 0) < 0
                or (start is None and step < 0)
                or (stop is None and step > 0)):
            # We need to consume the entire iterable to be able to slice from the end
            # Obviously, never use this with infinite iterables
            self.__exhaust()
            try:
                return self.__cache[idx]
            except IndexError as e:
                raise self.IndexError(e) from e
        n = max(start or 0, stop or 0) - len(self.__cache) + 1
        if n > 0:
            self.__cache.extend(itertools.islice(self.__iterable, n))
        try:
            return self.__cache[idx]
        except IndexError as e:
            raise self.IndexError(e) from e

    def __bool__(self):
        try:
            self[-1] if self.__reversed else self[0]
        except self.IndexError:
            return False
        return True

    def __len__(self):
        self.__exhaust()
        return len(self.__cache)

    def __reversed__(self):
        return type(self)(self.__iterable, reverse=not self.__reversed, _cache=self.__cache)

    def __copy__(self):
        return type(self)(self.__iterable, reverse=self.__reversed, _cache=self.__cache)

    def __repr__(self):
        # repr and str should mimic a list. So we exhaust the iterable
        return repr(self.exhaust())

    def __str__(self):
        return repr(self.exhaust())


class PagedList:

    class IndexError(IndexError):
        pass

    def __len__(self):
        # This is only useful for tests
        return len(self.getslice())

    def __init__(self, pagefunc, pagesize, use_cache=True):
        self._pagefunc = pagefunc
        self._pagesize = pagesize
        self._use_cache = use_cache
        self._cache = {}

    def getpage(self, pagenum):
        page_results = self._cache.get(pagenum)
        if page_results is None:
            page_results = list(self._pagefunc(pagenum))
        if self._use_cache:
            self._cache[pagenum] = page_results
        return page_results

    def getslice(self, start=0, end=None):
        return list(self._getslice(start, end))

    def _getslice(self, start, end):
        raise NotImplementedError('This method must be implemented by subclasses')

    def __getitem__(self, idx):
        # NOTE: cache must be enabled if this is used
        if not isinstance(idx, int) or idx < 0:
            raise TypeError('indices must be non-negative integers')
        entries = self.getslice(idx, idx + 1)
        if not entries:
            raise self.IndexError()
        return entries[0]


class OnDemandPagedList(PagedList):
    def _getslice(self, start, end):
        for pagenum in itertools.count(start // self._pagesize):
            firstid = pagenum * self._pagesize
            nextfirstid = pagenum * self._pagesize + self._pagesize
            if start >= nextfirstid:
                continue

            startv = (
                start % self._pagesize
                if firstid <= start < nextfirstid
                else 0)
            endv = (
                ((end - 1) % self._pagesize) + 1
                if (end is not None and firstid <= end <= nextfirstid)
                else None)

            page_results = self.getpage(pagenum)
            if startv != 0 or endv is not None:
                page_results = page_results[startv:endv]
            yield from page_results

            # A little optimization - if current page is not "full", ie. does
            # not contain page_size videos then we can assume that this page
            # is the last one - there are no more ids on further pages -
            # i.e. no need to query again.
            if len(page_results) + startv < self._pagesize:
                break

            # If we got the whole page, but the next page is not interesting,
            # break out early as well
            if end == nextfirstid:
                break


class InAdvancePagedList(PagedList):
    def __init__(self, pagefunc, pagecount, pagesize):
        self._pagecount = pagecount
        PagedList.__init__(self, pagefunc, pagesize, True)

    def _getslice(self, start, end):
        start_page = start // self._pagesize
        end_page = self._pagecount if end is None else min(self._pagecount, end // self._pagesize + 1)
        skip_elems = start - start_page * self._pagesize
        only_more = None if end is None else end - start
        for pagenum in range(start_page, end_page):
            page_results = self.getpage(pagenum)
            if skip_elems:
                page_results = page_results[skip_elems:]
                skip_elems = None
            if only_more is not None:
                if len(page_results) < only_more:
                    only_more -= len(page_results)
                else:
                    yield from page_results[:only_more]
                    break
            yield from page_results


def lowercase_escape(s):
    unicode_escape = codecs.getdecoder('unicode_escape')
    return re.sub(
        r'\\u[0-9a-fA-F]{4}',
        lambda m: unicode_escape(m.group(0))[0],
        s)


def escape_rfc3986(s):
    """Escape non-ASCII characters as suggested by RFC 3986"""
    return compat_urllib_parse.quote(s, b"%/;:@&=+$,!~*'()?#[]")


def escape_url(url):
    """Escape URL as suggested by RFC 3986"""
    url_parsed = compat_urllib_parse_urlparse(url)
    return url_parsed._replace(
        netloc=url_parsed.netloc.encode('idna').decode('ascii'),
        path=escape_rfc3986(url_parsed.path),
        params=escape_rfc3986(url_parsed.params),
        query=escape_rfc3986(url_parsed.query),
        fragment=escape_rfc3986(url_parsed.fragment)
    ).geturl()


def parse_qs(url):
    return compat_parse_qs(compat_urllib_parse_urlparse(url).query)


def read_batch_urls(batch_fd):
    def fixup(url):
        if not isinstance(url, compat_str):
            url = url.decode('utf-8', 'replace')
        BOM_UTF8 = ('\xef\xbb\xbf', '\ufeff')
        for bom in BOM_UTF8:
            if url.startswith(bom):
                url = url[len(bom):]
        url = url.lstrip()
        if not url or url.startswith(('#', ';', ']')):
            return False
        # "#" cannot be stripped out since it is part of the URI
        # However, it can be safely stipped out if follwing a whitespace
        return re.split(r'\s#', url, 1)[0].rstrip()

    with contextlib.closing(batch_fd) as fd:
        return [url for url in map(fixup, fd) if url]


def urlencode_postdata(*args, **kargs):
    return compat_urllib_parse_urlencode(*args, **kargs).encode('ascii')


def update_url_query(url, query):
    if not query:
        return url
    parsed_url = compat_urlparse.urlparse(url)
    qs = compat_parse_qs(parsed_url.query)
    qs.update(query)
    return compat_urlparse.urlunparse(parsed_url._replace(
        query=compat_urllib_parse_urlencode(qs, True)))


def update_Request(req, url=None, data=None, headers={}, query={}):
    req_headers = req.headers.copy()
    req_headers.update(headers)
    req_data = data or req.data
    req_url = update_url_query(url or req.get_full_url(), query)
    req_get_method = req.get_method()
    if req_get_method == 'HEAD':
        req_type = HEADRequest
    elif req_get_method == 'PUT':
        req_type = PUTRequest
    else:
        req_type = compat_urllib_request.Request
    new_req = req_type(
        req_url, data=req_data, headers=req_headers,
        origin_req_host=req.origin_req_host, unverifiable=req.unverifiable)
    if hasattr(req, 'timeout'):
        new_req.timeout = req.timeout
    return new_req


def _multipart_encode_impl(data, boundary):
    content_type = 'multipart/form-data; boundary=%s' % boundary

    out = b''
    for k, v in data.items():
        out += b'--' + boundary.encode('ascii') + b'\r\n'
        if isinstance(k, compat_str):
            k = k.encode('utf-8')
        if isinstance(v, compat_str):
            v = v.encode('utf-8')
        # RFC 2047 requires non-ASCII field names to be encoded, while RFC 7578
        # suggests sending UTF-8 directly. Firefox sends UTF-8, too
        content = b'Content-Disposition: form-data; name="' + k + b'"\r\n\r\n' + v + b'\r\n'
        if boundary.encode('ascii') in content:
            raise ValueError('Boundary overlaps with data')
        out += content

    out += b'--' + boundary.encode('ascii') + b'--\r\n'

    return out, content_type


def multipart_encode(data, boundary=None):
    '''
    Encode a dict to RFC 7578-compliant form-data

    data:
        A dict where keys and values can be either Unicode or bytes-like
        objects.
    boundary:
        If specified a Unicode object, it's used as the boundary. Otherwise
        a random boundary is generated.

    Reference: https://tools.ietf.org/html/rfc7578
    '''
    has_specified_boundary = boundary is not None

    while True:
        if boundary is None:
            boundary = '---------------' + str(random.randrange(0x0fffffff, 0xffffffff))

        try:
            out, content_type = _multipart_encode_impl(data, boundary)
            break
        except ValueError:
            if has_specified_boundary:
                raise
            boundary = None

    return out, content_type


def dict_get(d, key_or_keys, default=None, skip_false_values=True):
    if isinstance(key_or_keys, (list, tuple)):
        for key in key_or_keys:
            if key not in d or d[key] is None or skip_false_values and not d[key]:
                continue
            return d[key]
        return default
    return d.get(key_or_keys, default)


def try_get(src, getter, expected_type=None):
    for get in variadic(getter):
        try:
            v = get(src)
        except (AttributeError, KeyError, TypeError, IndexError):
            pass
        else:
            if expected_type is None or isinstance(v, expected_type):
                return v


def merge_dicts(*dicts):
    merged = {}
    for a_dict in dicts:
        for k, v in a_dict.items():
            if v is None:
                continue
            if (k not in merged
                    or (isinstance(v, compat_str) and v
                        and isinstance(merged[k], compat_str)
                        and not merged[k])):
                merged[k] = v
    return merged


def encode_compat_str(string, encoding=preferredencoding(), errors='strict'):
    return string if isinstance(string, compat_str) else compat_str(string, encoding, errors)


US_RATINGS = {
    'G': 0,
    'PG': 10,
    'PG-13': 13,
    'R': 16,
    'NC': 18,
}


TV_PARENTAL_GUIDELINES = {
    'TV-Y': 0,
    'TV-Y7': 7,
    'TV-G': 0,
    'TV-PG': 0,
    'TV-14': 14,
    'TV-MA': 17,
}


def parse_age_limit(s):
    if type(s) == int:
        return s if 0 <= s <= 21 else None
    if not isinstance(s, str):
        return None
    m = re.match(r'^(?P<age>\d{1,2})\+?$', s)
    if m:
        return int(m.group('age'))
    s = s.upper()
    if s in US_RATINGS:
        return US_RATINGS[s]
    m = re.match(r'^TV[_-]?(%s)$' % '|'.join(k[3:] for k in TV_PARENTAL_GUIDELINES), s)
    if m:
        return TV_PARENTAL_GUIDELINES['TV-' + m.group(1)]
    return None


def strip_jsonp(code):
    return re.sub(
        r'''(?sx)^
            (?:window\.)?(?P<func_name>[a-zA-Z0-9_.$]*)
            (?:\s*&&\s*(?P=func_name))?
            \s*\(\s*(?P<callback_data>.*)\);?
            \s*?(?://[^\n]*)*$''',
        r'\g<callback_data>', code)


def js_to_json(code, vars={}):
    # vars is a dict of var, val pairs to substitute
    COMMENT_RE = r'/\*(?:(?!\*/).)*?\*/|//[^\n]*\n'
    SKIP_RE = r'\s*(?:{comment})?\s*'.format(comment=COMMENT_RE)
    INTEGER_TABLE = (
        (r'(?s)^(0[xX][0-9a-fA-F]+){skip}:?$'.format(skip=SKIP_RE), 16),
        (r'(?s)^(0+[0-7]+){skip}:?$'.format(skip=SKIP_RE), 8),
    )

    def fix_kv(m):
        v = m.group(0)
        if v in ('true', 'false', 'null'):
            return v
        elif v in ('undefined', 'void 0'):
            return 'null'
        elif v.startswith('/*') or v.startswith('//') or v.startswith('!') or v == ',':
            return ""

        if v[0] in ("'", '"'):
            v = re.sub(r'(?s)\\.|"', lambda m: {
                '"': '\\"',
                "\\'": "'",
                '\\\n': '',
                '\\x': '\\u00',
            }.get(m.group(0), m.group(0)), v[1:-1])
        else:
            for regex, base in INTEGER_TABLE:
                im = re.match(regex, v)
                if im:
                    i = int(im.group(1), base)
                    return '"%d":' % i if v.endswith(':') else '%d' % i

            if v in vars:
                return vars[v]

        return '"%s"' % v

    return re.sub(r'''(?sx)
        "(?:[^"\\]*(?:\\\\|\\['"nurtbfx/\n]))*[^"\\]*"|
        '(?:[^'\\]*(?:\\\\|\\['"nurtbfx/\n]))*[^'\\]*'|
        {comment}|,(?={skip}[\]}}])|
        void\s0|(?:(?<![0-9])[eE]|[a-df-zA-DF-Z_$])[.a-zA-Z_$0-9]*|
        \b(?:0[xX][0-9a-fA-F]+|0+[0-7]+)(?:{skip}:)?|
        [0-9]+(?={skip}:)|
        !+
        '''.format(comment=COMMENT_RE, skip=SKIP_RE), fix_kv, code)


def qualities(quality_ids):
    """ Get a numeric quality value out of a list of possible values """
    def q(qid):
        try:
            return quality_ids.index(qid)
        except ValueError:
            return -1
    return q


POSTPROCESS_WHEN = {'pre_process', 'before_dl', 'after_move', 'post_process', 'after_video', 'playlist'}


DEFAULT_OUTTMPL = {
    'default': '%(title)s [%(id)s].%(ext)s',
    'chapter': '%(title)s - %(section_number)03d %(section_title)s [%(id)s].%(ext)s',
}
OUTTMPL_TYPES = {
    'chapter': None,
    'subtitle': None,
    'thumbnail': None,
    'description': 'description',
    'annotation': 'annotations.xml',
    'infojson': 'info.json',
    'link': None,
    'pl_video': None,
    'pl_thumbnail': None,
    'pl_description': 'description',
    'pl_infojson': 'info.json',
}

# As of [1] format syntax is:
#  %[mapping_key][conversion_flags][minimum_width][.precision][length_modifier]type
# 1. https://docs.python.org/2/library/stdtypes.html#string-formatting
STR_FORMAT_RE_TMPL = r'''(?x)
    (?<!%)(?P<prefix>(?:%%)*)
    %
    (?P<has_key>\((?P<key>{0})\))?
    (?P<format>
        (?P<conversion>[#0\-+ ]+)?
        (?P<min_width>\d+)?
        (?P<precision>\.\d+)?
        (?P<len_mod>[hlL])?  # unused in python
        {1}  # conversion type
    )
'''


STR_FORMAT_TYPES = 'diouxXeEfFgGcrs'


def limit_length(s, length):
    """ Add ellipses to overly long strings """
    if s is None:
        return None
    ELLIPSES = '...'
    if len(s) > length:
        return s[:length - len(ELLIPSES)] + ELLIPSES
    return s


def version_tuple(v):
    return tuple(int(e) for e in re.split(r'[-.]', v))


def is_outdated_version(version, limit, assume_new=True):
    if not version:
        return not assume_new
    try:
        return version_tuple(version) < version_tuple(limit)
    except ValueError:
        return not assume_new


def ytdl_is_updateable():
    """ Returns if yt-dlp can be updated with -U """

    from .update import is_non_updateable

    return not is_non_updateable()


def args_to_str(args):
    # Get a short string representation for a subprocess command
    return ' '.join(compat_shlex_quote(a) for a in args)


def error_to_compat_str(err):
    return str(err)


def mimetype2ext(mt):
    if mt is None:
        return None

    mt, _, params = mt.partition(';')
    mt = mt.strip()

    FULL_MAP = {
        'audio/mp4': 'm4a',
        # Per RFC 3003, audio/mpeg can be .mp1, .mp2 or .mp3. Here use .mp3 as
        # it's the most popular one
        'audio/mpeg': 'mp3',
        'audio/x-wav': 'wav',
        'audio/wav': 'wav',
        'audio/wave': 'wav',
    }

    ext = FULL_MAP.get(mt)
    if ext is not None:
        return ext

    SUBTYPE_MAP = {
        '3gpp': '3gp',
        'smptett+xml': 'tt',
        'ttaf+xml': 'dfxp',
        'ttml+xml': 'ttml',
        'x-flv': 'flv',
        'x-mp4-fragmented': 'mp4',
        'x-ms-sami': 'sami',
        'x-ms-wmv': 'wmv',
        'mpegurl': 'm3u8',
        'x-mpegurl': 'm3u8',
        'vnd.apple.mpegurl': 'm3u8',
        'dash+xml': 'mpd',
        'f4m+xml': 'f4m',
        'hds+xml': 'f4m',
        'vnd.ms-sstr+xml': 'ism',
        'quicktime': 'mov',
        'mp2t': 'ts',
        'x-wav': 'wav',
        'filmstrip+json': 'fs',
        'svg+xml': 'svg',
    }

    _, _, subtype = mt.rpartition('/')
    ext = SUBTYPE_MAP.get(subtype.lower())
    if ext is not None:
        return ext

    SUFFIX_MAP = {
        'json': 'json',
        'xml': 'xml',
        'zip': 'zip',
        'gzip': 'gz',
    }

    _, _, suffix = subtype.partition('+')
    ext = SUFFIX_MAP.get(suffix)
    if ext is not None:
        return ext

    return subtype.replace('+', '.')


def ext2mimetype(ext_or_url):
    if not ext_or_url:
        return None
    if '.' not in ext_or_url:
        ext_or_url = f'file.{ext_or_url}'
    return mimetypes.guess_type(ext_or_url)[0]


def parse_codecs(codecs_str):
    # http://tools.ietf.org/html/rfc6381
    if not codecs_str:
        return {}
    split_codecs = list(filter(None, map(
        str.strip, codecs_str.strip().strip(',').split(','))))
    vcodec, acodec, tcodec, hdr = None, None, None, None
    for full_codec in split_codecs:
        parts = full_codec.split('.')
        codec = parts[0].replace('0', '')
        if codec in ('avc1', 'avc2', 'avc3', 'avc4', 'vp9', 'vp8', 'hev1', 'hev2',
                     'h263', 'h264', 'mp4v', 'hvc1', 'av1', 'theora', 'dvh1', 'dvhe'):
            if not vcodec:
                vcodec = '.'.join(parts[:4]) if codec in ('vp9', 'av1', 'hvc1') else full_codec
                if codec in ('dvh1', 'dvhe'):
                    hdr = 'DV'
                elif codec == 'av1' and len(parts) > 3 and parts[3] == '10':
                    hdr = 'HDR10'
                elif full_codec.replace('0', '').startswith('vp9.2'):
                    hdr = 'HDR10'
        elif codec in ('flac', 'mp4a', 'opus', 'vorbis', 'mp3', 'aac', 'ac-3', 'ec-3', 'eac3', 'dtsc', 'dtse', 'dtsh', 'dtsl'):
            if not acodec:
                acodec = full_codec
        elif codec in ('stpp', 'wvtt',):
            if not tcodec:
                tcodec = full_codec
        else:
            write_string('WARNING: Unknown codec %s\n' % full_codec, sys.stderr)
    if vcodec or acodec or tcodec:
        return {
            'vcodec': vcodec or 'none',
            'acodec': acodec or 'none',
            'dynamic_range': hdr,
            **({'tcodec': tcodec} if tcodec is not None else {}),
        }
    elif len(split_codecs) == 2:
        return {
            'vcodec': split_codecs[0],
            'acodec': split_codecs[1],
        }
    return {}


def urlhandle_detect_ext(url_handle):
    getheader = url_handle.headers.get

    cd = getheader('Content-Disposition')
    if cd:
        m = re.match(r'attachment;\s*filename="(?P<filename>[^"]+)"', cd)
        if m:
            e = determine_ext(m.group('filename'), default_ext=None)
            if e:
                return e

    return mimetype2ext(getheader('Content-Type'))


def encode_data_uri(data, mime_type):
    return 'data:%s;base64,%s' % (mime_type, base64.b64encode(data).decode('ascii'))


def age_restricted(content_limit, age_limit):
    """ Returns True iff the content should be blocked """

    if age_limit is None:  # No limit set
        return False
    if content_limit is None:
        return False  # Content available for everyone
    return age_limit < content_limit


def is_html(first_bytes):
    """ Detect whether a file contains HTML by examining its first bytes. """

    BOMS = [
        (b'\xef\xbb\xbf', 'utf-8'),
        (b'\x00\x00\xfe\xff', 'utf-32-be'),
        (b'\xff\xfe\x00\x00', 'utf-32-le'),
        (b'\xff\xfe', 'utf-16-le'),
        (b'\xfe\xff', 'utf-16-be'),
    ]
    for bom, enc in BOMS:
        if first_bytes.startswith(bom):
            s = first_bytes[len(bom):].decode(enc, 'replace')
            break
    else:
        s = first_bytes.decode('utf-8', 'replace')

    return re.match(r'^\s*<', s)


def determine_protocol(info_dict):
    protocol = info_dict.get('protocol')
    if protocol is not None:
        return protocol

    url = sanitize_url(info_dict['url'])
    if url.startswith('rtmp'):
        return 'rtmp'
    elif url.startswith('mms'):
        return 'mms'
    elif url.startswith('rtsp'):
        return 'rtsp'

    ext = determine_ext(url)
    if ext == 'm3u8':
        return 'm3u8'
    elif ext == 'f4m':
        return 'f4m'

    return compat_urllib_parse_urlparse(url).scheme


def render_table(header_row, data, delim=False, extra_gap=0, hide_empty=False):
    """ Render a list of rows, each as a list of values.
    Text after a \t will be right aligned """
    def width(string):
        return len(remove_terminal_sequences(string).replace('\t', ''))

    def get_max_lens(table):
        return [max(width(str(v)) for v in col) for col in zip(*table)]

    def filter_using_list(row, filterArray):
        return [col for take, col in itertools.zip_longest(filterArray, row, fillvalue=True) if take]

    max_lens = get_max_lens(data) if hide_empty else []
    header_row = filter_using_list(header_row, max_lens)
    data = [filter_using_list(row, max_lens) for row in data]

    table = [header_row] + data
    max_lens = get_max_lens(table)
    extra_gap += 1
    if delim:
        table = [header_row, [delim * (ml + extra_gap) for ml in max_lens]] + data
        table[1][-1] = table[1][-1][:-extra_gap]  # Remove extra_gap from end of delimiter
    for row in table:
        for pos, text in enumerate(map(str, row)):
            if '\t' in text:
                row[pos] = text.replace('\t', ' ' * (max_lens[pos] - width(text))) + ' ' * extra_gap
            else:
                row[pos] = text + ' ' * (max_lens[pos] - width(text) + extra_gap)
    ret = '\n'.join(''.join(row).rstrip() for row in table)
    return ret


def _match_one(filter_part, dct, incomplete):
    # TODO: Generalize code with YoutubeDL._build_format_filter
    STRING_OPERATORS = {
        '*=': operator.contains,
        '^=': lambda attr, value: attr.startswith(value),
        '$=': lambda attr, value: attr.endswith(value),
        '~=': lambda attr, value: re.search(value, attr),
    }
    COMPARISON_OPERATORS = {
        **STRING_OPERATORS,
        '<=': operator.le,  # "<=" must be defined above "<"
        '<': operator.lt,
        '>=': operator.ge,
        '>': operator.gt,
        '=': operator.eq,
    }

    operator_rex = re.compile(r'''(?x)\s*
        (?P<key>[a-z_]+)
        \s*(?P<negation>!\s*)?(?P<op>%s)(?P<none_inclusive>\s*\?)?\s*
        (?:
            (?P<quote>["\'])(?P<quotedstrval>.+?)(?P=quote)|
            (?P<strval>.+?)
        )
        \s*$
        ''' % '|'.join(map(re.escape, COMPARISON_OPERATORS.keys())))
    m = operator_rex.search(filter_part)
    if m:
        m = m.groupdict()
        unnegated_op = COMPARISON_OPERATORS[m['op']]
        if m['negation']:
            op = lambda attr, value: not unnegated_op(attr, value)
        else:
            op = unnegated_op
        comparison_value = m['quotedstrval'] or m['strval'] or m['intval']
        if m['quote']:
            comparison_value = comparison_value.replace(r'\%s' % m['quote'], m['quote'])
        actual_value = dct.get(m['key'])
        numeric_comparison = None
        if isinstance(actual_value, (int, float)):
            # If the original field is a string and matching comparisonvalue is
            # a number we should respect the origin of the original field
            # and process comparison value as a string (see
            # https://github.com/ytdl-org/youtube-dl/issues/11082)
            try:
                numeric_comparison = int(comparison_value)
            except ValueError:
                numeric_comparison = parse_filesize(comparison_value)
                if numeric_comparison is None:
                    numeric_comparison = parse_filesize(f'{comparison_value}B')
                if numeric_comparison is None:
                    numeric_comparison = parse_duration(comparison_value)
        if numeric_comparison is not None and m['op'] in STRING_OPERATORS:
            raise ValueError('Operator %s only supports string values!' % m['op'])
        if actual_value is None:
            return incomplete or m['none_inclusive']
        return op(actual_value, comparison_value if numeric_comparison is None else numeric_comparison)

    UNARY_OPERATORS = {
        '': lambda v: (v is True) if isinstance(v, bool) else (v is not None),
        '!': lambda v: (v is False) if isinstance(v, bool) else (v is None),
    }
    operator_rex = re.compile(r'''(?x)\s*
        (?P<op>%s)\s*(?P<key>[a-z_]+)
        \s*$
        ''' % '|'.join(map(re.escape, UNARY_OPERATORS.keys())))
    m = operator_rex.search(filter_part)
    if m:
        op = UNARY_OPERATORS[m.group('op')]
        actual_value = dct.get(m.group('key'))
        if incomplete and actual_value is None:
            return True
        return op(actual_value)

    raise ValueError('Invalid filter part %r' % filter_part)


def match_str(filter_str, dct, incomplete=False):
    """ Filter a dictionary with a simple string syntax. Returns True (=passes filter) or false
        When incomplete, all conditions passes on missing fields
    """
    return all(
        _match_one(filter_part.replace(r'\&', '&'), dct, incomplete)
        for filter_part in re.split(r'(?<!\\)&', filter_str))


def match_filter_func(filter_str):
    def _match_func(info_dict, *args, **kwargs):
        if match_str(filter_str, info_dict, *args, **kwargs):
            return None
        else:
            video_title = info_dict.get('title', info_dict.get('id', 'video'))
            return '%s does not pass filter %s, skipping ..' % (video_title, filter_str)
    return _match_func


def parse_dfxp_time_expr(time_expr):
    if not time_expr:
        return

    mobj = re.match(r'^(?P<time_offset>\d+(?:\.\d+)?)s?$', time_expr)
    if mobj:
        return float(mobj.group('time_offset'))

    mobj = re.match(r'^(\d+):(\d\d):(\d\d(?:(?:\.|:)\d+)?)$', time_expr)
    if mobj:
        return 3600 * int(mobj.group(1)) + 60 * int(mobj.group(2)) + float(mobj.group(3).replace(':', '.'))


def srt_subtitles_timecode(seconds):
    return '%02d:%02d:%02d,%03d' % timetuple_from_msec(seconds * 1000)


def ass_subtitles_timecode(seconds):
    time = timetuple_from_msec(seconds * 1000)
    return '%01d:%02d:%02d.%02d' % (*time[:-1], time.milliseconds / 10)


def dfxp2srt(dfxp_data):
    '''
    @param dfxp_data A bytes-like object containing DFXP data
    @returns A unicode object containing converted SRT data
    '''
    LEGACY_NAMESPACES = (
        (b'http://www.w3.org/ns/ttml', [
            b'http://www.w3.org/2004/11/ttaf1',
            b'http://www.w3.org/2006/04/ttaf1',
            b'http://www.w3.org/2006/10/ttaf1',
        ]),
        (b'http://www.w3.org/ns/ttml#styling', [
            b'http://www.w3.org/ns/ttml#style',
        ]),
    )

    SUPPORTED_STYLING = [
        'color',
        'fontFamily',
        'fontSize',
        'fontStyle',
        'fontWeight',
        'textDecoration'
    ]

    _x = functools.partial(xpath_with_ns, ns_map={
        'xml': 'http://www.w3.org/XML/1998/namespace',
        'ttml': 'http://www.w3.org/ns/ttml',
        'tts': 'http://www.w3.org/ns/ttml#styling',
    })

    styles = {}
    default_style = {}

    class TTMLPElementParser(object):
        _out = ''
        _unclosed_elements = []
        _applied_styles = []

        def start(self, tag, attrib):
            if tag in (_x('ttml:br'), 'br'):
                self._out += '\n'
            else:
                unclosed_elements = []
                style = {}
                element_style_id = attrib.get('style')
                if default_style:
                    style.update(default_style)
                if element_style_id:
                    style.update(styles.get(element_style_id, {}))
                for prop in SUPPORTED_STYLING:
                    prop_val = attrib.get(_x('tts:' + prop))
                    if prop_val:
                        style[prop] = prop_val
                if style:
                    font = ''
                    for k, v in sorted(style.items()):
                        if self._applied_styles and self._applied_styles[-1].get(k) == v:
                            continue
                        if k == 'color':
                            font += ' color="%s"' % v
                        elif k == 'fontSize':
                            font += ' size="%s"' % v
                        elif k == 'fontFamily':
                            font += ' face="%s"' % v
                        elif k == 'fontWeight' and v == 'bold':
                            self._out += '<b>'
                            unclosed_elements.append('b')
                        elif k == 'fontStyle' and v == 'italic':
                            self._out += '<i>'
                            unclosed_elements.append('i')
                        elif k == 'textDecoration' and v == 'underline':
                            self._out += '<u>'
                            unclosed_elements.append('u')
                    if font:
                        self._out += '<font' + font + '>'
                        unclosed_elements.append('font')
                    applied_style = {}
                    if self._applied_styles:
                        applied_style.update(self._applied_styles[-1])
                    applied_style.update(style)
                    self._applied_styles.append(applied_style)
                self._unclosed_elements.append(unclosed_elements)

        def end(self, tag):
            if tag not in (_x('ttml:br'), 'br'):
                unclosed_elements = self._unclosed_elements.pop()
                for element in reversed(unclosed_elements):
                    self._out += '</%s>' % element
                if unclosed_elements and self._applied_styles:
                    self._applied_styles.pop()

        def data(self, data):
            self._out += data

        def close(self):
            return self._out.strip()

    def parse_node(node):
        target = TTMLPElementParser()
        parser = xml.etree.ElementTree.XMLParser(target=target)
        parser.feed(xml.etree.ElementTree.tostring(node))
        return parser.close()

    for k, v in LEGACY_NAMESPACES:
        for ns in v:
            dfxp_data = dfxp_data.replace(ns, k)

    dfxp = compat_etree_fromstring(dfxp_data)
    out = []
    paras = dfxp.findall(_x('.//ttml:p')) or dfxp.findall('.//p')

    if not paras:
        raise ValueError('Invalid dfxp/TTML subtitle')

    repeat = False
    while True:
        for style in dfxp.findall(_x('.//ttml:style')):
            style_id = style.get('id') or style.get(_x('xml:id'))
            if not style_id:
                continue
            parent_style_id = style.get('style')
            if parent_style_id:
                if parent_style_id not in styles:
                    repeat = True
                    continue
                styles[style_id] = styles[parent_style_id].copy()
            for prop in SUPPORTED_STYLING:
                prop_val = style.get(_x('tts:' + prop))
                if prop_val:
                    styles.setdefault(style_id, {})[prop] = prop_val
        if repeat:
            repeat = False
        else:
            break

    for p in ('body', 'div'):
        ele = xpath_element(dfxp, [_x('.//ttml:' + p), './/' + p])
        if ele is None:
            continue
        style = styles.get(ele.get('style'))
        if not style:
            continue
        default_style.update(style)

    for para, index in zip(paras, itertools.count(1)):
        begin_time = parse_dfxp_time_expr(para.attrib.get('begin'))
        end_time = parse_dfxp_time_expr(para.attrib.get('end'))
        dur = parse_dfxp_time_expr(para.attrib.get('dur'))
        if begin_time is None:
            continue
        if not end_time:
            if not dur:
                continue
            end_time = begin_time + dur
        out.append('%d\n%s --> %s\n%s\n\n' % (
            index,
            srt_subtitles_timecode(begin_time),
            srt_subtitles_timecode(end_time),
            parse_node(para)))

    return ''.join(out)


def cli_option(params, command_option, param):
    param = params.get(param)
    if param:
        param = compat_str(param)
    return [command_option, param] if param is not None else []


def cli_bool_option(params, command_option, param, true_value='true', false_value='false', separator=None):
    param = params.get(param)
    if param is None:
        return []
    assert isinstance(param, bool)
    if separator:
        return [command_option + separator + (true_value if param else false_value)]
    return [command_option, true_value if param else false_value]


def cli_valueless_option(params, command_option, param, expected_value=True):
    param = params.get(param)
    return [command_option] if param == expected_value else []


def cli_configuration_args(argdict, keys, default=[], use_compat=True):
    if isinstance(argdict, (list, tuple)):  # for backward compatibility
        if use_compat:
            return argdict
        else:
            argdict = None
    if argdict is None:
        return default
    assert isinstance(argdict, dict)

    assert isinstance(keys, (list, tuple))
    for key_list in keys:
        arg_list = list(filter(
            lambda x: x is not None,
            [argdict.get(key.lower()) for key in variadic(key_list)]))
        if arg_list:
            return [arg for args in arg_list for arg in args]
    return default


def _configuration_args(main_key, argdict, exe, keys=None, default=[], use_compat=True):
    main_key, exe = main_key.lower(), exe.lower()
    root_key = exe if main_key == exe else f'{main_key}+{exe}'
    keys = [f'{root_key}{k}' for k in (keys or [''])]
    if root_key in keys:
        if main_key != exe:
            keys.append((main_key, exe))
        keys.append('default')
    else:
        use_compat = False
    return cli_configuration_args(argdict, keys, default, use_compat)


class ISO639Utils(object):
    # See http://www.loc.gov/standards/iso639-2/ISO-639-2_utf-8.txt
    _lang_map = {
        'aa': 'aar',
        'ab': 'abk',
        'ae': 'ave',
        'af': 'afr',
        'ak': 'aka',
        'am': 'amh',
        'an': 'arg',
        'ar': 'ara',
        'as': 'asm',
        'av': 'ava',
        'ay': 'aym',
        'az': 'aze',
        'ba': 'bak',
        'be': 'bel',
        'bg': 'bul',
        'bh': 'bih',
        'bi': 'bis',
        'bm': 'bam',
        'bn': 'ben',
        'bo': 'bod',
        'br': 'bre',
        'bs': 'bos',
        'ca': 'cat',
        'ce': 'che',
        'ch': 'cha',
        'co': 'cos',
        'cr': 'cre',
        'cs': 'ces',
        'cu': 'chu',
        'cv': 'chv',
        'cy': 'cym',
        'da': 'dan',
        'de': 'deu',
        'dv': 'div',
        'dz': 'dzo',
        'ee': 'ewe',
        'el': 'ell',
        'en': 'eng',
        'eo': 'epo',
        'es': 'spa',
        'et': 'est',
        'eu': 'eus',
        'fa': 'fas',
        'ff': 'ful',
        'fi': 'fin',
        'fj': 'fij',
        'fo': 'fao',
        'fr': 'fra',
        'fy': 'fry',
        'ga': 'gle',
        'gd': 'gla',
        'gl': 'glg',
        'gn': 'grn',
        'gu': 'guj',
        'gv': 'glv',
        'ha': 'hau',
        'he': 'heb',
        'iw': 'heb',  # Replaced by he in 1989 revision
        'hi': 'hin',
        'ho': 'hmo',
        'hr': 'hrv',
        'ht': 'hat',
        'hu': 'hun',
        'hy': 'hye',
        'hz': 'her',
        'ia': 'ina',
        'id': 'ind',
        'in': 'ind',  # Replaced by id in 1989 revision
        'ie': 'ile',
        'ig': 'ibo',
        'ii': 'iii',
        'ik': 'ipk',
        'io': 'ido',
        'is': 'isl',
        'it': 'ita',
        'iu': 'iku',
        'ja': 'jpn',
        'jv': 'jav',
        'ka': 'kat',
        'kg': 'kon',
        'ki': 'kik',
        'kj': 'kua',
        'kk': 'kaz',
        'kl': 'kal',
        'km': 'khm',
        'kn': 'kan',
        'ko': 'kor',
        'kr': 'kau',
        'ks': 'kas',
        'ku': 'kur',
        'kv': 'kom',
        'kw': 'cor',
        'ky': 'kir',
        'la': 'lat',
        'lb': 'ltz',
        'lg': 'lug',
        'li': 'lim',
        'ln': 'lin',
        'lo': 'lao',
        'lt': 'lit',
        'lu': 'lub',
        'lv': 'lav',
        'mg': 'mlg',
        'mh': 'mah',
        'mi': 'mri',
        'mk': 'mkd',
        'ml': 'mal',
        'mn': 'mon',
        'mr': 'mar',
        'ms': 'msa',
        'mt': 'mlt',
        'my': 'mya',
        'na': 'nau',
        'nb': 'nob',
        'nd': 'nde',
        'ne': 'nep',
        'ng': 'ndo',
        'nl': 'nld',
        'nn': 'nno',
        'no': 'nor',
        'nr': 'nbl',
        'nv': 'nav',
        'ny': 'nya',
        'oc': 'oci',
        'oj': 'oji',
        'om': 'orm',
        'or': 'ori',
        'os': 'oss',
        'pa': 'pan',
        'pi': 'pli',
        'pl': 'pol',
        'ps': 'pus',
        'pt': 'por',
        'qu': 'que',
        'rm': 'roh',
        'rn': 'run',
        'ro': 'ron',
        'ru': 'rus',
        'rw': 'kin',
        'sa': 'san',
        'sc': 'srd',
        'sd': 'snd',
        'se': 'sme',
        'sg': 'sag',
        'si': 'sin',
        'sk': 'slk',
        'sl': 'slv',
        'sm': 'smo',
        'sn': 'sna',
        'so': 'som',
        'sq': 'sqi',
        'sr': 'srp',
        'ss': 'ssw',
        'st': 'sot',
        'su': 'sun',
        'sv': 'swe',
        'sw': 'swa',
        'ta': 'tam',
        'te': 'tel',
        'tg': 'tgk',
        'th': 'tha',
        'ti': 'tir',
        'tk': 'tuk',
        'tl': 'tgl',
        'tn': 'tsn',
        'to': 'ton',
        'tr': 'tur',
        'ts': 'tso',
        'tt': 'tat',
        'tw': 'twi',
        'ty': 'tah',
        'ug': 'uig',
        'uk': 'ukr',
        'ur': 'urd',
        'uz': 'uzb',
        've': 'ven',
        'vi': 'vie',
        'vo': 'vol',
        'wa': 'wln',
        'wo': 'wol',
        'xh': 'xho',
        'yi': 'yid',
        'ji': 'yid',  # Replaced by yi in 1989 revision
        'yo': 'yor',
        'za': 'zha',
        'zh': 'zho',
        'zu': 'zul',
    }

    @classmethod
    def short2long(cls, code):
        """Convert language code from ISO 639-1 to ISO 639-2/T"""
        return cls._lang_map.get(code[:2])

    @classmethod
    def long2short(cls, code):
        """Convert language code from ISO 639-2/T to ISO 639-1"""
        for short_name, long_name in cls._lang_map.items():
            if long_name == code:
                return short_name


class ISO3166Utils(object):
    # From http://data.okfn.org/data/core/country-list
    _country_map = {
        'AF': 'Afghanistan',
        'AX': 'Åland Islands',
        'AL': 'Albania',
        'DZ': 'Algeria',
        'AS': 'American Samoa',
        'AD': 'Andorra',
        'AO': 'Angola',
        'AI': 'Anguilla',
        'AQ': 'Antarctica',
        'AG': 'Antigua and Barbuda',
        'AR': 'Argentina',
        'AM': 'Armenia',
        'AW': 'Aruba',
        'AU': 'Australia',
        'AT': 'Austria',
        'AZ': 'Azerbaijan',
        'BS': 'Bahamas',
        'BH': 'Bahrain',
        'BD': 'Bangladesh',
        'BB': 'Barbados',
        'BY': 'Belarus',
        'BE': 'Belgium',
        'BZ': 'Belize',
        'BJ': 'Benin',
        'BM': 'Bermuda',
        'BT': 'Bhutan',
        'BO': 'Bolivia, Plurinational State of',
        'BQ': 'Bonaire, Sint Eustatius and Saba',
        'BA': 'Bosnia and Herzegovina',
        'BW': 'Botswana',
        'BV': 'Bouvet Island',
        'BR': 'Brazil',
        'IO': 'British Indian Ocean Territory',
        'BN': 'Brunei Darussalam',
        'BG': 'Bulgaria',
        'BF': 'Burkina Faso',
        'BI': 'Burundi',
        'KH': 'Cambodia',
        'CM': 'Cameroon',
        'CA': 'Canada',
        'CV': 'Cape Verde',
        'KY': 'Cayman Islands',
        'CF': 'Central African Republic',
        'TD': 'Chad',
        'CL': 'Chile',
        'CN': 'China',
        'CX': 'Christmas Island',
        'CC': 'Cocos (Keeling) Islands',
        'CO': 'Colombia',
        'KM': 'Comoros',
        'CG': 'Congo',
        'CD': 'Congo, the Democratic Republic of the',
        'CK': 'Cook Islands',
        'CR': 'Costa Rica',
        'CI': 'Côte d\'Ivoire',
        'HR': 'Croatia',
        'CU': 'Cuba',
        'CW': 'Curaçao',
        'CY': 'Cyprus',
        'CZ': 'Czech Republic',
        'DK': 'Denmark',
        'DJ': 'Djibouti',
        'DM': 'Dominica',
        'DO': 'Dominican Republic',
        'EC': 'Ecuador',
        'EG': 'Egypt',
        'SV': 'El Salvador',
        'GQ': 'Equatorial Guinea',
        'ER': 'Eritrea',
        'EE': 'Estonia',
        'ET': 'Ethiopia',
        'FK': 'Falkland Islands (Malvinas)',
        'FO': 'Faroe Islands',
        'FJ': 'Fiji',
        'FI': 'Finland',
        'FR': 'France',
        'GF': 'French Guiana',
        'PF': 'French Polynesia',
        'TF': 'French Southern Territories',
        'GA': 'Gabon',
        'GM': 'Gambia',
        'GE': 'Georgia',
        'DE': 'Germany',
        'GH': 'Ghana',
        'GI': 'Gibraltar',
        'GR': 'Greece',
        'GL': 'Greenland',
        'GD': 'Grenada',
        'GP': 'Guadeloupe',
        'GU': 'Guam',
        'GT': 'Guatemala',
        'GG': 'Guernsey',
        'GN': 'Guinea',
        'GW': 'Guinea-Bissau',
        'GY': 'Guyana',
        'HT': 'Haiti',
        'HM': 'Heard Island and McDonald Islands',
        'VA': 'Holy See (Vatican City State)',
        'HN': 'Honduras',
        'HK': 'Hong Kong',
        'HU': 'Hungary',
        'IS': 'Iceland',
        'IN': 'India',
        'ID': 'Indonesia',
        'IR': 'Iran, Islamic Republic of',
        'IQ': 'Iraq',
        'IE': 'Ireland',
        'IM': 'Isle of Man',
        'IL': 'Israel',
        'IT': 'Italy',
        'JM': 'Jamaica',
        'JP': 'Japan',
        'JE': 'Jersey',
        'JO': 'Jordan',
        'KZ': 'Kazakhstan',
        'KE': 'Kenya',
        'KI': 'Kiribati',
        'KP': 'Korea, Democratic People\'s Republic of',
        'KR': 'Korea, Republic of',
        'KW': 'Kuwait',
        'KG': 'Kyrgyzstan',
        'LA': 'Lao People\'s Democratic Republic',
        'LV': 'Latvia',
        'LB': 'Lebanon',
        'LS': 'Lesotho',
        'LR': 'Liberia',
        'LY': 'Libya',
        'LI': 'Liechtenstein',
        'LT': 'Lithuania',
        'LU': 'Luxembourg',
        'MO': 'Macao',
        'MK': 'Macedonia, the Former Yugoslav Republic of',
        'MG': 'Madagascar',
        'MW': 'Malawi',
        'MY': 'Malaysia',
        'MV': 'Maldives',
        'ML': 'Mali',
        'MT': 'Malta',
        'MH': 'Marshall Islands',
        'MQ': 'Martinique',
        'MR': 'Mauritania',
        'MU': 'Mauritius',
        'YT': 'Mayotte',
        'MX': 'Mexico',
        'FM': 'Micronesia, Federated States of',
        'MD': 'Moldova, Republic of',
        'MC': 'Monaco',
        'MN': 'Mongolia',
        'ME': 'Montenegro',
        'MS': 'Montserrat',
        'MA': 'Morocco',
        'MZ': 'Mozambique',
        'MM': 'Myanmar',
        'NA': 'Namibia',
        'NR': 'Nauru',
        'NP': 'Nepal',
        'NL': 'Netherlands',
        'NC': 'New Caledonia',
        'NZ': 'New Zealand',
        'NI': 'Nicaragua',
        'NE': 'Niger',
        'NG': 'Nigeria',
        'NU': 'Niue',
        'NF': 'Norfolk Island',
        'MP': 'Northern Mariana Islands',
        'NO': 'Norway',
        'OM': 'Oman',
        'PK': 'Pakistan',
        'PW': 'Palau',
        'PS': 'Palestine, State of',
        'PA': 'Panama',
        'PG': 'Papua New Guinea',
        'PY': 'Paraguay',
        'PE': 'Peru',
        'PH': 'Philippines',
        'PN': 'Pitcairn',
        'PL': 'Poland',
        'PT': 'Portugal',
        'PR': 'Puerto Rico',
        'QA': 'Qatar',
        'RE': 'Réunion',
        'RO': 'Romania',
        'RU': 'Russian Federation',
        'RW': 'Rwanda',
        'BL': 'Saint Barthélemy',
        'SH': 'Saint Helena, Ascension and Tristan da Cunha',
        'KN': 'Saint Kitts and Nevis',
        'LC': 'Saint Lucia',
        'MF': 'Saint Martin (French part)',
        'PM': 'Saint Pierre and Miquelon',
        'VC': 'Saint Vincent and the Grenadines',
        'WS': 'Samoa',
        'SM': 'San Marino',
        'ST': 'Sao Tome and Principe',
        'SA': 'Saudi Arabia',
        'SN': 'Senegal',
        'RS': 'Serbia',
        'SC': 'Seychelles',
        'SL': 'Sierra Leone',
        'SG': 'Singapore',
        'SX': 'Sint Maarten (Dutch part)',
        'SK': 'Slovakia',
        'SI': 'Slovenia',
        'SB': 'Solomon Islands',
        'SO': 'Somalia',
        'ZA': 'South Africa',
        'GS': 'South Georgia and the South Sandwich Islands',
        'SS': 'South Sudan',
        'ES': 'Spain',
        'LK': 'Sri Lanka',
        'SD': 'Sudan',
        'SR': 'Suriname',
        'SJ': 'Svalbard and Jan Mayen',
        'SZ': 'Swaziland',
        'SE': 'Sweden',
        'CH': 'Switzerland',
        'SY': 'Syrian Arab Republic',
        'TW': 'Taiwan, Province of China',
        'TJ': 'Tajikistan',
        'TZ': 'Tanzania, United Republic of',
        'TH': 'Thailand',
        'TL': 'Timor-Leste',
        'TG': 'Togo',
        'TK': 'Tokelau',
        'TO': 'Tonga',
        'TT': 'Trinidad and Tobago',
        'TN': 'Tunisia',
        'TR': 'Turkey',
        'TM': 'Turkmenistan',
        'TC': 'Turks and Caicos Islands',
        'TV': 'Tuvalu',
        'UG': 'Uganda',
        'UA': 'Ukraine',
        'AE': 'United Arab Emirates',
        'GB': 'United Kingdom',
        'US': 'United States',
        'UM': 'United States Minor Outlying Islands',
        'UY': 'Uruguay',
        'UZ': 'Uzbekistan',
        'VU': 'Vanuatu',
        'VE': 'Venezuela, Bolivarian Republic of',
        'VN': 'Viet Nam',
        'VG': 'Virgin Islands, British',
        'VI': 'Virgin Islands, U.S.',
        'WF': 'Wallis and Futuna',
        'EH': 'Western Sahara',
        'YE': 'Yemen',
        'ZM': 'Zambia',
        'ZW': 'Zimbabwe',
    }

    @classmethod
    def short2full(cls, code):
        """Convert an ISO 3166-2 country code to the corresponding full name"""
        return cls._country_map.get(code.upper())


class GeoUtils(object):
    # Major IPv4 address blocks per country
    _country_ip_map = {
        'AD': '46.172.224.0/19',
        'AE': '94.200.0.0/13',
        'AF': '149.54.0.0/17',
        'AG': '209.59.64.0/18',
        'AI': '204.14.248.0/21',
        'AL': '46.99.0.0/16',
        'AM': '46.70.0.0/15',
        'AO': '105.168.0.0/13',
        'AP': '182.50.184.0/21',
        'AQ': '23.154.160.0/24',
        'AR': '181.0.0.0/12',
        'AS': '202.70.112.0/20',
        'AT': '77.116.0.0/14',
        'AU': '1.128.0.0/11',
        'AW': '181.41.0.0/18',
        'AX': '185.217.4.0/22',
        'AZ': '5.197.0.0/16',
        'BA': '31.176.128.0/17',
        'BB': '65.48.128.0/17',
        'BD': '114.130.0.0/16',
        'BE': '57.0.0.0/8',
        'BF': '102.178.0.0/15',
        'BG': '95.42.0.0/15',
        'BH': '37.131.0.0/17',
        'BI': '154.117.192.0/18',
        'BJ': '137.255.0.0/16',
        'BL': '185.212.72.0/23',
        'BM': '196.12.64.0/18',
        'BN': '156.31.0.0/16',
        'BO': '161.56.0.0/16',
        'BQ': '161.0.80.0/20',
        'BR': '191.128.0.0/12',
        'BS': '24.51.64.0/18',
        'BT': '119.2.96.0/19',
        'BW': '168.167.0.0/16',
        'BY': '178.120.0.0/13',
        'BZ': '179.42.192.0/18',
        'CA': '99.224.0.0/11',
        'CD': '41.243.0.0/16',
        'CF': '197.242.176.0/21',
        'CG': '160.113.0.0/16',
        'CH': '85.0.0.0/13',
        'CI': '102.136.0.0/14',
        'CK': '202.65.32.0/19',
        'CL': '152.172.0.0/14',
        'CM': '102.244.0.0/14',
        'CN': '36.128.0.0/10',
        'CO': '181.240.0.0/12',
        'CR': '201.192.0.0/12',
        'CU': '152.206.0.0/15',
        'CV': '165.90.96.0/19',
        'CW': '190.88.128.0/17',
        'CY': '31.153.0.0/16',
        'CZ': '88.100.0.0/14',
        'DE': '53.0.0.0/8',
        'DJ': '197.241.0.0/17',
        'DK': '87.48.0.0/12',
        'DM': '192.243.48.0/20',
        'DO': '152.166.0.0/15',
        'DZ': '41.96.0.0/12',
        'EC': '186.68.0.0/15',
        'EE': '90.190.0.0/15',
        'EG': '156.160.0.0/11',
        'ER': '196.200.96.0/20',
        'ES': '88.0.0.0/11',
        'ET': '196.188.0.0/14',
        'EU': '2.16.0.0/13',
        'FI': '91.152.0.0/13',
        'FJ': '144.120.0.0/16',
        'FK': '80.73.208.0/21',
        'FM': '119.252.112.0/20',
        'FO': '88.85.32.0/19',
        'FR': '90.0.0.0/9',
        'GA': '41.158.0.0/15',
        'GB': '25.0.0.0/8',
        'GD': '74.122.88.0/21',
        'GE': '31.146.0.0/16',
        'GF': '161.22.64.0/18',
        'GG': '62.68.160.0/19',
        'GH': '154.160.0.0/12',
        'GI': '95.164.0.0/16',
        'GL': '88.83.0.0/19',
        'GM': '160.182.0.0/15',
        'GN': '197.149.192.0/18',
        'GP': '104.250.0.0/19',
        'GQ': '105.235.224.0/20',
        'GR': '94.64.0.0/13',
        'GT': '168.234.0.0/16',
        'GU': '168.123.0.0/16',
        'GW': '197.214.80.0/20',
        'GY': '181.41.64.0/18',
        'HK': '113.252.0.0/14',
        'HN': '181.210.0.0/16',
        'HR': '93.136.0.0/13',
        'HT': '148.102.128.0/17',
        'HU': '84.0.0.0/14',
        'ID': '39.192.0.0/10',
        'IE': '87.32.0.0/12',
        'IL': '79.176.0.0/13',
        'IM': '5.62.80.0/20',
        'IN': '117.192.0.0/10',
        'IO': '203.83.48.0/21',
        'IQ': '37.236.0.0/14',
        'IR': '2.176.0.0/12',
        'IS': '82.221.0.0/16',
        'IT': '79.0.0.0/10',
        'JE': '87.244.64.0/18',
        'JM': '72.27.0.0/17',
        'JO': '176.29.0.0/16',
        'JP': '133.0.0.0/8',
        'KE': '105.48.0.0/12',
        'KG': '158.181.128.0/17',
        'KH': '36.37.128.0/17',
        'KI': '103.25.140.0/22',
        'KM': '197.255.224.0/20',
        'KN': '198.167.192.0/19',
        'KP': '175.45.176.0/22',
        'KR': '175.192.0.0/10',
        'KW': '37.36.0.0/14',
        'KY': '64.96.0.0/15',
        'KZ': '2.72.0.0/13',
        'LA': '115.84.64.0/18',
        'LB': '178.135.0.0/16',
        'LC': '24.92.144.0/20',
        'LI': '82.117.0.0/19',
        'LK': '112.134.0.0/15',
        'LR': '102.183.0.0/16',
        'LS': '129.232.0.0/17',
        'LT': '78.56.0.0/13',
        'LU': '188.42.0.0/16',
        'LV': '46.109.0.0/16',
        'LY': '41.252.0.0/14',
        'MA': '105.128.0.0/11',
        'MC': '88.209.64.0/18',
        'MD': '37.246.0.0/16',
        'ME': '178.175.0.0/17',
        'MF': '74.112.232.0/21',
        'MG': '154.126.0.0/17',
        'MH': '117.103.88.0/21',
        'MK': '77.28.0.0/15',
        'ML': '154.118.128.0/18',
        'MM': '37.111.0.0/17',
        'MN': '49.0.128.0/17',
        'MO': '60.246.0.0/16',
        'MP': '202.88.64.0/20',
        'MQ': '109.203.224.0/19',
        'MR': '41.188.64.0/18',
        'MS': '208.90.112.0/22',
        'MT': '46.11.0.0/16',
        'MU': '105.16.0.0/12',
        'MV': '27.114.128.0/18',
        'MW': '102.70.0.0/15',
        'MX': '187.192.0.0/11',
        'MY': '175.136.0.0/13',
        'MZ': '197.218.0.0/15',
        'NA': '41.182.0.0/16',
        'NC': '101.101.0.0/18',
        'NE': '197.214.0.0/18',
        'NF': '203.17.240.0/22',
        'NG': '105.112.0.0/12',
        'NI': '186.76.0.0/15',
        'NL': '145.96.0.0/11',
        'NO': '84.208.0.0/13',
        'NP': '36.252.0.0/15',
        'NR': '203.98.224.0/19',
        'NU': '49.156.48.0/22',
        'NZ': '49.224.0.0/14',
        'OM': '5.36.0.0/15',
        'PA': '186.72.0.0/15',
        'PE': '186.160.0.0/14',
        'PF': '123.50.64.0/18',
        'PG': '124.240.192.0/19',
        'PH': '49.144.0.0/13',
        'PK': '39.32.0.0/11',
        'PL': '83.0.0.0/11',
        'PM': '70.36.0.0/20',
        'PR': '66.50.0.0/16',
        'PS': '188.161.0.0/16',
        'PT': '85.240.0.0/13',
        'PW': '202.124.224.0/20',
        'PY': '181.120.0.0/14',
        'QA': '37.210.0.0/15',
        'RE': '102.35.0.0/16',
        'RO': '79.112.0.0/13',
        'RS': '93.86.0.0/15',
        'RU': '5.136.0.0/13',
        'RW': '41.186.0.0/16',
        'SA': '188.48.0.0/13',
        'SB': '202.1.160.0/19',
        'SC': '154.192.0.0/11',
        'SD': '102.120.0.0/13',
        'SE': '78.64.0.0/12',
        'SG': '8.128.0.0/10',
        'SI': '188.196.0.0/14',
        'SK': '78.98.0.0/15',
        'SL': '102.143.0.0/17',
        'SM': '89.186.32.0/19',
        'SN': '41.82.0.0/15',
        'SO': '154.115.192.0/18',
        'SR': '186.179.128.0/17',
        'SS': '105.235.208.0/21',
        'ST': '197.159.160.0/19',
        'SV': '168.243.0.0/16',
        'SX': '190.102.0.0/20',
        'SY': '5.0.0.0/16',
        'SZ': '41.84.224.0/19',
        'TC': '65.255.48.0/20',
        'TD': '154.68.128.0/19',
        'TG': '196.168.0.0/14',
        'TH': '171.96.0.0/13',
        'TJ': '85.9.128.0/18',
        'TK': '27.96.24.0/21',
        'TL': '180.189.160.0/20',
        'TM': '95.85.96.0/19',
        'TN': '197.0.0.0/11',
        'TO': '175.176.144.0/21',
        'TR': '78.160.0.0/11',
        'TT': '186.44.0.0/15',
        'TV': '202.2.96.0/19',
        'TW': '120.96.0.0/11',
        'TZ': '156.156.0.0/14',
        'UA': '37.52.0.0/14',
        'UG': '102.80.0.0/13',
        'US': '6.0.0.0/8',
        'UY': '167.56.0.0/13',
        'UZ': '84.54.64.0/18',
        'VA': '212.77.0.0/19',
        'VC': '207.191.240.0/21',
        'VE': '186.88.0.0/13',
        'VG': '66.81.192.0/20',
        'VI': '146.226.0.0/16',
        'VN': '14.160.0.0/11',
        'VU': '202.80.32.0/20',
        'WF': '117.20.32.0/21',
        'WS': '202.4.32.0/19',
        'YE': '134.35.0.0/16',
        'YT': '41.242.116.0/22',
        'ZA': '41.0.0.0/11',
        'ZM': '102.144.0.0/13',
        'ZW': '102.177.192.0/18',
    }

    @classmethod
    def random_ipv4(cls, code_or_block):
        if len(code_or_block) == 2:
            block = cls._country_ip_map.get(code_or_block.upper())
            if not block:
                return None
        else:
            block = code_or_block
        addr, preflen = block.split('/')
        addr_min = compat_struct_unpack('!L', socket.inet_aton(addr))[0]
        addr_max = addr_min | (0xffffffff >> int(preflen))
        return compat_str(socket.inet_ntoa(
            compat_struct_pack('!L', random.randint(addr_min, addr_max))))


class PerRequestProxyHandler(compat_urllib_request.ProxyHandler):
    def __init__(self, proxies=None):
        # Set default handlers
        for type in ('http', 'https'):
            setattr(self, '%s_open' % type,
                    lambda r, proxy='__noproxy__', type=type, meth=self.proxy_open:
                        meth(r, proxy, type))
        compat_urllib_request.ProxyHandler.__init__(self, proxies)

    def proxy_open(self, req, proxy, type):
        req_proxy = req.headers.get('Ytdl-request-proxy')
        if req_proxy is not None:
            proxy = req_proxy
            del req.headers['Ytdl-request-proxy']

        if proxy == '__noproxy__':
            return None  # No Proxy
        if compat_urlparse.urlparse(proxy).scheme.lower() in ('socks', 'socks4', 'socks4a', 'socks5'):
            req.add_header('Ytdl-socks-proxy', proxy)
            # yt-dlp's http/https handlers do wrapping the socket with socks
            return None
        return compat_urllib_request.ProxyHandler.proxy_open(
            self, req, proxy, type)


# Both long_to_bytes and bytes_to_long are adapted from PyCrypto, which is
# released into Public Domain
# https://github.com/dlitz/pycrypto/blob/master/lib/Crypto/Util/number.py#L387

def long_to_bytes(n, blocksize=0):
    """long_to_bytes(n:long, blocksize:int) : string
    Convert a long integer to a byte string.

    If optional blocksize is given and greater than zero, pad the front of the
    byte string with binary zeros so that the length is a multiple of
    blocksize.
    """
    # after much testing, this algorithm was deemed to be the fastest
    s = b''
    n = int(n)
    while n > 0:
        s = compat_struct_pack('>I', n & 0xffffffff) + s
        n = n >> 32
    # strip off leading zeros
    for i in range(len(s)):
        if s[i] != b'\000'[0]:
            break
    else:
        # only happens when n == 0
        s = b'\000'
        i = 0
    s = s[i:]
    # add back some pad bytes.  this could be done more efficiently w.r.t. the
    # de-padding being done above, but sigh...
    if blocksize > 0 and len(s) % blocksize:
        s = (blocksize - len(s) % blocksize) * b'\000' + s
    return s


def bytes_to_long(s):
    """bytes_to_long(string) : long
    Convert a byte string to a long integer.

    This is (essentially) the inverse of long_to_bytes().
    """
    acc = 0
    length = len(s)
    if length % 4:
        extra = (4 - length % 4)
        s = b'\000' * extra + s
        length = length + extra
    for i in range(0, length, 4):
        acc = (acc << 32) + compat_struct_unpack('>I', s[i:i + 4])[0]
    return acc


def ohdave_rsa_encrypt(data, exponent, modulus):
    '''
    Implement OHDave's RSA algorithm. See http://www.ohdave.com/rsa/

    Input:
        data: data to encrypt, bytes-like object
        exponent, modulus: parameter e and N of RSA algorithm, both integer
    Output: hex string of encrypted data

    Limitation: supports one block encryption only
    '''

    payload = int(binascii.hexlify(data[::-1]), 16)
    encrypted = pow(payload, exponent, modulus)
    return '%x' % encrypted


def pkcs1pad(data, length):
    """
    Padding input data with PKCS#1 scheme

    @param {int[]} data        input data
    @param {int}   length      target length
    @returns {int[]}           padded data
    """
    if len(data) > length - 11:
        raise ValueError('Input data too long for PKCS#1 padding')

    pseudo_random = [random.randint(0, 254) for _ in range(length - len(data) - 3)]
    return [0, 2] + pseudo_random + [0] + data


def encode_base_n(num, n, table=None):
    FULL_TABLE = '0123456789abcdefghijklmnopqrstuvwxyzABCDEFGHIJKLMNOPQRSTUVWXYZ'
    if not table:
        table = FULL_TABLE[:n]

    if n > len(table):
        raise ValueError('base %d exceeds table length %d' % (n, len(table)))

    if num == 0:
        return table[0]

    ret = ''
    while num:
        ret = table[num % n] + ret
        num = num // n
    return ret


def decode_packed_codes(code):
    mobj = re.search(PACKED_CODES_RE, code)
    obfuscated_code, base, count, symbols = mobj.groups()
    base = int(base)
    count = int(count)
    symbols = symbols.split('|')
    symbol_table = {}

    while count:
        count -= 1
        base_n_count = encode_base_n(count, base)
        symbol_table[base_n_count] = symbols[count] or base_n_count

    return re.sub(
        r'\b(\w+)\b', lambda mobj: symbol_table[mobj.group(0)],
        obfuscated_code)


def caesar(s, alphabet, shift):
    if shift == 0:
        return s
    l = len(alphabet)
    return ''.join(
        alphabet[(alphabet.index(c) + shift) % l] if c in alphabet else c
        for c in s)


def rot47(s):
    return caesar(s, r'''!"#$%&'()*+,-./0123456789:;<=>?@ABCDEFGHIJKLMNOPQRSTUVWXYZ[\]^_`abcdefghijklmnopqrstuvwxyz{|}~''', 47)


def parse_m3u8_attributes(attrib):
    info = {}
    for (key, val) in re.findall(r'(?P<key>[A-Z0-9-]+)=(?P<val>"[^"]+"|[^",]+)(?:,|$)', attrib):
        if val.startswith('"'):
            val = val[1:-1]
        info[key] = val
    return info


def urshift(val, n):
    return val >> n if val >= 0 else (val + 0x100000000) >> n


def write_xattr(path, key, value):
    # This mess below finds the best xattr tool for the job
    try:
        # try the pyxattr module...
        import xattr

        if hasattr(xattr, 'set'):  # pyxattr
            # Unicode arguments are not supported in python-pyxattr until
            # version 0.5.0
            # See https://github.com/ytdl-org/youtube-dl/issues/5498
            pyxattr_required_version = '0.5.0'
            if version_tuple(xattr.__version__) < version_tuple(pyxattr_required_version):
                # TODO: fallback to CLI tools
                raise XAttrUnavailableError(
                    'python-pyxattr is detected but is too old. '
                    'yt-dlp requires %s or above while your version is %s. '
                    'Falling back to other xattr implementations' % (
                        pyxattr_required_version, xattr.__version__))

            setxattr = xattr.set
        else:  # xattr
            setxattr = xattr.setxattr

        try:
            setxattr(path, key, value)
        except EnvironmentError as e:
            raise XAttrMetadataError(e.errno, e.strerror)

    except ImportError:
        if compat_os_name == 'nt':
            # Write xattrs to NTFS Alternate Data Streams:
            # http://en.wikipedia.org/wiki/NTFS#Alternate_data_streams_.28ADS.29
            assert ':' not in key
            assert os.path.exists(path)

            ads_fn = path + ':' + key
            try:
                with open(ads_fn, 'wb') as f:
                    f.write(value)
            except EnvironmentError as e:
                raise XAttrMetadataError(e.errno, e.strerror)
        else:
            user_has_setfattr = check_executable('setfattr', ['--version'])
            user_has_xattr = check_executable('xattr', ['-h'])

            if user_has_setfattr or user_has_xattr:

                value = value.decode('utf-8')
                if user_has_setfattr:
                    executable = 'setfattr'
                    opts = ['-n', key, '-v', value]
                elif user_has_xattr:
                    executable = 'xattr'
                    opts = ['-w', key, value]

                cmd = ([encodeFilename(executable, True)]
                       + [encodeArgument(o) for o in opts]
                       + [encodeFilename(path, True)])

                try:
                    p = Popen(
                        cmd, stdout=subprocess.PIPE, stderr=subprocess.PIPE, stdin=subprocess.PIPE)
                except EnvironmentError as e:
                    raise XAttrMetadataError(e.errno, e.strerror)
                stdout, stderr = p.communicate_or_kill()
                stderr = stderr.decode('utf-8', 'replace')
                if p.returncode != 0:
                    raise XAttrMetadataError(p.returncode, stderr)

            else:
                # On Unix, and can't find pyxattr, setfattr, or xattr.
                if sys.platform.startswith('linux'):
                    raise XAttrUnavailableError(
                        "Couldn't find a tool to set the xattrs. "
                        "Install either the python 'pyxattr' or 'xattr' "
                        "modules, or the GNU 'attr' package "
                        "(which contains the 'setfattr' tool).")
                else:
                    raise XAttrUnavailableError(
                        "Couldn't find a tool to set the xattrs. "
                        "Install either the python 'xattr' module, "
                        "or the 'xattr' binary.")


def random_birthday(year_field, month_field, day_field):
    start_date = datetime.date(1950, 1, 1)
    end_date = datetime.date(1995, 12, 31)
    offset = random.randint(0, (end_date - start_date).days)
    random_date = start_date + datetime.timedelta(offset)
    return {
        year_field: str(random_date.year),
        month_field: str(random_date.month),
        day_field: str(random_date.day),
    }


# Templates for internet shortcut files, which are plain text files.
DOT_URL_LINK_TEMPLATE = '''
[InternetShortcut]
URL=%(url)s
'''.lstrip()

DOT_WEBLOC_LINK_TEMPLATE = '''
<?xml version="1.0" encoding="UTF-8"?>
<!DOCTYPE plist PUBLIC "-//Apple//DTD PLIST 1.0//EN" "http://www.apple.com/DTDs/PropertyList-1.0.dtd">
<plist version="1.0">
<dict>
\t<key>URL</key>
\t<string>%(url)s</string>
</dict>
</plist>
'''.lstrip()

DOT_DESKTOP_LINK_TEMPLATE = '''
[Desktop Entry]
Encoding=UTF-8
Name=%(filename)s
Type=Link
URL=%(url)s
Icon=text-html
'''.lstrip()

LINK_TEMPLATES = {
    'url': DOT_URL_LINK_TEMPLATE,
    'desktop': DOT_DESKTOP_LINK_TEMPLATE,
    'webloc': DOT_WEBLOC_LINK_TEMPLATE,
}


def iri_to_uri(iri):
    """
    Converts an IRI (Internationalized Resource Identifier, allowing Unicode characters) to a URI (Uniform Resource Identifier, ASCII-only).

    The function doesn't add an additional layer of escaping; e.g., it doesn't escape `%3C` as `%253C`. Instead, it percent-escapes characters with an underlying UTF-8 encoding *besides* those already escaped, leaving the URI intact.
    """

    iri_parts = compat_urllib_parse_urlparse(iri)

    if '[' in iri_parts.netloc:
        raise ValueError('IPv6 URIs are not, yet, supported.')
        # Querying `.netloc`, when there's only one bracket, also raises a ValueError.

    # The `safe` argument values, that the following code uses, contain the characters that should not be percent-encoded. Everything else but letters, digits and '_.-' will be percent-encoded with an underlying UTF-8 encoding. Everything already percent-encoded will be left as is.

    net_location = ''
    if iri_parts.username:
        net_location += compat_urllib_parse_quote(iri_parts.username, safe=r"!$%&'()*+,~")
        if iri_parts.password is not None:
            net_location += ':' + compat_urllib_parse_quote(iri_parts.password, safe=r"!$%&'()*+,~")
        net_location += '@'

    net_location += iri_parts.hostname.encode('idna').decode('utf-8')  # Punycode for Unicode hostnames.
    # The 'idna' encoding produces ASCII text.
    if iri_parts.port is not None and iri_parts.port != 80:
        net_location += ':' + str(iri_parts.port)

    return compat_urllib_parse_urlunparse(
        (iri_parts.scheme,
            net_location,

            compat_urllib_parse_quote_plus(iri_parts.path, safe=r"!$%&'()*+,/:;=@|~"),

            # Unsure about the `safe` argument, since this is a legacy way of handling parameters.
            compat_urllib_parse_quote_plus(iri_parts.params, safe=r"!$%&'()*+,/:;=@|~"),

            # Not totally sure about the `safe` argument, since the source does not explicitly mention the query URI component.
            compat_urllib_parse_quote_plus(iri_parts.query, safe=r"!$%&'()*+,/:;=?@{|}~"),

            compat_urllib_parse_quote_plus(iri_parts.fragment, safe=r"!#$%&'()*+,/:;=?@{|}~")))

    # Source for `safe` arguments: https://url.spec.whatwg.org/#percent-encoded-bytes.


def to_high_limit_path(path):
    if sys.platform in ['win32', 'cygwin']:
        # Work around MAX_PATH limitation on Windows. The maximum allowed length for the individual path segments may still be quite limited.
        return '\\\\?\\' + os.path.abspath(path)

    return path


def format_field(obj, field=None, template='%s', ignore=(None, ''), default='', func=None):
    val = traverse_obj(obj, *variadic(field))
    if val in ignore:
        return default
    return template % (func(val) if func else val)


def clean_podcast_url(url):
    return re.sub(r'''(?x)
        (?:
            (?:
                chtbl\.com/track|
                media\.blubrry\.com| # https://create.blubrry.com/resources/podcast-media-download-statistics/getting-started/
                play\.podtrac\.com
            )/[^/]+|
            (?:dts|www)\.podtrac\.com/(?:pts/)?redirect\.[0-9a-z]{3,4}| # http://analytics.podtrac.com/how-to-measure
            flex\.acast\.com|
            pd(?:
                cn\.co| # https://podcorn.com/analytics-prefix/
                st\.fm # https://podsights.com/docs/
            )/e
        )/''', '', url)


def make_dir(path, to_screen=None):
    try:
        dn = os.path.dirname(path)
        if dn and not os.path.exists(dn):
            os.makedirs(dn)
        return True
    except (OSError, IOError) as err:
        if callable(to_screen) is not None:
            to_screen('unable to create directory ' + error_to_compat_str(err))
        return False


def get_executable_path():
    from zipimport import zipimporter
    if hasattr(sys, 'frozen'):  # Running from PyInstaller
        path = os.path.dirname(sys.executable)
    elif isinstance(globals().get('__loader__'), zipimporter):  # Running from ZIP
        path = os.path.join(os.path.dirname(__file__), '../..')
    else:
        path = os.path.join(os.path.dirname(__file__), '..')
    return os.path.abspath(path)


def load_plugins(name, suffix, namespace):
    classes = {}
    try:
        plugins_spec = importlib.util.spec_from_file_location(
            name, os.path.join(get_executable_path(), 'ytdlp_plugins', name, '__init__.py'))
        plugins = importlib.util.module_from_spec(plugins_spec)
        sys.modules[plugins_spec.name] = plugins
        plugins_spec.loader.exec_module(plugins)
        for name in dir(plugins):
            if name in namespace:
                continue
            if not name.endswith(suffix):
                continue
            klass = getattr(plugins, name)
            classes[name] = namespace[name] = klass
    except FileNotFoundError:
        pass
    return classes


def traverse_obj(
        obj, *path_list, default=None, expected_type=None, get_all=True,
        casesense=True, is_user_input=False, traverse_string=False):
    ''' Traverse nested list/dict/tuple
    @param path_list        A list of paths which are checked one by one.
                            Each path is a list of keys where each key is a string,
                            a function, a tuple of strings/None or "...".
                            When a fuction is given, it takes the key as argument and
                            returns whether the key matches or not. When a tuple is given,
                            all the keys given in the tuple are traversed, and
                            "..." traverses all the keys in the object
                            "None" returns the object without traversal
    @param default          Default value to return
    @param expected_type    Only accept final value of this type (Can also be any callable)
    @param get_all          Return all the values obtained from a path or only the first one
    @param casesense        Whether to consider dictionary keys as case sensitive
    @param is_user_input    Whether the keys are generated from user input. If True,
                            strings are converted to int/slice if necessary
    @param traverse_string  Whether to traverse inside strings. If True, any
                            non-compatible object will also be converted into a string
    # TODO: Write tests
    '''
    if not casesense:
        _lower = lambda k: (k.lower() if isinstance(k, str) else k)
        path_list = (map(_lower, variadic(path)) for path in path_list)

    def _traverse_obj(obj, path, _current_depth=0):
        nonlocal depth
        path = tuple(variadic(path))
        for i, key in enumerate(path):
            if None in (key, obj):
                return obj
            if isinstance(key, (list, tuple)):
                obj = [_traverse_obj(obj, sub_key, _current_depth) for sub_key in key]
                key = ...
            if key is ...:
                obj = (obj.values() if isinstance(obj, dict)
                       else obj if isinstance(obj, (list, tuple, LazyList))
                       else str(obj) if traverse_string else [])
                _current_depth += 1
                depth = max(depth, _current_depth)
                return [_traverse_obj(inner_obj, path[i + 1:], _current_depth) for inner_obj in obj]
            elif callable(key):
                if isinstance(obj, (list, tuple, LazyList)):
                    obj = enumerate(obj)
                elif isinstance(obj, dict):
                    obj = obj.items()
                else:
                    if not traverse_string:
                        return None
                    obj = str(obj)
                _current_depth += 1
                depth = max(depth, _current_depth)
                return [_traverse_obj(v, path[i + 1:], _current_depth) for k, v in obj if key(k)]
            elif isinstance(obj, dict) and not (is_user_input and key == ':'):
                obj = (obj.get(key) if casesense or (key in obj)
                       else next((v for k, v in obj.items() if _lower(k) == key), None))
            else:
                if is_user_input:
                    key = (int_or_none(key) if ':' not in key
                           else slice(*map(int_or_none, key.split(':'))))
                    if key == slice(None):
                        return _traverse_obj(obj, (..., *path[i + 1:]), _current_depth)
                if not isinstance(key, (int, slice)):
                    return None
                if not isinstance(obj, (list, tuple, LazyList)):
                    if not traverse_string:
                        return None
                    obj = str(obj)
                try:
                    obj = obj[key]
                except IndexError:
                    return None
        return obj

    if isinstance(expected_type, type):
        type_test = lambda val: val if isinstance(val, expected_type) else None
    elif expected_type is not None:
        type_test = expected_type
    else:
        type_test = lambda val: val

    for path in path_list:
        depth = 0
        val = _traverse_obj(obj, path)
        if val is not None:
            if depth:
                for _ in range(depth - 1):
                    val = itertools.chain.from_iterable(v for v in val if v is not None)
                val = [v for v in map(type_test, val) if v is not None]
                if val:
                    return val if get_all else val[0]
            else:
                val = type_test(val)
                if val is not None:
                    return val
    return default


def traverse_dict(dictn, keys, casesense=True):
    write_string('DeprecationWarning: yt_dlp.utils.traverse_dict is deprecated '
                 'and may be removed in a future version. Use yt_dlp.utils.traverse_obj instead')
    return traverse_obj(dictn, keys, casesense=casesense, is_user_input=True, traverse_string=True)


def variadic(x, allowed_types=(str, bytes, dict)):
    return x if isinstance(x, collections.abc.Iterable) and not isinstance(x, allowed_types) else (x,)


# create a JSON Web Signature (jws) with HS256 algorithm
# the resulting format is in JWS Compact Serialization
# implemented following JWT https://www.rfc-editor.org/rfc/rfc7519.html
# implemented following JWS https://www.rfc-editor.org/rfc/rfc7515.html
def jwt_encode_hs256(payload_data, key, headers={}):
    header_data = {
        'alg': 'HS256',
        'typ': 'JWT',
    }
    if headers:
        header_data.update(headers)
    header_b64 = base64.b64encode(json.dumps(header_data).encode('utf-8'))
    payload_b64 = base64.b64encode(json.dumps(payload_data).encode('utf-8'))
    h = hmac.new(key.encode('utf-8'), header_b64 + b'.' + payload_b64, hashlib.sha256)
    signature_b64 = base64.b64encode(h.digest())
    token = header_b64 + b'.' + payload_b64 + b'.' + signature_b64
    return token


# can be extended in future to verify the signature and parse header and return the algorithm used if it's not HS256
def jwt_decode_hs256(jwt):
    header_b64, payload_b64, signature_b64 = jwt.split('.')
    payload_data = json.loads(base64.urlsafe_b64decode(payload_b64))
    return payload_data


def supports_terminal_sequences(stream):
    if compat_os_name == 'nt':
        from .compat import WINDOWS_VT_MODE  # Must be imported locally
        if not WINDOWS_VT_MODE or get_windows_version() < (10, 0, 10586):
            return False
    elif not os.getenv('TERM'):
        return False
    try:
        return stream.isatty()
    except BaseException:
        return False


_terminal_sequences_re = re.compile('\033\\[[^m]+m')


def remove_terminal_sequences(string):
    return _terminal_sequences_re.sub('', string)


def number_of_digits(number):
    return len('%d' % number)


def join_nonempty(*values, delim='-', from_dict=None):
    if from_dict is not None:
        values = map(from_dict.get, values)
    return delim.join(map(str, filter(None, values)))


class Config:
    own_args = None
    filename = None
    __initialized = False

    def __init__(self, parser, label=None):
        self._parser, self.label = parser, label
        self._loaded_paths, self.configs = set(), []

    def init(self, args=None, filename=None):
        assert not self.__initialized
        directory = ''
        if filename:
            location = os.path.realpath(filename)
            directory = os.path.dirname(location)
            if location in self._loaded_paths:
                return False
            self._loaded_paths.add(location)

        self.__initialized = True
        self.own_args, self.filename = args, filename
        for location in self._parser.parse_args(args)[0].config_locations or []:
            location = os.path.join(directory, expand_path(location))
            if os.path.isdir(location):
                location = os.path.join(location, 'yt-dlp.conf')
            if not os.path.exists(location):
                self._parser.error(f'config location {location} does not exist')
            self.append_config(self.read_file(location), location)
        return True

    def __str__(self):
        label = join_nonempty(
            self.label, 'config', f'"{self.filename}"' if self.filename else '',
            delim=' ')
        return join_nonempty(
            self.own_args is not None and f'{label[0].upper()}{label[1:]}: {self.hide_login_info(self.own_args)}',
            *(f'\n{c}'.replace('\n', '\n| ')[1:] for c in self.configs),
            delim='\n')

    @staticmethod
    def read_file(filename, default=[]):
        try:
            optionf = open(filename)
        except IOError:
            return default  # silently skip if file is not present
        try:
            # FIXME: https://github.com/ytdl-org/youtube-dl/commit/dfe5fa49aed02cf36ba9f743b11b0903554b5e56
            contents = optionf.read()
            res = compat_shlex_split(contents, comments=True)
        finally:
            optionf.close()
        return res

    @staticmethod
    def hide_login_info(opts):
        PRIVATE_OPTS = set(['-p', '--password', '-u', '--username', '--video-password', '--ap-password', '--ap-username'])
        eqre = re.compile('^(?P<key>' + ('|'.join(re.escape(po) for po in PRIVATE_OPTS)) + ')=.+$')

        def _scrub_eq(o):
            m = eqre.match(o)
            if m:
                return m.group('key') + '=PRIVATE'
            else:
                return o

        opts = list(map(_scrub_eq, opts))
        for idx, opt in enumerate(opts):
            if opt in PRIVATE_OPTS and idx + 1 < len(opts):
                opts[idx + 1] = 'PRIVATE'
        return opts

    def append_config(self, *args, label=None):
        config = type(self)(self._parser, label)
        config._loaded_paths = self._loaded_paths
        if config.init(*args):
            self.configs.append(config)

    @property
    def all_args(self):
        for config in reversed(self.configs):
            yield from config.all_args
        yield from self.own_args or []

    def parse_args(self):
        return self._parser.parse_args(list(self.all_args))


class YDLLogger:
    def __init__(self, ydl=None):
        self._ydl = ydl

    def debug(self, message):
        if self._ydl:
            self._ydl.write_debug(message)

    def info(self, message):
        if self._ydl:
            self._ydl.to_screen(f'[Cookies] {message}')

    def warning(self, message, only_once=False):
        if self._ydl:
            self._ydl.report_warning(message, only_once)

    def error(self, message):
        if self._ydl:
            self._ydl.report_error(message)<|MERGE_RESOLUTION|>--- conflicted
+++ resolved
@@ -44,11 +44,7 @@
     compat_HTMLParseError,
     compat_HTMLParser,
     compat_HTTPError,
-<<<<<<< HEAD
-    compat_basestring,
     compat_brotli,
-=======
->>>>>>> efa85361
     compat_chr,
     compat_cookiejar,
     compat_etree_fromstring,
@@ -83,13 +79,6 @@
 )
 
 
-<<<<<<< HEAD
-# This is not clearly defined otherwise
-compiled_regex_type = type(re.compile(''))
-
-
-=======
->>>>>>> efa85361
 def random_user_agent():
     _USER_AGENT_TPL = 'Mozilla/5.0 (Windows NT 10.0; Win64; x64) AppleWebKit/537.36 (KHTML, like Gecko) Chrome/%s Safari/537.36'
     _CHROME_VERSIONS = (
@@ -1191,11 +1180,7 @@
 
 
 def _create_http_connection(ydl_handler, http_class, is_https, *args, **kwargs):
-<<<<<<< HEAD
-    hc = http_class(*args, **compat_kwargs(kwargs))
-=======
     hc = http_class(*args, **kwargs)
->>>>>>> efa85361
     source_address = ydl_handler._params.get('source_address')
 
     if source_address is not None:
@@ -2049,13 +2034,6 @@
         out = sys.stderr
     assert type(s) == compat_str
 
-<<<<<<< HEAD
-    if sys.platform == 'win32' and encoding is None and hasattr(out, 'fileno'):
-        if _windows_write_string(s, out):
-            return
-
-=======
->>>>>>> efa85361
     if 'b' in getattr(out, 'mode', ''):
         byt = s.encode(encoding or preferredencoding(), 'ignore')
         out.write(byt)
