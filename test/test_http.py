--- conflicted
+++ resolved
@@ -2,52 +2,39 @@
 
 # Allow direct execution
 import os
-import pathlib
 import sys
-import tempfile
 import unittest
-from contextlib import contextmanager
 
 sys.path.insert(0, os.path.dirname(os.path.dirname(os.path.abspath(__file__))))
 
-<<<<<<< HEAD
+import gzip
+import http.cookiejar
 import functools
 import gzip
 import http.client
 import http.server
 import io
-=======
-import gzip
-import http.cookiejar
-import http.server
+import pathlib
 import io
-import pathlib
->>>>>>> 2fb35f60
 import ssl
 import tempfile
 import threading
 import urllib.error
 import urllib.request
-<<<<<<< HEAD
+import zlib
 import urllib.error
 
 from http.cookiejar import Cookie
-=======
-import zlib
->>>>>>> 2fb35f60
 
 from test.helper import FakeYDL, http_server_port
 from yt_dlp import YoutubeDL
-<<<<<<< HEAD
+from yt_dlp.dependencies import brotli
+from yt_dlp.utils import sanitized_Request, urlencode_postdata
+
+from .helper import FakeYDL
 from yt_dlp.networking import Request, UrllibRH, list_request_handler_classes, RequestHandler, Response
 from yt_dlp.utils import urlencode_postdata
 from yt_dlp.networking.exceptions import HTTPError, IncompleteRead, SSLError, UnsupportedRequest, RequestError
-=======
-from yt_dlp.dependencies import brotli
-from yt_dlp.utils import sanitized_Request, urlencode_postdata
-
-from .helper import FakeYDL
->>>>>>> 2fb35f60
 
 TEST_DIR = os.path.dirname(os.path.abspath(__file__))
 
@@ -64,16 +51,9 @@
     def error(self, msg):
         pass
 
-
-class HTTPServerRequestHandler(http.server.BaseHTTPRequestHandler):
-    protocol_version = 'HTTP/1.1'  # required for persistent connections
-
-<<<<<<< HEAD
-=======
 class HTTPTestRequestHandler(http.server.BaseHTTPRequestHandler):
-    protocol_version = 'HTTP/1.1'
-
->>>>>>> 2fb35f60
+    protocol_version = 'HTTP/1.1' # required for persistent connections
+
     def log_message(self, format, *args):
         pass
 
@@ -163,43 +143,6 @@
             self.wfile.write(payload)
         elif self.path == '/%c7%9f':
             payload = b'<html><video src="/vid.mp4" /></html>'
-<<<<<<< HEAD
-            self.send_response(200)
-            self.send_header('Content-Type', 'text/html; charset=utf-8')
-            self.send_header('Content-Length', str(len(payload)))
-            self.end_headers()
-            self.wfile.write(payload)
-        elif self.path.startswith('/gen_'):
-            payload = b'<html></html>'
-            self.send_response(int(self.path[len('/gen_'):]))
-            self.send_header('Content-Type', 'text/html; charset=utf-8')
-            self.send_header('Content-Length', str(len(payload)))
-            self.end_headers()
-            self.wfile.write(payload)
-        elif self.path.startswith('/redirect_loop'):
-            self.send_response(301)
-            self.send_header('Location', self.path)
-            self.send_header('Content-Length', '0')
-            self.end_headers()
-        elif self.path.startswith('/redirect_'):
-            self._redirect()
-        elif self.path.startswith('/method'):
-            self._method('GET')
-        elif self.path.startswith('/incompleteread'):
-            payload = b'<html></html>'
-            self.send_response(200)
-            self.send_header('Content-Type', 'text/html; charset=utf-8')
-            self.send_header('Content-Length', '234234')
-            self.end_headers()
-            self.wfile.write(payload)
-            self.finish()
-        elif self.path.startswith('/headers'):
-            self._headers()
-        elif self.path == '/trailing_garbage':
-            payload = b'<html><video src="/vid.mp4" /></html>'
-            self.send_response(200)
-            self.send_header('Content-Type', 'text/html; charset=utf-8')
-=======
             self.send_response(200)
             self.send_header('Content-Type', 'text/html; charset=utf-8')
             self.send_header('Content-Length', str(len(payload)))
@@ -215,25 +158,10 @@
             payload = b'<html><video src="/vid.mp4" /></html>'
             self.send_response(200)
             self.send_header('Content-Type', 'text/html; charset=utf-8')
->>>>>>> 2fb35f60
             self.send_header('Content-Encoding', 'gzip')
             buf = io.BytesIO()
             with gzip.GzipFile(fileobj=buf, mode='wb') as f:
                 f.write(payload)
-<<<<<<< HEAD
-            compressed = buf.getvalue()
-            self.send_header('Content-Length', str(len(compressed) + len(b'trailing garbage')))
-            self.end_headers()
-            self.wfile.write(compressed + b'trailing garbage')
-        elif self.path == '/302-non-ascii-redirect':
-            new_url = 'http://127.0.0.1:%d/中文.html' % http_server_port(self.server)
-            self.send_response(301)
-            self.send_header('Location', new_url)
-            self.send_header('Content-Length', '0')
-            self.end_headers()
-        else:
-            self._status(404)
-=======
             compressed = buf.getvalue() + b'trailing garbage'
             self.send_header('Content-Length', str(len(compressed)))
             self.end_headers()
@@ -268,7 +196,57 @@
             self.send_header('Content-Length', str(len(payload)))
             self.end_headers()
             self.wfile.write(payload)
-
+        elif self.path == '/%c7%9f':
+            payload = b'<html><video src="/vid.mp4" /></html>'
+            self.send_response(200)
+            self.send_header('Content-Type', 'text/html; charset=utf-8')
+            self.send_header('Content-Length', str(len(payload)))
+            self.end_headers()
+            self.wfile.write(payload)
+        elif self.path.startswith('/gen_'):
+            payload = b'<html></html>'
+            self.send_response(int(self.path[len('/gen_'):]))
+            self.send_header('Content-Type', 'text/html; charset=utf-8')
+            self.send_header('Content-Length', str(len(payload)))
+            self.end_headers()
+            self.wfile.write(payload)
+        elif self.path.startswith('/redirect_loop'):
+            self.send_response(301)
+            self.send_header('Location', self.path)
+            self.send_header('Content-Length', '0')
+            self.end_headers()
+        elif self.path.startswith('/redirect_'):
+            self._redirect()
+        elif self.path.startswith('/method'):
+            self._method('GET')
+        elif self.path.startswith('/incompleteread'):
+            payload = b'<html></html>'
+            self.send_response(200)
+            self.send_header('Content-Type', 'text/html; charset=utf-8')
+            self.send_header('Content-Length', '234234')
+            self.end_headers()
+            self.wfile.write(payload)
+            self.finish()
+        elif self.path.startswith('/headers'):
+            self._headers()
+        elif self.path == '/trailing_garbage':
+            payload = b'<html><video src="/vid.mp4" /></html>'
+            self.send_response(200)
+            self.send_header('Content-Type', 'text/html; charset=utf-8')
+            self.send_header('Content-Encoding', 'gzip')
+            buf = io.BytesIO()
+            with gzip.GzipFile(fileobj=buf, mode='wb') as f:
+                f.write(payload)
+            compressed = buf.getvalue()
+            self.send_header('Content-Length', str(len(compressed) + len(b'trailing garbage')))
+            self.end_headers()
+            self.wfile.write(compressed + b'trailing garbage')
+        elif self.path == '/302-non-ascii-redirect':
+            new_url = 'http://127.0.0.1:%d/中文.html' % http_server_port(self.server)
+            self.send_response(301)
+            self.send_header('Location', new_url)
+            self.send_header('Content-Length', '0')
+            self.end_headers()
         else:
             self._status(404)
 
@@ -285,79 +263,19 @@
             self._headers_buffer = []
 
         self._headers_buffer.append(f'{keyword}: {value}\r\n'.encode())
->>>>>>> 2fb35f60
-
-    def send_header(self, keyword, value):
-        """
-        Forcibly allow HTTP server to send non percent-encoded non-ASCII characters in headers.
-        This is against what is defined in RFC 3986, however we need to test we support this
-        since some sites incorrectly do this.
-        """
-        if keyword.lower() == 'connection':
-            return super().send_header(keyword, value)
-
-        if not hasattr(self, '_headers_buffer'):
-            self._headers_buffer = []
-
-        self._headers_buffer.append(f'{keyword}: {value}\r\n'.encode())
-
-
-def _build_proxy_handler(name):
-    class HTTPTestRequestHandler(http.server.BaseHTTPRequestHandler):
-        proxy_name = name
-
-<<<<<<< HEAD
-        def log_message(self, format, *args):
-            pass
-
-        def do_GET(self):
-            self.send_response(200)
-            self.send_header('Content-Type', 'text/plain; charset=utf-8')
-            self.end_headers()
-            self.wfile.write('{self.proxy_name}: {self.path}'.format(self=self).encode('utf-8'))
-    return HTTPTestRequestHandler
-
-
-def with_make_rh(handlers=None, ignore_handlers=None):
-    # XXX: it might be better/easier to use pytest
-    handlers = [h for h in (handlers or ALL_REQUEST_HANDLERS) if h not in (ignore_handlers or [])]
-
-    def make_ydl(handler, params=None, fake=True):
-        ydl = (FakeYDL if fake else YoutubeDL)(params)
-        ydl._request_director = ydl.build_request_director([handler])
-        return ydl
-
-    @contextmanager
-    def make_rh(handler, ydl_params=None, ydl_fake=True):
-        ydl = make_ydl(handler, ydl_params, ydl_fake)
-        try:
-            yield ydl._request_director.get_handlers(handler)[0]
-        finally:
-            ydl.close()
-
-    def inner_func(test):
-        @functools.wraps(test)
-        def wrapper(self, *args, **kwargs):
-            for handler in handlers:
-                if handler is None:  # TODO: should we show handler being skipped? how would we get name?
-                    continue
-                with self.subTest(handler=handler.RH_NAME):
-                    try:
-                        test(self, functools.partial(make_rh, handler), *args, **kwargs)
-                    except UnsupportedRequest as e:
-                        self.skipTest(f'Skipping, unsupported test for {handler.RH_NAME} handler: {e}')
-        return wrapper
-    return inner_func
-
-
-class RequestHandlerTestCase(unittest.TestCase):
-    def setUp(self):
-        # HTTP server
-        self.http_httpd = http.server.ThreadingHTTPServer(
-            ('127.0.0.1', 0), HTTPServerRequestHandler)
-        self.http_port = http_server_port(self.http_httpd)
-        self.http_server_thread = threading.Thread(target=self.http_httpd.serve_forever)
-=======
+
+
+class FakeLogger:
+    def debug(self, msg):
+        pass
+
+    def warning(self, msg):
+        pass
+
+    def error(self, msg):
+        pass
+
+
 class TestHTTP(unittest.TestCase):
     def setUp(self):
         # HTTP server
@@ -367,18 +285,13 @@
         self.http_server_thread = threading.Thread(target=self.http_httpd.serve_forever)
         # FIXME: we should probably stop the http server thread after each test
         # See: https://github.com/yt-dlp/yt-dlp/pull/7094#discussion_r1199746041
->>>>>>> 2fb35f60
         self.http_server_thread.daemon = True
         self.http_server_thread.start()
 
         # HTTPS server
         certfn = os.path.join(TEST_DIR, 'testcert.pem')
         self.https_httpd = http.server.ThreadingHTTPServer(
-<<<<<<< HEAD
-            ('127.0.0.1', 0), HTTPServerRequestHandler)
-=======
             ('127.0.0.1', 0), HTTPTestRequestHandler)
->>>>>>> 2fb35f60
         sslctx = ssl.SSLContext(ssl.PROTOCOL_TLS_SERVER)
         sslctx.load_cert_chain(certfn, None)
         self.https_httpd.socket = sslctx.wrap_socket(self.https_httpd.socket, server_side=True)
@@ -386,103 +299,6 @@
         self.https_server_thread = threading.Thread(target=self.https_httpd.serve_forever)
         self.https_server_thread.daemon = True
         self.https_server_thread.start()
-<<<<<<< HEAD
-
-        # HTTP Proxy server
-        self.proxy = http.server.ThreadingHTTPServer(
-            ('127.0.0.1', 0), _build_proxy_handler('normal'))
-        self.proxy_port = http_server_port(self.proxy)
-        self.proxy_thread = threading.Thread(target=self.proxy.serve_forever)
-        self.proxy_thread.daemon = True
-        self.proxy_thread.start()
-
-        # Geo proxy server
-        self.geo_proxy = http.server.ThreadingHTTPServer(
-            ('127.0.0.1', 0), _build_proxy_handler('geo'))
-        self.geo_port = http_server_port(self.geo_proxy)
-        self.geo_proxy_thread = threading.Thread(target=self.geo_proxy.serve_forever)
-        self.geo_proxy_thread.daemon = True
-        self.geo_proxy_thread.start()
-
-
-class TestRequestHandler(RequestHandlerTestCase):
-
-    @with_make_rh()
-    def test_raise(self, make_rh):
-        with make_rh() as rh:
-            for func in (rh.handle, rh.prepare_request, functools.partial(rh.can_handle, fatal=True)):
-                try:
-                    func(Request('bad123://'))
-                except RequestError as e:
-                    self.assertIs(e.handler, rh)
-
-            with self.assertRaises(TypeError):
-                rh.handle(None)
-
-    @with_make_rh()
-    def test_nocheckcertificate(self, make_rh):
-        with make_rh({'logger': FakeLogger()}) as rh:
-            with self.assertRaises(SSLError):
-                rh.handle(Request('https://127.0.0.1:%d/headers' % self.https_port))
-
-        with make_rh({'logger': FakeLogger(), 'nocheckcertificate': True}) as rh:
-            r = rh.handle(Request('https://127.0.0.1:%d/headers' % self.https_port))
-            self.assertEqual(r.status, 200)
-            r.close()
-
-    @with_make_rh()
-    def test_percent_encode(self, make_rh):
-        with make_rh() as rh:
-            # Unicode characters should be encoded with uppercase percent-encoding
-            res = rh.handle(Request(f'http://127.0.0.1:{self.http_port}/中文.html'))
-            self.assertEqual(res.status, 200)
-            res.close()
-            # don't normalize existing percent encodings
-            res = rh.handle(Request(f'http://127.0.0.1:{self.http_port}/%c7%9f'))
-            self.assertEqual(res.status, 200)
-            res.close()
-
-    @with_make_rh()
-    def test_unicode_path_redirection(self, make_rh):
-        with make_rh() as rh:
-            r = rh.handle(Request('http://127.0.0.1:%d/302-non-ascii-redirect' % self.http_port))
-            self.assertEqual(r.url, f'http://127.0.0.1:{self.http_port}/%E4%B8%AD%E6%96%87.html')
-            r.close()
-
-    @with_make_rh()
-    def test_raise_http_error(self, make_rh):
-        with make_rh() as rh:
-            for bad_status in (400, 500, 599, 302):
-                with self.assertRaises(HTTPError):
-                    rh.handle(Request('http://127.0.0.1:%d/gen_%d' % (self.http_port, bad_status)))
-
-            # Should not raise an error
-            rh.handle(Request('http://127.0.0.1:%d/gen_200' % self.http_port)).close()
-
-    @with_make_rh()
-    def test_redirect_loop(self, make_rh):
-        with make_rh() as rh:
-            with self.assertRaisesRegex(HTTPError, r'HTTP Error 301: Moved Permanently \(redirect loop detected\)'):
-                rh.handle(Request('http://127.0.0.1:%d/redirect_loop' % self.http_port))
-
-    @with_make_rh()
-    def test_get_url(self, make_rh):
-        with make_rh() as rh:
-            res = rh.handle(Request('http://127.0.0.1:%d/redirect_301' % self.http_port))
-            self.assertEqual(res.url, 'http://127.0.0.1:%d/method' % self.http_port)
-            res.close()
-            res2 = rh.handle(Request('http://127.0.0.1:%d/gen_200' % self.http_port))
-            self.assertEqual(res2.url, 'http://127.0.0.1:%d/gen_200' % self.http_port)
-            res2.close()
-
-    @with_make_rh()
-    def test_redirect(self, make_rh):
-        with make_rh() as rh:
-            def do_req(redirect_status, method):
-                data = b'testdata' if method in ('POST', 'PUT') else None
-                res = rh.handle(
-                    Request(f'http://127.0.0.1:%d/redirect_{redirect_status}' % self.http_port, method=method, data=data))
-=======
 
     def test_nocheckcertificate(self):
         with FakeYDL({'logger': FakeLogger()}) as ydl:
@@ -517,7 +333,6 @@
                 data = b'testdata' if method in ('POST', 'PUT') else None
                 res = ydl.urlopen(sanitized_Request(
                     f'http://127.0.0.1:{self.http_port}/redirect_{redirect_status}', method=method, data=data))
->>>>>>> 2fb35f60
                 return res.read().decode('utf-8'), res.headers.get('method', '')
 
             # A 303 must either use GET or HEAD for subsequent request
@@ -536,67 +351,6 @@
             self.assertEqual(do_req(302, 'PUT'), ('testdata', 'PUT'))
 
             # 307 and 308 should not change method
-<<<<<<< HEAD
-            self.assertEqual(do_req(307, 'POST'), ('testdata', 'POST'))
-            self.assertEqual(do_req(308, 'POST'), ('testdata', 'POST'))
-
-            # These should not redirect and instead raise an HTTPError
-            for code in (300, 304, 305, 306):
-                with self.assertRaises(HTTPError):
-                    do_req(code, 'GET')
-
-    @with_make_rh()
-    def test_no_redirects(self, make_rh):
-        with make_rh() as rh:
-            res = rh.handle(Request('http://localhost:%d/redirect_302' % self.http_port, allow_redirects=False))
-            self.assertEqual(res.status, 302)
-            res.close()
-
-    @with_make_rh()
-    def test_content_type(self, make_rh):
-        with make_rh({'nocheckcertificate': True}) as rh:
-            # method should be auto-detected as POST
-            r = Request('https://localhost:%d/headers' % self.https_port, data=urlencode_postdata({'test': 'test'}))
-
-            headers = rh.handle(r).read().decode('utf-8')
-            self.assertIn('Content-Type: application/x-www-form-urlencoded', headers)
-
-            # test http
-            r.update(url='http://localhost:%d/headers' % self.http_port)
-            headers = rh.handle(r).read().decode('utf-8')
-            self.assertIn('Content-Type: application/x-www-form-urlencoded', headers)
-
-    @with_make_rh()
-    def test_incompleteread(self, make_rh):
-        with make_rh({'socket_timeout': 2}) as rh:
-            with self.assertRaises(IncompleteRead):
-                rh.handle(Request('http://127.0.0.1:%d/incompleteread' % self.http_port)).read()
-
-    @with_make_rh()
-    def test_cookiejar(self, make_rh):
-        with make_rh() as rh:
-            rh.ydl.cookiejar.set_cookie(
-                Cookie(
-                    0, 'test', 'ytdlp', None, False, '127.0.0.1', True,
-                    False, '/headers', True, False, None, False, None, None, {}))
-            data = rh.handle(Request('http://127.0.0.1:%d/headers' % self.http_port)).read()
-            self.assertIn(b'Cookie: test=ytdlp', data)
-
-    @with_make_rh()
-    def test_no_compression_compat(self, make_rh):
-        with make_rh() as rh:
-            data = rh.handle(
-                Request('http://127.0.0.1:%d/headers' % self.http_port, headers={'Youtubedl-no-compression': True})).read()
-            self.assertIn(b'Accept-Encoding: identity', data)
-
-    @with_make_rh()
-    def test_gzip_trailing_garbage(self, make_rh):
-        # https://github.com/ytdl-org/youtube-dl/commit/aa3e950764337ef9800c936f4de89b31c00dfcf5
-        # https://github.com/ytdl-org/youtube-dl/commit/6f2ec15cee79d35dba065677cad9da7491ec6e6f
-        with make_rh() as rh:
-            data = rh.handle(Request('http://localhost:%d/trailing_garbage' % self.http_port)).read().decode('utf-8')
-            self.assertEqual(data, '<html><video src="/vid.mp4" /></html>')
-=======
             for m in ('POST', 'PUT'):
                 self.assertEqual(do_req(307, m), ('testdata', m))
                 self.assertEqual(do_req(308, m), ('testdata', m))
@@ -695,7 +449,6 @@
                     headers={'ytdl-encoding': 'unsupported'}))
             self.assertEqual(res.headers.get('Content-Encoding'), 'unsupported')
             self.assertEqual(res.read(), b'raw')
->>>>>>> 2fb35f60
 
 
 class TestClientCert(unittest.TestCase):
@@ -703,7 +456,7 @@
         certfn = os.path.join(TEST_DIR, 'testcert.pem')
         self.certdir = os.path.join(TEST_DIR, 'testdata', 'certificate')
         cacertfn = os.path.join(self.certdir, 'ca.crt')
-        self.httpd = http.server.ThreadingHTTPServer(('127.0.0.1', 0), HTTPServerRequestHandler)
+        self.httpd = http.server.ThreadingHTTPServer(('127.0.0.1', 0), HTTPTestRequestHandler)
         sslctx = ssl.SSLContext(ssl.PROTOCOL_TLS_SERVER)
         sslctx.verify_mode = ssl.CERT_REQUIRED
         sslctx.load_verify_locations(cafile=cacertfn)
@@ -722,14 +475,8 @@
             # The test is of a check on the server side, so unaffected
             'nocheckcertificate': True,
             **params,
-<<<<<<< HEAD
         }, ydl_fake=False) as rh:
-            rh.handle(Request('https://127.0.0.1:%d/video.html' % self.port)).read().decode('utf-8')
-=======
-        })
-        r = ydl.extract_info(f'https://127.0.0.1:{self.port}/video.html')
-        self.assertEqual(r['url'], f'https://127.0.0.1:{self.port}/vid.mp4')
->>>>>>> 2fb35f60
+            rh.handle(Request(f'https://127.0.0.1:{self.port}/video.html')).read().decode('utf-8')
 
     def test_certificate_combined_nopass(self):
         self._run_test(client_certificate=os.path.join(self.certdir, 'clientwithkey.crt'))
