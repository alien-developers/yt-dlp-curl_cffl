#!/usr/bin/env python3

# Allow direct execution
import os
import sys
import unittest

sys.path.insert(0, os.path.dirname(os.path.dirname(os.path.abspath(__file__))))


import collections
import hashlib
import json

from test.helper import (
    assertGreaterEqual,
    expect_info_dict,
    expect_warnings,
    get_params,
    gettestcases,
    getwebpagetestcases,
    is_download_test,
    report_warning,
    try_rm,
)
import yt_dlp.YoutubeDL  # isort: split
from yt_dlp.extractor import get_info_extractor
from yt_dlp.utils import (
    DownloadError,
    ExtractorError,
    UnavailableVideoError,
    format_bytes,
    join_nonempty,
)
from yt_dlp.networking.exceptions import TransportError, HTTPError

RETRIES = 3


class YoutubeDL(yt_dlp.YoutubeDL):
    def __init__(self, *args, **kwargs):
        self.to_stderr = self.to_screen
        self.processed_info_dicts = []
        super().__init__(*args, **kwargs)

    def report_warning(self, message, *args, **kwargs):
        # Don't accept warnings during tests
        raise ExtractorError(message)

    def process_info(self, info_dict):
        self.processed_info_dicts.append(info_dict.copy())
        return super().process_info(info_dict)


def _file_md5(fn):
    with open(fn, 'rb') as f:
        return hashlib.md5(f.read()).hexdigest()


normal_test_cases = gettestcases()
webpage_test_cases = getwebpagetestcases()
tests_counter = collections.defaultdict(collections.Counter)


@is_download_test
class TestDownload(unittest.TestCase):
    # Parallel testing in nosetests. See
    # http://nose.readthedocs.org/en/latest/doc_tests/test_multiprocess/multiprocess.html
    _multiprocess_shared_ = True

    maxDiff = None

    COMPLETED_TESTS = {}

    def __str__(self):
        """Identify each test with the `add_ie` attribute, if available."""
        cls, add_ie = type(self), getattr(self, self._testMethodName).add_ie
        return f'{self._testMethodName} ({cls.__module__}.{cls.__name__}){f" [{add_ie}]" if add_ie else ""}:'


# Dynamically generate tests

def generator(test_case, tname):
    def test_template(self):
        if self.COMPLETED_TESTS.get(tname):
            return
        self.COMPLETED_TESTS[tname] = True
        ie = yt_dlp.extractor.get_info_extractor(test_case['name'])()
        other_ies = [get_info_extractor(ie_key)() for ie_key in test_case.get('add_ie', [])]
        is_playlist = any(k.startswith('playlist') for k in test_case)
        test_cases = test_case.get(
            'playlist', [] if is_playlist else [test_case])

        def print_skipping(reason):
            print('Skipping %s: %s' % (test_case['name'], reason))
            self.skipTest(reason)

        if not ie.working():
            print_skipping('IE marked as not _WORKING')

        for tc in test_cases:
            info_dict = tc.get('info_dict', {})
            params = tc.get('params', {})
            if not info_dict.get('id'):
                raise Exception(f'Test {tname} definition incorrect - "id" key is not present')
            elif not info_dict.get('ext'):
                if params.get('skip_download') and params.get('ignore_no_formats_error'):
                    continue
                raise Exception(f'Test {tname} definition incorrect - "ext" key must be present to define the output file')

        if 'skip' in test_case:
            print_skipping(test_case['skip'])

        for other_ie in other_ies:
            if not other_ie.working():
                print_skipping('test depends on %sIE, marked as not WORKING' % other_ie.ie_key())

        params = get_params(test_case.get('params', {}))
        params['outtmpl'] = tname + '_' + params['outtmpl']
        if is_playlist and 'playlist' not in test_case:
            params.setdefault('extract_flat', 'in_playlist')
            params.setdefault('playlistend', test_case.get('playlist_mincount'))
            params.setdefault('skip_download', True)

        ydl = YoutubeDL(params, auto_init=False)
        ydl.add_default_info_extractors()
        finished_hook_called = set()

        def _hook(status):
            if status['status'] == 'finished':
                finished_hook_called.add(status['filename'])
        ydl.add_progress_hook(_hook)
        expect_warnings(ydl, test_case.get('expected_warnings', []))

        def get_tc_filename(tc):
            return ydl.prepare_filename(dict(tc.get('info_dict', {})))

        res_dict = None

        def try_rm_tcs_files(tcs=None):
            if tcs is None:
                tcs = test_cases
            for tc in tcs:
                tc_filename = get_tc_filename(tc)
                try_rm(tc_filename)
                try_rm(tc_filename + '.part')
                try_rm(os.path.splitext(tc_filename)[0] + '.info.json')
        try_rm_tcs_files()
        try:
            try_num = 1
            while True:
                try:
                    # We're not using .download here since that is just a shim
                    # for outside error handling, and returns the exit code
                    # instead of the result dict.
                    res_dict = ydl.extract_info(
                        test_case['url'],
                        force_generic_extractor=params.get('force_generic_extractor', False))
                except (DownloadError, ExtractorError) as err:
                    # Check if the exception is not a network related one
<<<<<<< HEAD
                    if not isinstance(err.exc_info[1], (TransportError, UnavailableVideoError)) or (isinstance(err.exc_info[1], HTTPError) and err.exc_info[1].code == 503):
=======
                    if (err.exc_info[0] not in (urllib.error.URLError, socket.timeout, UnavailableVideoError, http.client.BadStatusLine)
                            or (err.exc_info[0] == urllib.error.HTTPError and err.exc_info[1].code == 503)):
                        err.msg = f'{getattr(err, "msg", err)} ({tname})'
>>>>>>> 4dc2b330
                        raise

                    if try_num == RETRIES:
                        report_warning('%s failed due to network errors, skipping...' % tname)
                        return

                    print(f'Retrying: {try_num} failed tries\n\n##########\n\n')

                    try_num += 1
                else:
                    break

            if is_playlist:
                self.assertTrue(res_dict['_type'] in ['playlist', 'multi_video'])
                self.assertTrue('entries' in res_dict)
                expect_info_dict(self, res_dict, test_case.get('info_dict', {}))

            if 'playlist_mincount' in test_case:
                assertGreaterEqual(
                    self,
                    len(res_dict['entries']),
                    test_case['playlist_mincount'],
                    'Expected at least %d in playlist %s, but got only %d' % (
                        test_case['playlist_mincount'], test_case['url'],
                        len(res_dict['entries'])))
            if 'playlist_count' in test_case:
                self.assertEqual(
                    len(res_dict['entries']),
                    test_case['playlist_count'],
                    'Expected %d entries in playlist %s, but got %d.' % (
                        test_case['playlist_count'],
                        test_case['url'],
                        len(res_dict['entries']),
                    ))
            if 'playlist_duration_sum' in test_case:
                got_duration = sum(e['duration'] for e in res_dict['entries'])
                self.assertEqual(
                    test_case['playlist_duration_sum'], got_duration)

            # Generalize both playlists and single videos to unified format for
            # simplicity
            if 'entries' not in res_dict:
                res_dict['entries'] = [res_dict]

            for tc_num, tc in enumerate(test_cases):
                tc_res_dict = res_dict['entries'][tc_num]
                # First, check test cases' data against extracted data alone
                expect_info_dict(self, tc_res_dict, tc.get('info_dict', {}))
                # Now, check downloaded file consistency
                tc_filename = get_tc_filename(tc)
                if not test_case.get('params', {}).get('skip_download', False):
                    self.assertTrue(os.path.exists(tc_filename), msg='Missing file ' + tc_filename)
                    self.assertTrue(tc_filename in finished_hook_called)
                    expected_minsize = tc.get('file_minsize', 10000)
                    if expected_minsize is not None:
                        if params.get('test'):
                            expected_minsize = max(expected_minsize, 10000)
                        got_fsize = os.path.getsize(tc_filename)
                        assertGreaterEqual(
                            self, got_fsize, expected_minsize,
                            'Expected %s to be at least %s, but it\'s only %s ' %
                            (tc_filename, format_bytes(expected_minsize),
                                format_bytes(got_fsize)))
                    if 'md5' in tc:
                        md5_for_file = _file_md5(tc_filename)
                        self.assertEqual(tc['md5'], md5_for_file)
                # Finally, check test cases' data again but this time against
                # extracted data from info JSON file written during processing
                info_json_fn = os.path.splitext(tc_filename)[0] + '.info.json'
                self.assertTrue(
                    os.path.exists(info_json_fn),
                    'Missing info file %s' % info_json_fn)
                with open(info_json_fn, encoding='utf-8') as infof:
                    info_dict = json.load(infof)
                expect_info_dict(self, info_dict, tc.get('info_dict', {}))
        finally:
            try_rm_tcs_files()
            if is_playlist and res_dict is not None and res_dict.get('entries'):
                # Remove all other files that may have been extracted if the
                # extractor returns full results even with extract_flat
                res_tcs = [{'info_dict': e} for e in res_dict['entries']]
                try_rm_tcs_files(res_tcs)
            ydl.close()
    return test_template


# And add them to TestDownload
def inject_tests(test_cases, label=''):
    for test_case in test_cases:
        name = test_case['name']
        tname = join_nonempty('test', name, label, tests_counter[name][label], delim='_')
        tests_counter[name][label] += 1

        test_method = generator(test_case, tname)
        test_method.__name__ = tname
        test_method.add_ie = ','.join(test_case.get('add_ie', []))
        setattr(TestDownload, test_method.__name__, test_method)


inject_tests(normal_test_cases)

# TODO: disable redirection to the IE to ensure we are actually testing the webpage extraction
inject_tests(webpage_test_cases, 'webpage')


def batch_generator(name):
    def test_template(self):
        for label, num_tests in tests_counter[name].items():
            for i in range(num_tests):
                test_name = join_nonempty('test', name, label, i, delim='_')
                try:
                    getattr(self, test_name)()
                except unittest.SkipTest:
                    print(f'Skipped {test_name}')

    return test_template


for name in tests_counter:
    test_method = batch_generator(name)
    test_method.__name__ = f'test_{name}_all'
    test_method.add_ie = ''
    setattr(TestDownload, test_method.__name__, test_method)
del test_method


if __name__ == '__main__':
    unittest.main()<|MERGE_RESOLUTION|>--- conflicted
+++ resolved
@@ -158,13 +158,8 @@
                         force_generic_extractor=params.get('force_generic_extractor', False))
                 except (DownloadError, ExtractorError) as err:
                     # Check if the exception is not a network related one
-<<<<<<< HEAD
                     if not isinstance(err.exc_info[1], (TransportError, UnavailableVideoError)) or (isinstance(err.exc_info[1], HTTPError) and err.exc_info[1].code == 503):
-=======
-                    if (err.exc_info[0] not in (urllib.error.URLError, socket.timeout, UnavailableVideoError, http.client.BadStatusLine)
-                            or (err.exc_info[0] == urllib.error.HTTPError and err.exc_info[1].code == 503)):
                         err.msg = f'{getattr(err, "msg", err)} ({tname})'
->>>>>>> 4dc2b330
                         raise
 
                     if try_num == RETRIES:
