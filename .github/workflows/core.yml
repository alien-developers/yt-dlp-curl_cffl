--- conflicted
+++ resolved
@@ -32,15 +32,8 @@
       uses: actions/setup-python@v4
       with:
         python-version: ${{ matrix.python-version }}
-<<<<<<< HEAD
-    - name: Install pytest
-      run: pip install pytest
-    - name: Install dependencies
-      run: pip install -r requirements.txt
-=======
     - name: Install dependencies
       run: pip install pytest -r requirements.txt
->>>>>>> 4e38e2ae
     - name: Run tests
       continue-on-error: False
       run: |
